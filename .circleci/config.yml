version: 2.1

orbs:
  browser-tools: circleci/browser-tools@1.3.0

aliases:
  - &docker-node-image
    - image: cimg/node:16.14

  - &docker-node-browsers-image
    - image: cimg/node:16.14-browsers
      environment:
        CHROME_BIN: "/usr/bin/google-chrome"

  - &restore-node-modules-cache
    name: Restore node_modules cache
    key: v6-yarn-deps-{{ checksum "yarn.lock" }}

  - &restore-yarn-cache
    name: Restore yarnpkg cache
    key: v6-yarn-cache

  - &save-node-modules-cache
    name: Save node_modules cache
    paths:
      - node_modules
    key: v6-yarn-deps-{{ checksum "yarn.lock" }}

  - &save-yarn-cache
    name: Save yarnpkg cache
    paths:
      - ~/.cache/yarn
    key: v6-yarn-cache

references:
  reports_path: &reports_path
    path: ./reports

jobs:
  checkout-code:
    docker: *docker-node-image
    steps:
      - checkout
      - restore_cache: *restore-yarn-cache
      - restore_cache: *restore-node-modules-cache
      - run: yarn install --non-interactive --cache-folder ~/.cache/yarn
      - run:
          name: Check if yarn.lock changed during install
          command: git diff --exit-code
      - save_cache: *save-node-modules-cache
      - save_cache: *save-yarn-cache
      - persist_to_workspace:
          root: "."
          paths: [packages/*/node_modules]

  clean-lockfile:
    docker: *docker-node-image
    steps:
      - checkout
      - restore_cache: *restore-node-modules-cache
      - run: ./scripts/verifyCleanLockfile.sh

  compile:
    docker: *docker-node-image
    resource_class: large
    steps:
      - checkout
      - restore_cache: *restore-node-modules-cache
      - attach_workspace: { at: "." }
      - run: yarn compile
      - persist_to_workspace:
          root: "."
          paths: [packages/*/lib, packages/*/src/generated]

  format-check:
    docker: *docker-node-image
    environment:
      JUNIT_REPORT_PATH: reports
      NODE_ENV: test
    steps:
      - checkout
      - restore_cache: *restore-node-modules-cache
      - attach_workspace: { at: "." }
      - run: yarn format-check

  lint:
    docker: *docker-node-image
    resource_class: large
    environment:
      JUNIT_REPORT_PATH: reports
      NODE_ENV: test
    steps:
      - checkout
      - restore_cache: *restore-node-modules-cache
      - attach_workspace: { at: "." }
      - run: mkdir -p ./reports/eslint ./reports/stylelint
      # types and lint rules should already be compiled since this job depends on the 'compile' job
      - run: yarn lint
      - store_test_results: { path: ./reports }
      - store_artifacts: { path: ./reports }

  dist:
    docker: *docker-node-image
    resource_class: large
    environment:
      NODE_ENV: test
    steps:
      - checkout
      - restore_cache: *restore-node-modules-cache
      - attach_workspace: { at: "." }
      - run: yarn dist
      - persist_to_workspace:
          root: "."
          paths: [packages/*/lib, packages/*/dist]

  test-node-libs:
    docker: *docker-node-image
    environment:
      JUNIT_REPORT_PATH: reports
    parallelism: 2
    steps:
      - checkout
      - restore_cache: *restore-node-modules-cache
      - attach_workspace: { at: "." }
      - run: mkdir -p ./reports
      - run:
          command: |
            case $CIRCLE_NODE_INDEX in \
            0) yarn lerna run --scope "@blueprintjs/eslint-plugin" test ;; \
            1) yarn lerna run --scope "@blueprintjs/stylelint-plugin" test ;; \
            esac
          when: always
      - store_test_results: { path: ./reports }
      - store_artifacts: { path: ./reports }

  test-react-16: &test-react
    docker: *docker-node-browsers-image
    environment:
      JUNIT_REPORT_PATH: reports
<<<<<<< HEAD
    parallelism: 6
=======
      NODE_ENV: test
    parallelism: 8
>>>>>>> 14b01e25
    steps:
      - checkout
      - restore_cache: *restore-node-modules-cache
      - attach_workspace: { at: "." }
      - browser-tools/install-chrome
      - browser-tools/install-chromedriver
      - run:
          name: Verify Chrome browser installed
          command: |
            google-chrome --version
            chromedriver --version
      - run: mkdir -p ./reports
      - run:
          # split karma tests into containers because they can take up a lot of memory
          # running them in one container caused Karma to time out frequently
          # see https://github.com/palantir/blueprint/issues/3616
          command: |
            case $CIRCLE_NODE_INDEX in \
            0) yarn lerna run --parallel test:typeCheck ;; \
            1) yarn lerna run --scope "@blueprintjs/core" test:karma ;; \
            2) yarn lerna run --scope "@blueprintjs/datetime" test:karma ;; \
<<<<<<< HEAD
            3) yarn lerna run --scope "@blueprintjs/select" test:karma ;; \
            4) yarn lerna run --scope "@blueprintjs/table" test:karma ;; \
            5) yarn lerna run --scope "@blueprintjs/timezone" test:karma ;; \
=======
            3) yarn lerna run --scope "@blueprintjs/datetime2" test:karma ;; \
            4) yarn lerna run --scope "@blueprintjs/popover2" test:karma ;; \
            5) yarn lerna run --scope "@blueprintjs/select" test:karma ;; \
            6) yarn lerna run --scope "@blueprintjs/table" test:karma ;; \
            7) yarn lerna run --scope "@blueprintjs/timezone" test:karma ;; \
>>>>>>> 14b01e25
            esac
          when: always
      - store_test_results: { path: ./reports }
      - store_artifacts: { path: ./reports }

  test-iso-react-16: &test-iso
    docker: *docker-node-image
    environment:
      JUNIT_REPORT_PATH: reports
    steps:
      - checkout
      - restore_cache: *restore-node-modules-cache
      - attach_workspace: { at: "." }
      - run: mkdir ./reports
      - run: yarn lerna run --parallel test:iso
      - store_test_results: { path: ./reports }
      - store_artifacts: { path: ./reports }

  deploy-preview:
    docker: *docker-node-image
    steps:
      - checkout
      - restore_cache: *restore-node-modules-cache
      - attach_workspace: { at: "." }
      - store_artifacts: { path: packages/docs-app/dist }
      - store_artifacts: { path: packages/landing-app/dist }
      - store_artifacts: { path: packages/table-dev-app/dist }
      - store_artifacts: { path: packages/demo-app/dist }
      - run:
          name: Submit Github comment with links to built artifacts
          command: |
            artifacts=$(curl -X GET "https://circleci.com/api/v2/project/github/palantir/blueprint/$CIRCLE_BUILD_NUM/artifacts" -H "Accept: application/json" -u "$CIRCLE_AUTH_TOKEN:")
            echo $artifacts > ./scripts/artifacts.json
            node ./scripts/preview.js

  deploy-npm:
    docker: *docker-node-image
    steps:
      - checkout
      - restore_cache: *restore-node-modules-cache
      - attach_workspace: { at: "." }
      - run: ./scripts/publish-npm-semver-tagged

workflows:
  version: 2
  compile_lint_test_dist_deploy:
    jobs:
      - checkout-code
      - clean-lockfile:
          requires: [checkout-code]
      - compile:
          requires: [checkout-code]
      - format-check:
          requires: [checkout-code]
      - lint:
          requires: [compile]
      - dist:
          requires: [compile]
      - test-node-libs:
          requires: [compile]
      - test-react-16:
          requires: [compile]
      - test-iso-react-16:
          requires: [compile]
      - deploy-preview:
          requires: [dist]
      - deploy-npm:
          requires:
            [
              dist,
              lint,
              test-node-libs,
              test-react-16,
              test-iso-react-16,
            ]
          filters:
            branches:
              only:
                - develop
                - next
                - /^release\/.*/<|MERGE_RESOLUTION|>--- conflicted
+++ resolved
@@ -137,12 +137,7 @@
     docker: *docker-node-browsers-image
     environment:
       JUNIT_REPORT_PATH: reports
-<<<<<<< HEAD
     parallelism: 6
-=======
-      NODE_ENV: test
-    parallelism: 8
->>>>>>> 14b01e25
     steps:
       - checkout
       - restore_cache: *restore-node-modules-cache
@@ -164,17 +159,9 @@
             0) yarn lerna run --parallel test:typeCheck ;; \
             1) yarn lerna run --scope "@blueprintjs/core" test:karma ;; \
             2) yarn lerna run --scope "@blueprintjs/datetime" test:karma ;; \
-<<<<<<< HEAD
             3) yarn lerna run --scope "@blueprintjs/select" test:karma ;; \
             4) yarn lerna run --scope "@blueprintjs/table" test:karma ;; \
             5) yarn lerna run --scope "@blueprintjs/timezone" test:karma ;; \
-=======
-            3) yarn lerna run --scope "@blueprintjs/datetime2" test:karma ;; \
-            4) yarn lerna run --scope "@blueprintjs/popover2" test:karma ;; \
-            5) yarn lerna run --scope "@blueprintjs/select" test:karma ;; \
-            6) yarn lerna run --scope "@blueprintjs/table" test:karma ;; \
-            7) yarn lerna run --scope "@blueprintjs/timezone" test:karma ;; \
->>>>>>> 14b01e25
             esac
           when: always
       - store_test_results: { path: ./reports }
