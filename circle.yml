--- conflicted
+++ resolved
@@ -1,16 +1,10 @@
 general:
   artifacts:
-<<<<<<< HEAD
-    - "packages/core/coverage"
-    - "packages/datetime/coverage"
-    - "packages/docs"
-    - "packages/table"
-=======
     - packages/core/coverage
     - packages/datetime/coverage
     - packages/docs
     - packages/landing
->>>>>>> c0899471
+    - packages/table
 machine:
   node:
     version: 6.1.0
@@ -19,11 +13,8 @@
     - packages/core/node_modules
     - packages/datetime/node_modules
     - packages/docs/node_modules
-<<<<<<< HEAD
     - packages/table/node_modules
-=======
     - packages/landing/node_modules
->>>>>>> c0899471
   # non-zero exit codes in dependencies will fail the build early
   # so these following commands will block the build and prevent tests
   post:
@@ -39,7 +30,6 @@
     owner: palantir
     commands:
       - ./scripts/preview.sh
-      - ./packages/table/scripts/preview.sh
   npm:
     tag: /release-.*/
     owner: palantir
