--- conflicted
+++ resolved
@@ -6,9 +6,6 @@
 module.exports = (gulp, plugins, blueprint) => {
     const rs = require("run-sequence").use(gulp);
     const karma = require("karma");
-<<<<<<< HEAD
-    const createConfig = require("./util/karma-config");
-=======
     const webpackConfigGenerator = require("./util/webpack-config");
 
     function createConfig (project) {
@@ -88,7 +85,6 @@
             },
         };
     }
->>>>>>> f6bed8de
 
     blueprint.projectsWithBlock("karma").forEach((project) => {
         gulp.task(`karma-${project.id}`, (done) => {
