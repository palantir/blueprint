--- conflicted
+++ resolved
@@ -22,11 +22,7 @@
     gulp.task("build", (done) => rs("clean", "compile", "webpack-compile-docs", done));
 
     // build code, run unit tests, terminate
-<<<<<<< HEAD
-    gulp.task("test", ["karma", "isotest"]);
-=======
-    gulp.task("test", ["test-dist", "karma"]);
->>>>>>> f6bed8de
+    gulp.task("test", ["test-dist", "karma", "isotest"]);
 
     // compile code and start watching for development
     gulp.task("default", (done) => rs("clean", "compile", "docs", "watch", done));
