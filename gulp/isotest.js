--- conflicted
+++ resolved
@@ -3,21 +3,11 @@
  */
 "use strict";
 
-<<<<<<< HEAD
-module.exports = (gulp, plugins, blueprint) => {
+module.exports = (blueprint, gulp, plugins) => {
     const path = require("path");
-=======
-module.exports = (blueprint, gulp, plugins) => {
->>>>>>> 7f20eb93
-    const rs = require("run-sequence").use(gulp);
 
     blueprint.task("isotest", "mocha", ["typescript-compile-*"], (project) => {
         return gulp.src(path.join(project.cwd, "test", "isotest.js"))
             .pipe(plugins.mocha());
     });
-<<<<<<< HEAD
-=======
-
-    gulp.task("isotest", (done) => rs(...blueprint.taskMapper("isotest"), done));
->>>>>>> 7f20eb93
 };