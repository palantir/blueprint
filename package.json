--- conflicted
+++ resolved
@@ -15,13 +15,8 @@
     "copy-landing-app": "cp -rf packages/landing-app/dist/* docs/.",
     "deploy": "gh-pages -d docs -b master",
     "dev:all": "lerna run dev --parallel --scope '!@blueprintjs/{landing-app,table-dev-app}'",
-<<<<<<< HEAD
     "dev:core": "lerna run dev --parallel --scope '@blueprintjs/{core,icons,docs-app}'",
-    "dev:docs": "lerna run dev --parallel --scope '@blueprintjs/{docs,docs-app}'",
-=======
-    "dev:core": "lerna run dev --parallel --scope '@blueprintjs/{core,docs-app}'",
     "dev:docs": "lerna run dev --parallel --scope '@blueprintjs/{docs-app,docs-theme}'",
->>>>>>> 22a1f0cb
     "dev:datetime": "lerna run dev --parallel --scope '@blueprintjs/{core,datetime,docs-app}'",
     "dev:labs": "lerna run dev --parallel --scope '@blueprintjs/{core,labs,select,docs-app}'",
     "dev:landing": "lerna run dev --parallel --scope '@blueprintjs/{core,landing-app}'",
