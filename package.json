--- conflicted
+++ resolved
@@ -23,13 +23,8 @@
         "dev:table": "lerna run dev --parallel --scope \"@blueprintjs/table-dev-app\"",
         "dev:demo": "lerna run dev --parallel --scope \"@blueprintjs/demo-app\"",
         "dist": "run-s dist:libs dist:apps",
-<<<<<<< HEAD
         "dist:libs": "lerna run dist --parallel --scope \"@blueprintjs/{colors,core,datetime,docs-theme,icons,select,table,timezone}\"",
-        "dist:apps": "lerna run dist --parallel --scope \"@blueprintjs/{docs-app,landing-app,table-dev-app}\"",
-=======
-        "dist:libs": "lerna run dist --parallel --scope \"@blueprintjs/{colors,core,datetime,docs-theme,icons,popover2,select,table,timezone}\"",
         "dist:apps": "lerna run dist --parallel --scope \"@blueprintjs/{docs-app,landing-app,table-dev-app,demo-app}\"",
->>>>>>> f715bc3c
         "docs-data": "lerna run compile --scope \"@blueprintjs/docs-data\"",
         "format": "prettier --write \"./**/*.{ts,tsx,json}\"",
         "format-check": "prettier --check \"./**/*.{ts,tsx,json}\"",
