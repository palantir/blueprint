--- conflicted
+++ resolved
@@ -156,15 +156,9 @@
         expect(result.results[0].invalidOptionWarnings.length).to.be.eq(2);
     });
 
-<<<<<<< HEAD
-    it.skip("Works for a double bp selector", async () => {
-        const result = await stylelint.lint({
-            files: "test/fixtures/no-prefix-literal/contains-double-bp-selector.scss",
-=======
     it("Works for a double bp3 selector", async () => {
         const result = await stylelint.lint({
-            files: "test/fixtures/contains-double-bp3-selector.scss",
->>>>>>> 8061f154
+            files: "test/fixtures/no-prefix-literal/contains-double-bp3-selector.scss",
             config,
         });
         expect(result.errored).to.be.true;
