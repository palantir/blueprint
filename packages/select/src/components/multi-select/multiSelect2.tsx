/*
 * Copyright 2022 Palantir Technologies, Inc. All rights reserved.
 * Licensed under the Apache License, Version 2.0 (the "License");
 * you may not use this file except in compliance with the License.
 * You may obtain a copy of the License at
 *
 *     http://www.apache.org/licenses/LICENSE-2.0
 *
 * Unless required by applicable law or agreed to in writing, software
 * distributed under the License is distributed on an "AS IS" BASIS,
 * WITHOUT WARRANTIES OR CONDITIONS OF ANY KIND, either express or implied.
 * See the License for the specific language governing permissions and
 * limitations under the License.
 */

import classNames from "classnames";
import * as React from "react";

import {
    AbstractPureComponent2,
    Classes as CoreClasses,
    DISPLAYNAME_PREFIX,
    Keys,
    mergeRefs,
    refHandler,
    setRef,
    TagInput,
    TagInputAddMethod,
    TagInputProps,
    Utils,
} from "@blueprintjs/core";
<<<<<<< HEAD
import { Popover2, Popover2TargetProps } from "@blueprintjs/popover2";
=======
import { Popover2, PopupKind } from "@blueprintjs/popover2";
>>>>>>> 6d259b47

import { Classes, IListItemsProps, SelectPopoverProps } from "../../common";
import { IQueryListRendererProps, QueryList } from "../query-list/queryList";

// N.B. selectedItems should really be a required prop, but is left optional for backwards compatibility

export interface MultiSelect2Props<T> extends IListItemsProps<T>, SelectPopoverProps {
    /**
     * Whether the component is non-interactive.
     * If true, the list's item renderer will not be called.
     *
     * @default false
     */
    disabled?: boolean;

    /**
     * Whether the component should take up the full width of its container.
     * This overrides `popoverProps.fill` and `tagInputProps.fill`.
     */
    fill?: boolean;

    /**
     * Callback invoked when an item is removed from the selection by
     * removing its tag in the TagInput. This is generally more useful than
     * `tagInputProps.onRemove`  because it receives the removed value instead of
     * the value's rendered `ReactNode` tag.
     *
     * It is not recommended to supply _both_ this prop and `tagInputProps.onRemove`.
     */
    onRemove?: (value: T, index: number) => void;

    /**
     * If true, the component waits until a keydown event in the TagInput
     * before opening its popover.
     *
     * If false, the popover opens immediately after a mouse click focuses
     * the component's TagInput.
     *
     * N.B. the behavior of this prop differs slightly from the same one
     * in the Suggest component; see https://github.com/palantir/blueprint/issues/4152.
     *
     * @default false
     */
    openOnKeyDown?: boolean;

    /**
     * Input placeholder text. Shorthand for `tagInputProps.placeholder`.
     *
     * @default "Search..."
     */
    placeholder?: string;

    /**
     * Props to add to the `div` that wraps the TagInput
     */
    popoverTargetProps?: React.HTMLAttributes<HTMLDivElement>;

    /** Controlled selected values. */
    selectedItems?: T[];

    /**
     * Props to spread to `TagInput`.
     * If you wish to control the value of the input, use `query` and `onQueryChange` instead.
     * Note that you are responsible for disabling any elements you may render in `tagInputProps.rightElement`
     * when the overall `MultiSelect2` is disabled.
     */
    // eslint-disable-next-line @typescript-eslint/ban-types
    tagInputProps?: Partial<TagInputProps>;

    /** Custom renderer to transform an item into tag content. */
    tagRenderer: (item: T) => React.ReactNode;
}

export interface MultiSelect2State {
    isOpen: boolean;
}

export class MultiSelect2<T> extends AbstractPureComponent2<MultiSelect2Props<T>, MultiSelect2State> {
    public static displayName = `${DISPLAYNAME_PREFIX}.MultiSelect2`;

    private listboxId = Utils.uniqueId("listbox");

    public static defaultProps = {
        disabled: false,
        fill: false,
        placeholder: "Search...",
    };

    public static ofType<U>() {
        return MultiSelect2 as new (props: MultiSelect2Props<U>) => MultiSelect2<U>;
    }

    public state: MultiSelect2State = {
        isOpen: (this.props.popoverProps && this.props.popoverProps.isOpen) || false,
    };

    private TypedQueryList = QueryList.ofType<T>();

    public input: HTMLInputElement | null = null;

    public queryList: QueryList<T> | null = null;

    private refHandlers: {
        input: React.RefCallback<HTMLInputElement>;
        popover: React.RefObject<Popover2<React.HTMLProps<HTMLDivElement>>>;
        queryList: React.RefCallback<QueryList<T>>;
    } = {
        input: refHandler(this, "input", this.props.tagInputProps?.inputRef),
        popover: React.createRef(),
        queryList: (ref: QueryList<T> | null) => (this.queryList = ref),
    };

    public componentDidUpdate(prevProps: MultiSelect2Props<T>) {
        if (prevProps.tagInputProps?.inputRef !== this.props.tagInputProps?.inputRef) {
            setRef(prevProps.tagInputProps?.inputRef, null);
            this.refHandlers.input = refHandler(this, "input", this.props.tagInputProps?.inputRef);
            setRef(this.props.tagInputProps?.inputRef, this.input);
        }
    }

    public render() {
        // omit props specific to this component, spread the rest.
        const { openOnKeyDown, popoverProps, tagInputProps, ...restProps } = this.props;

        return (
            <this.TypedQueryList
                {...restProps}
                menuProps={{ id: this.listboxId }}
                onItemSelect={this.handleItemSelect}
                onQueryChange={this.handleQueryChange}
                ref={this.refHandlers.queryList}
                renderer={this.renderQueryList}
            />
        );
    }

    private renderQueryList = (listProps: IQueryListRendererProps<T>) => {
<<<<<<< HEAD
        const { disabled, popoverContentProps = {}, popoverProps = {} } = this.props;
        const { handleKeyDown, handleKeyUp } = listProps;
=======
        const {
            fill,
            tagInputProps = {},
            popoverContentProps = {},
            popoverProps = {},
            popoverRef,
            selectedItems = [],
            placeholder,
            popoverTargetProps = {},
        } = this.props;
        const { handlePaste, handleKeyDown, handleKeyUp } = listProps;

        if (fill) {
            popoverProps.fill = true;
            tagInputProps.fill = true;
        }

        // add our own inputProps.className so that we can reference it in event handlers
        const inputProps = {
            ...tagInputProps.inputProps,
            className: classNames(tagInputProps.inputProps?.className, Classes.MULTISELECT_TAG_INPUT_INPUT),
        };
>>>>>>> 6d259b47

        const popoverRef =
            this.props.popoverRef === undefined
                ? this.refHandlers.popover
                : mergeRefs(this.refHandlers.popover, this.props.popoverRef);

        // N.B. no need to set `popoverProps.fill` since that is unused with the `renderTarget` API
        return (
            <Popover2
                autoFocus={false}
                canEscapeKeyClose={true}
                disabled={disabled}
                enforceFocus={false}
                isOpen={this.state.isOpen}
                placement={popoverProps.position || popoverProps.placement ? undefined : "bottom-start"}
                {...popoverProps}
                className={classNames(listProps.className, popoverProps.className)}
                content={
                    <div {...popoverContentProps} onKeyDown={handleKeyDown} onKeyUp={handleKeyUp}>
                        {listProps.itemList}
                    </div>
                }
                interactionKind="click"
                onInteraction={this.handlePopoverInteraction}
                onOpened={this.handlePopoverOpened}
                popoverClassName={classNames(Classes.MULTISELECT_POPOVER, popoverProps.popoverClassName)}
<<<<<<< HEAD
                ref={popoverRef}
                renderTarget={this.getPopoverTargetRenderer(listProps)}
            />
        );
    };

    // we use the renderTarget API to flatten the rendered DOM and make it easier to implement features like
    // the "fill" prop
    private getPopoverTargetRenderer =
        (listProps: IQueryListRendererProps<T>) =>
        // N.B. pull out `isOpen` so that it's not forwarded to the DOM, but remember not to use it directly
        // since it may be stale (`renderTarget` is not re-invoked on this.state changes).
        // eslint-disable-next-line react/display-name
        ({ isOpen: _isOpen, ref, ...targetProps }: Popover2TargetProps & React.HTMLProps<HTMLDivElement>) => {
            const { disabled, fill, tagInputProps = {}, selectedItems = [], placeholder } = this.props;
            const { handlePaste, handleKeyDown, handleKeyUp } = listProps;

            if (disabled) {
                tagInputProps.disabled = true;
            }
            if (fill) {
                tagInputProps.fill = true;
            }

            // add our own inputProps.className so that we can reference it in event handlers
            const inputProps = {
                ...tagInputProps.inputProps,
                className: classNames(tagInputProps.inputProps?.className, Classes.MULTISELECT_TAG_INPUT_INPUT),
            };

            const handleTagInputAdd = (values: any[], method: TagInputAddMethod) => {
                if (method === "paste") {
                    handlePaste(values);
=======
                popupKind={PopupKind.LISTBOX}
                ref={
                    popoverRef === undefined
                        ? this.refHandlers.popover
                        : mergeRefs(this.refHandlers.popover, popoverRef)
>>>>>>> 6d259b47
                }
            };
            return (
                <div
<<<<<<< HEAD
                    {...targetProps}
                    // Note that we must set FILL here in addition to TagInput to get the wrapper element to full width
                    className={classNames(targetProps.className, {
                        [CoreClasses.FILL]: fill,
                    })}
                    // Normally, Popover2 would also need to attach its own `onKeyDown` handler via `targetProps`,
                    // but in our case we fully manage that interaction and listen for key events to open/close
                    // the popover, so we elide it from the DOM.
                    onKeyDown={this.getTagInputKeyDownHandler(handleKeyDown)}
                    onKeyUp={this.getTagInputKeyUpHandler(handleKeyUp)}
                    ref={ref}
=======
                    aria-controls={this.listboxId}
                    {...popoverTargetProps}
                    aria-expanded={this.state.isOpen}
                    onKeyDown={this.getTagInputKeyDownHandler(handleKeyDown)}
                    onKeyUp={this.getTagInputKeyUpHandler(handleKeyUp)}
                    role="combobox"
>>>>>>> 6d259b47
                >
                    <TagInput
                        placeholder={placeholder}
                        {...tagInputProps}
                        className={classNames(Classes.MULTISELECT, tagInputProps.className)}
                        inputRef={this.refHandlers.input}
                        inputProps={inputProps}
                        inputValue={listProps.query}
                        /* eslint-disable-next-line react/jsx-no-bind */
                        onAdd={handleTagInputAdd}
                        onInputChange={listProps.handleQueryChange}
                        onRemove={this.handleTagRemove}
                        values={selectedItems.map(this.props.tagRenderer)}
                    />
                </div>
            );
        };

    private handleItemSelect = (item: T, evt?: React.SyntheticEvent<HTMLElement>) => {
        if (this.input != null) {
            this.input.focus();
        }
        this.props.onItemSelect?.(item, evt);
        this.refHandlers.popover.current?.reposition(); // reposition when size of input changes
    };

    private handleQueryChange = (query: string, evt?: React.ChangeEvent<HTMLInputElement>) => {
        this.setState({ isOpen: query.length > 0 || !this.props.openOnKeyDown });
        this.props.onQueryChange?.(query, evt);
    };

    // Popover interaction kind is CLICK, so this only handles click events.
    // Note that we defer to the next animation frame in order to get the latest document.activeElement
    private handlePopoverInteraction = (nextOpenState: boolean, evt?: React.SyntheticEvent<HTMLElement>) =>
        this.requestAnimationFrame(() => {
            const isInputFocused = this.input === document.activeElement;

            if (this.input != null && !isInputFocused) {
                // input is no longer focused, we should close the popover
                this.setState({ isOpen: false });
            } else if (!this.props.openOnKeyDown) {
                // we should open immediately on click focus events
                this.setState({ isOpen: true });
            }

            this.props.popoverProps?.onInteraction?.(nextOpenState, evt);
        });

    private handlePopoverOpened = (node: HTMLElement) => {
        if (this.queryList != null) {
            // scroll active item into view after popover transition completes and all dimensions are stable.
            this.queryList.scrollActiveItemIntoView();
        }
        this.props.popoverProps?.onOpened?.(node);
    };

    private handleTagRemove = (tag: React.ReactNode, index: number) => {
        const { selectedItems = [], onRemove, tagInputProps } = this.props;
        onRemove?.(selectedItems[index], index);
        tagInputProps?.onRemove?.(tag, index);
        this.refHandlers.popover.current?.reposition(); // reposition when size of input changes
    };

    private getTagInputKeyDownHandler = (handleQueryListKeyDown: React.KeyboardEventHandler<HTMLElement>) => {
        return (e: React.KeyboardEvent<HTMLElement>) => {
            // HACKHACK: https://github.com/palantir/blueprint/issues/4165
            // eslint-disable-next-line deprecation/deprecation
            const { which } = e;

            if (which === Keys.ESCAPE || which === Keys.TAB) {
                // By default the escape key will not trigger a blur on the
                // input element. It must be done explicitly.
                if (this.input != null) {
                    this.input.blur();
                }
                this.setState({ isOpen: false });
            } else if (!(which === Keys.BACKSPACE || which === Keys.ARROW_LEFT || which === Keys.ARROW_RIGHT)) {
                this.setState({ isOpen: true });
            }

            const isTargetingTagRemoveButton = (e.target as HTMLElement).closest(`.${CoreClasses.TAG_REMOVE}`) != null;

            if (this.state.isOpen && !isTargetingTagRemoveButton) {
                handleQueryListKeyDown?.(e);
            }
        };
    };

    private getTagInputKeyUpHandler = (handleQueryListKeyUp: React.KeyboardEventHandler<HTMLElement>) => {
        return (e: React.KeyboardEvent<HTMLElement>) => {
            const isTargetingInput = (e.target as HTMLElement).classList.contains(Classes.MULTISELECT_TAG_INPUT_INPUT);

            // only handle events when the focus is on the actual <input> inside the TagInput, as that's
            // what QueryList is designed to do
            if (this.state.isOpen && isTargetingInput) {
                handleQueryListKeyUp?.(e);
            }
        };
    };
}<|MERGE_RESOLUTION|>--- conflicted
+++ resolved
@@ -29,11 +29,7 @@
     TagInputProps,
     Utils,
 } from "@blueprintjs/core";
-<<<<<<< HEAD
-import { Popover2, Popover2TargetProps } from "@blueprintjs/popover2";
-=======
-import { Popover2, PopupKind } from "@blueprintjs/popover2";
->>>>>>> 6d259b47
+import { Popover2, Popover2TargetProps, PopupKind } from "@blueprintjs/popover2";
 
 import { Classes, IListItemsProps, SelectPopoverProps } from "../../common";
 import { IQueryListRendererProps, QueryList } from "../query-list/queryList";
@@ -171,33 +167,8 @@
     }
 
     private renderQueryList = (listProps: IQueryListRendererProps<T>) => {
-<<<<<<< HEAD
         const { disabled, popoverContentProps = {}, popoverProps = {} } = this.props;
         const { handleKeyDown, handleKeyUp } = listProps;
-=======
-        const {
-            fill,
-            tagInputProps = {},
-            popoverContentProps = {},
-            popoverProps = {},
-            popoverRef,
-            selectedItems = [],
-            placeholder,
-            popoverTargetProps = {},
-        } = this.props;
-        const { handlePaste, handleKeyDown, handleKeyUp } = listProps;
-
-        if (fill) {
-            popoverProps.fill = true;
-            tagInputProps.fill = true;
-        }
-
-        // add our own inputProps.className so that we can reference it in event handlers
-        const inputProps = {
-            ...tagInputProps.inputProps,
-            className: classNames(tagInputProps.inputProps?.className, Classes.MULTISELECT_TAG_INPUT_INPUT),
-        };
->>>>>>> 6d259b47
 
         const popoverRef =
             this.props.popoverRef === undefined
@@ -224,7 +195,7 @@
                 onInteraction={this.handlePopoverInteraction}
                 onOpened={this.handlePopoverOpened}
                 popoverClassName={classNames(Classes.MULTISELECT_POPOVER, popoverProps.popoverClassName)}
-<<<<<<< HEAD
+                popupKind={PopupKind.LISTBOX}
                 ref={popoverRef}
                 renderTarget={this.getPopoverTargetRenderer(listProps)}
             />
@@ -239,7 +210,14 @@
         // since it may be stale (`renderTarget` is not re-invoked on this.state changes).
         // eslint-disable-next-line react/display-name
         ({ isOpen: _isOpen, ref, ...targetProps }: Popover2TargetProps & React.HTMLProps<HTMLDivElement>) => {
-            const { disabled, fill, tagInputProps = {}, selectedItems = [], placeholder } = this.props;
+            const {
+                disabled,
+                fill,
+                tagInputProps = {},
+                selectedItems = [],
+                placeholder,
+                popoverTargetProps = {},
+            } = this.props;
             const { handlePaste, handleKeyDown, handleKeyUp } = listProps;
 
             if (disabled) {
@@ -258,21 +236,16 @@
             const handleTagInputAdd = (values: any[], method: TagInputAddMethod) => {
                 if (method === "paste") {
                     handlePaste(values);
-=======
-                popupKind={PopupKind.LISTBOX}
-                ref={
-                    popoverRef === undefined
-                        ? this.refHandlers.popover
-                        : mergeRefs(this.refHandlers.popover, popoverRef)
->>>>>>> 6d259b47
                 }
             };
             return (
                 <div
-<<<<<<< HEAD
+                    aria-controls={this.listboxId}
+                    {...popoverTargetProps}
                     {...targetProps}
+                    aria-expanded={this.state.isOpen}
                     // Note that we must set FILL here in addition to TagInput to get the wrapper element to full width
-                    className={classNames(targetProps.className, {
+                    className={classNames(targetProps.className, popoverTargetProps.className, {
                         [CoreClasses.FILL]: fill,
                     })}
                     // Normally, Popover2 would also need to attach its own `onKeyDown` handler via `targetProps`,
@@ -281,14 +254,7 @@
                     onKeyDown={this.getTagInputKeyDownHandler(handleKeyDown)}
                     onKeyUp={this.getTagInputKeyUpHandler(handleKeyUp)}
                     ref={ref}
-=======
-                    aria-controls={this.listboxId}
-                    {...popoverTargetProps}
-                    aria-expanded={this.state.isOpen}
-                    onKeyDown={this.getTagInputKeyDownHandler(handleKeyDown)}
-                    onKeyUp={this.getTagInputKeyUpHandler(handleKeyUp)}
                     role="combobox"
->>>>>>> 6d259b47
                 >
                     <TagInput
                         placeholder={placeholder}
