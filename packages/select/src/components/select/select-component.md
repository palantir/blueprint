@# Select

<<<<<<< HEAD
The Select component renders a UI to choose one item from a list. Its children are wrapped in a
[Popover](#core/components/popover) that contains the list and an optional
[InputGroup](#core/components/text-inputs.input-group) to filter it.
You may provide a predicate to customize the filtering algorithm. The value of a Select
(the currently chosen item) is uncontrolled: listen to changes with the `onItemSelect` callback prop.

@reactExample SelectExample

```tsx
import { Button, MenuItem } from "@blueprintjs/core";
import { ItemPredicate, ItemRenderer, Select } from "@blueprintjs/select";
import React from "react";
import ReactDOM from "react-dom";

export interface Film {
    title: string;
    year: number;
    rank: number;
}

const TOP_100_FILMS: Film[] = [
    { title: "The Shawshank Redemption", year: 1994 },
    { title: "The Godfather", year: 1972 },
    // ...
].map((f, index) => ({ ...f, rank: index + 1 }));

const filterFilm: ItemPredicate<Film> = (query, film, _index, exactMatch) => {
    const normalizedTitle = film.title.toLowerCase();
    const normalizedQuery = query.toLowerCase();

    if (exactMatch) {
        return normalizedTitle === normalizedQuery;
    } else {
        return `${film.rank}. ${normalizedTitle} ${film.year}`.indexOf(normalizedQuery) >= 0;
    }
};

const renderFilm: ItemRenderer<Film> = (film, { handleClick, handleFocus, modifiers, query }) => {
    if (!modifiers.matchesPredicate) {
        return null;
    }
    return (
        <MenuItem
            active={modifiers.active}
            disabled={modifiers.disabled}
            key={film.rank}
            label={film.year.toString()}
            onClick={handleClick}
            onFocus={handleFocus}
            roleStructure="listoption"
            text={`${film.rank}. ${film.title}`}
        />
    );
};

const FilmSelect: React.FC = () => {
    const [selectedFilm, setSelectedFilm] = React.useState<Film | undefined>();
    return (
        <Select<Film>
            items={TOP_100_FILMS}
            itemPredicate={filterFilm}
            itemRenderer={renderFilm}
            noResults={<MenuItem disabled={true} text="No results." roleStructure="listoption" />}
            onItemSelect={setSelectedFilm}
        >
            <Button text={selectedFilm?.title} rightIcon="double-caret-vertical" placeholder="Select a film" />
        </Select>
    );
};

ReactDOM.render(<FilmSelect /> document.querySelector("#root"));
```

In TypeScript, `Select<T>` is a _generic component_ so you must define a local type that specifies `<T>`, the type of one item in `items`. The props on this local type will now operate on your data type so you can easily define handlers without transformation steps, but most props are required as a result.

@## Querying

Supply a predicate to automatically query items based on the `InputGroup` value. Use `itemPredicate` to filter each item individually; this is great for lightweight searches. Use `itemListPredicate` to query the entire array in one go, and even reorder it, such as with [fuzz-aldrin-plus](https://github.com/jeancroy/fuzz-aldrin-plus). The array of filtered items is cached internally by `QueryList` state and only recomputed when `query` or `items`-related props change.
=======
<div class="@ns-callout @ns-intent-danger @ns-icon-error">
    <h5 class="@ns-heading">
>>>>>>> ac8eec58

Omitting both `itemPredicate` and `itemListPredicate` props will cause the component to always render all `items`. It will not hide the `InputGroup`; use the `filterable` prop for that. In this case, you can implement your own filtering and simply change the `items` prop.

<<<<<<< HEAD
The **@blueprintjs/select** package exports `ItemPredicate<T>` and `ItemListPredicate<T>` type aliases to simplify the process of implementing these functions.
See the code sample in [Item Renderer API](#select/Select.item-renderer) below for usage.
=======
</h5>
>>>>>>> ac8eec58

@### Non-ideal states

If the query returns no results or `items` is empty, then `noResults` will be rendered in place of the usual list. You also have the option to provide `initialContent`, which will render in place of the item list if the query is empty.

@## Disabling

Since Select accepts arbitrary children, disabling a Select componet requires setting `disabled={true}`
_and also_ disabling its children. For example:

```tsx
const FilmSelect: React.FC = () => (
    // many props omitted here for brevity
    <Select<Film> disabled={true}>
        <Button disabled={true}>
    </Select>
);
```

@## Custom menu

By default, `Select` renders the displayed items in a [`Menu`](#core/components/menu). This behavior can be overridden by providing the `itemListRenderer` prop, giving you full control over the layout of the items. For example, you can group items under a common heading, or render large data sets using [react-virtualized](https://github.com/bvaughn/react-virtualized).

Note that the non-ideal states of `noResults` and `initialContent` are specific to the default renderer. If you provide the `itemListRenderer` prop, these props will be ignored.

See the code sample in [Item List Renderer API](#select/Select.item-list-renderer) below for usage.

@## Controlled usage

The input value can be controlled with the `query` and `onQueryChange` props. _Do not use `inputProps` for this;_ the component ignores `inputProps.value` and `inputProps.onChange` in favor of `query` and `onQueryChange` (as noted in the prop documentation).

The focused item (for keyboard interactions) can be controlled with the `activeItem` and `onActiveItemChange` props.

```tsx
const FilmSelect: React.FC = () => (
    <Select<Film>
        items={myFilter(ALL_ITEMS, this.state.myQuery)}
        itemRenderer={...}
        onItemSelect={...}
        // controlled active item
        activeItem={this.state.myActiveItem}
        onActiveItemChange={this.handleActiveItemChange}
        // controlled query
        query={this.state.myQuery}
        onQueryChange={this.handleQueryChange}
    />
);
```

This controlled usage allows you to implement all sorts of advanced behavior on
top of the basic `Select` interactions, such as windowed filtering for large
data sets.

<div class="@ns-callout @ns-intent-primary @ns-icon-info-sign">

To control the active item when a "Create Item" option is present, See [Controlling the active item](#select/Select.controlling-the-active-item) in the "Creating new items" section below.
</div>

@## Creating new items

If you wish, you can allow users to select a brand new item that doesn't appear
in the list, based on the current query string. Use `createNewItemFromQuery` and
`createNewItemRenderer` to enable this:
- `createNewItemFromQuery`: Specifies how to convert a user-entered query string
    into an item of type `<T>` that `Select` understands.
- `createNewItemRenderer`: Renders a custom "Create Item" element that will be
    shown at the bottom of the list. When selected via click or `Enter`, this element
    will invoke `onItemSelect` with the item returned from `createNewItemFromQuery`.

<div class="@ns-callout @ns-intent-warning @ns-icon-info-sign">
    <h4 class="@ns-heading">Avoiding type conflicts</h4>

The "Create Item" option is represented by the reserved type `CreateNewItem`
exported from this package. It is exceedingly unlikely but technically possible
for your custom type `<T>` to conflict with this type. If your type conflicts,
you may see unexpected behavior; to resolve, consider changing the schema for
your items.

</div>

```tsx
function createFilm(title: string): Film {
    return {
        rank: /* ... */,
        title,
        year: /* ... */,
    };
}

function renderCreateFilmOption(
    query: string,
    active: boolean,
    handleClick: React.MouseEventHandler<HTMLElement>,
) {
    return (
        <MenuItem
            icon="add"
            text={`Create "${query}"`}
            roleStructure="listoption"
            active={active}
            onClick={handleClick}
            shouldDismissPopover={false}
        />
    )
}

const FilmSelect: React.FC = () => (
    <Select<Film>
        createNewItemFromQuery={createFilm}
        createNewItemRenderer={renderCreateFilmOption}
        items={Films.items}
        itemPredicate={Films.itemPredicate}
        itemRenderer={Films.itemRenderer}
        noResults={<MenuItem disabled={true} text="No results."  roleStructure="listoption" />}
        onItemSelect={...}
    />
);
```

@### Controlling the active item

Controlling the active item is slightly more involved when the "Create Item"
option is present. At a high level, the process works the same way as before:
control the `activeItem` value and listen for updates via `onActiveItemChange`.
However, some special handling is required.

When the "Create Item" option is present, the callback will emit
`activeItem=null` and `isCreateNewItem=true`:

```tsx
onActiveItemChange(null, true);
```

You can then make the "Create Item" option active by passing the result of
`getCreateNewItem()` to the `activeItem` prop (the `getCreateNewItem` function
is exported from this package):

```tsx
activeItem={isCreateNewItemActive ? getCreateNewItem() : activeItem}
```

Altogether, the code might look something like this:

```tsx
const currentActiveItem: Film | CreateNewItem | null;
const isCreateNewItemActive: Film | CreateNewItem | null;

function handleActiveItemChange(
    activeItem: Film | CreateNewItem | null,
    isCreateNewItem: boolean,
) {
    currentActiveItem = activeItem;
    isCreateNewItemActive = isCreateNewItem;
}

function getActiveItem() {
    return isCreateNewItemActive ? getCreateNewItem() : currentActiveItem;
}

const FilmSelect: React.FC = () => (
    <Select<Film>
        {...} // Other required props (see previous examples).
        activeItem={getActiveItem()}
        createNewItemFromQuery={...}
        createNewItemRenderer={...}
        onActiveItemChange={handleActiveItemChange}
    />
);
```

@## Props interface

@interface SelectProps

@### Item renderer

`Select`'s `itemRenderer` will be called for each item and receives the item and a props object containing data specific
to rendering this item in this frame. The renderer is called for all items, so don't forget to respect
`modifiers.matchesPredicate` to hide items that don't match the predicate. Also, don't forget to define a `key` for each item, or face React's console wrath!

```tsx
import { Classes, MenuItem } from "@blueprintjs/core";
import { ItemRenderer, ItemPredicate, Select } from "@blueprintjs/select";

const filterFilm: ItemPredicate<Film> = (query, film) => {
    return film.title.toLowerCase().indexOf(query.toLowerCase()) >= 0;
};

const renderFilm: ItemRenderer<Film> = (film, { handleClick, handleFocus, modifiers }) => {
    if (!modifiers.matchesPredicate) {
        return null;
    }
    return (
        <MenuItem
            text={film.title}
            label={film.year}
            roleStructure="listoption"
            active={modifiers.active}
            key={film.title}
            onClick={handleClick}
            onFocus={handleFocus}
        />
    );
};

const FilmSelect: React.FC = () => (
    <Select<Film>
        itemPredicate={filterFilm}
        itemRenderer={renderFilm}
        items={...}
        onItemSelect={...}
    />
);
```

@interface ItemRendererProps

@### Item list renderer

If provided, the `itemListRenderer` prop will be called to render the contents of the dropdown menu. It has access to the items, the current query, and a `renderItem` callback for rendering a single item. A ref handler (`itemsParentRef`) is given as well; it should be attached to the parent element of the rendered menu items so that the currently selected item can be scrolled into view automatically.

```tsx
import { ItemListRenderer } from "@blueprintjs/select";

const renderMenu: ItemListRenderer<Film> = ({ items, itemsParentRef, query, renderItem, menuProps }) => {
    const renderedItems = items.map(renderItem).filter(item => item != null);
    return (
        <Menu role="listbox" ulRef={itemsParentRef} {...menuProps}>
            <MenuItem
                disabled={true}
                text={`Found ${renderedItems.length} items matching "${query}"`}
                roleStructure="listoption"
            />
            {renderedItems}
        </Menu>
    );
};

const FilmSelect: React.FC = () => (
    <Select<Film>
        itemListRenderer={renderMenu}
        itemPredicate={filterFilm}
        itemRenderer={renderFilm}
        items={...}
        onItemSelect={...}
    />
);
```

@interface ItemListRendererProps<|MERGE_RESOLUTION|>--- conflicted
+++ resolved
@@ -1,6 +1,5 @@
 @# Select
 
-<<<<<<< HEAD
 The Select component renders a UI to choose one item from a list. Its children are wrapped in a
 [Popover](#core/components/popover) that contains the list and an optional
 [InputGroup](#core/components/text-inputs.input-group) to filter it.
@@ -71,7 +70,7 @@
     );
 };
 
-ReactDOM.render(<FilmSelect /> document.querySelector("#root"));
+ReactDOM.render(<FilmSelect />, document.querySelector("#root"));
 ```
 
 In TypeScript, `Select<T>` is a _generic component_ so you must define a local type that specifies `<T>`, the type of one item in `items`. The props on this local type will now operate on your data type so you can easily define handlers without transformation steps, but most props are required as a result.
@@ -79,19 +78,11 @@
 @## Querying
 
 Supply a predicate to automatically query items based on the `InputGroup` value. Use `itemPredicate` to filter each item individually; this is great for lightweight searches. Use `itemListPredicate` to query the entire array in one go, and even reorder it, such as with [fuzz-aldrin-plus](https://github.com/jeancroy/fuzz-aldrin-plus). The array of filtered items is cached internally by `QueryList` state and only recomputed when `query` or `items`-related props change.
-=======
-<div class="@ns-callout @ns-intent-danger @ns-icon-error">
-    <h5 class="@ns-heading">
->>>>>>> ac8eec58
 
 Omitting both `itemPredicate` and `itemListPredicate` props will cause the component to always render all `items`. It will not hide the `InputGroup`; use the `filterable` prop for that. In this case, you can implement your own filtering and simply change the `items` prop.
 
-<<<<<<< HEAD
 The **@blueprintjs/select** package exports `ItemPredicate<T>` and `ItemListPredicate<T>` type aliases to simplify the process of implementing these functions.
-See the code sample in [Item Renderer API](#select/Select.item-renderer) below for usage.
-=======
-</h5>
->>>>>>> ac8eec58
+See the code sample in [Item Renderer API](#select/select-component.item-renderer) below for usage.
 
 @### Non-ideal states
 
@@ -117,7 +108,7 @@
 
 Note that the non-ideal states of `noResults` and `initialContent` are specific to the default renderer. If you provide the `itemListRenderer` prop, these props will be ignored.
 
-See the code sample in [Item List Renderer API](#select/Select.item-list-renderer) below for usage.
+See the code sample in [Item List Renderer API](#select/select-component.item-list-renderer) below for usage.
 
 @## Controlled usage
 
@@ -147,7 +138,7 @@
 
 <div class="@ns-callout @ns-intent-primary @ns-icon-info-sign">
 
-To control the active item when a "Create Item" option is present, See [Controlling the active item](#select/Select.controlling-the-active-item) in the "Creating new items" section below.
+To control the active item when a "Create Item" option is present, See [Controlling the active item](#select/select-component.controlling-the-active-item) in the "Creating new items" section below.
 </div>
 
 @## Creating new items
@@ -162,7 +153,7 @@
     will invoke `onItemSelect` with the item returned from `createNewItemFromQuery`.
 
 <div class="@ns-callout @ns-intent-warning @ns-icon-info-sign">
-    <h4 class="@ns-heading">Avoiding type conflicts</h4>
+    <h5 class="@ns-heading">Avoiding type conflicts</h5>
 
 The "Create Item" option is represented by the reserved type `CreateNewItem`
 exported from this package. It is exceedingly unlikely but technically possible
@@ -269,8 +260,15 @@
 @### Item renderer
 
 `Select`'s `itemRenderer` will be called for each item and receives the item and a props object containing data specific
-to rendering this item in this frame. The renderer is called for all items, so don't forget to respect
-`modifiers.matchesPredicate` to hide items that don't match the predicate. Also, don't forget to define a `key` for each item, or face React's console wrath!
+to rendering this item in this frame.
+
+A few things to keep in mind:
+
+-   The renderer is called for all items, so don't forget to respect `modifiers.matchesPredicate` to hide items which
+    do not match the predicate.
+-   Make sure to forward the provided `ref` to the rendered element (usually via `<MenuItem ref={ref} />`) to ensure
+    that scrolling to active items works correctly.
+-   Also, don't forget to define a `key` for each item, or face React's console wrath!
 
 ```tsx
 import { Classes, MenuItem } from "@blueprintjs/core";
