@# Select

<div class="@ns-callout @ns-intent-danger @ns-icon-error">
    <h4 class="@ns-heading">

Deprecated: use [Select2](#select/select2)

</h4>

This component is **deprecated since @blueprintjs/select v4.3.0** in favor of the new
Select2 component, which uses Popover2 instead of Popover under the hood.
You should migrate to the new API which will become the standard in Blueprint v5.

</div>

The Select component renders a UI to choose one item from a list. Its children are wrapped in a
[Popover](#core/components/popover) that contains the list and an optional
[InputGroup](#core/components/text-inputs.input-group) to filter it.
You may provide a predicate to customize the filtering algorithm. The value of a Select
(the currently chosen item) is uncontrolled: listen to changes with the `onItemSelect` callback prop.

The API for this component is nearly identical to that of Select2, except for a slight change in
`popoverProps` and the wrapper element(s) rendered around its children. Please refer to the
[Select2](#select/select2) documentation for full API details.

@## Props interface

<<<<<<< HEAD
ReactDOM.render(
    <FilmSelect
        items={Films.items}
        itemPredicate={Films.itemPredicate}
        itemRenderer={Films.itemRenderer}
        noResults={<MenuItem disabled={true} text="No results." />}
        onItemSelect={...}
    >
        {/* children become the popover target; render value here */}
        <Button text={Films.items[0].title} rightIcon="double-caret-vertical" />
    </FilmSelect>,
    document.querySelector("#root")
);
```

In TypeScript, `Select<T>` is a _generic component_ so you must define a local type that specifies `<T>`, the type of one item in `items`. The props on this local type will now operate on your data type (speak your language) so you can easily define handlers without transformation steps, but most props are required as a result. The static `Select.ofType<T>()` method is available to streamline this process. (Note that this has no effect on JavaScript usage: the `Select` export is a perfectly valid React component class.)

@## Querying

Supply a predicate to automatically query items based on the `InputGroup` value. Use `itemPredicate` to filter each item individually; this is great for lightweight searches. Use `itemListPredicate` to query the entire array in one go, and even reorder it, such as with [fuzz-aldrin-plus](https://github.com/jeancroy/fuzz-aldrin-plus). The array of filtered items is cached internally by `QueryList` state and only recomputed when `query` or `items`-related props change.

Omitting both `itemPredicate` and `itemListPredicate` props will cause the component to always render all `items`. It will not hide the `InputGroup`; use the `filterable` prop for that. In this case, you can implement your own filtering and simply change the `items` prop.

The **@blueprintjs/select** package exports `ItemPredicate<T>` and `ItemListPredicate<T>` type aliases to simplify the process of implementing these functions.
See the code sample in [Item Renderer API](#select/select-component.item-renderer) below for usage.

@### Non-ideal states

If the query returns no results or `items` is empty, then `noResults` will be rendered in place of the usual list. You also have the option to provide `initialContent`, which will render in place of the item list if the query is empty.

@## Custom menu

By default, `Select` renders the displayed items in a [`Menu`](#core/components/menu). This behavior can be overridden by providing the `itemListRenderer` prop, giving you full control over the layout of the items. For example, you can group items under a common heading, or render large data sets using [react-virtualized](https://github.com/bvaughn/react-virtualized).

Note that the non-ideal states of `noResults` and `initialContent` are specific to the default renderer. If you provide the `itemListRenderer` prop, these props will be ignored.

See the code sample in [Item List Renderer API](#select/select-component.item-list-renderer) below for usage.

@## Controlled usage

The input value can be controlled with the `query` and `onQueryChange` props. _Do not use `inputProps` for this;_ the component ignores `inputProps.value` and `inputProps.onChange` in favor of `query` and `onQueryChange` (as noted in the prop documentation).

The focused item (for keyboard interactions) can be controlled with the `activeItem` and `onActiveItemChange` props.

```tsx
<FilmSelect
    items={myFilter(ALL_ITEMS, this.state.myQuery)}
    itemRenderer={...}
    onItemSelect={...}
    // controlled active item
    activeItem={this.state.myActiveItem}
    onActiveItemChange={this.handleActiveItemChange}
    // controlled query
    query={this.state.myQuery}
    onQueryChange={this.handleQueryChange}
/>
```

This controlled usage allows you to implement all sorts of advanced behavior on
top of the basic `Select` interactions, such as windowed filtering for large
data sets.

<div class="@ns-callout @ns-intent-primary @ns-icon-info-sign">

To control the active item when a "Create Item" option is present, See [Controlling the active item](#select/select-component.controlling-the-active-item) in the "Creating new items" section below.
</div>

@## Creating new items

If you wish, you can allow users to select a brand new item that doesn't appear
in the list, based on the current query string. Use `createNewItemFromQuery` and
`createNewItemRenderer` to enable this:
- `createNewItemFromQuery`: Specifies how to convert a user-entered query string
into an item of type `<T>` that `Select` understands.
- `createNewItemRenderer`: Renders a custom "Create Item" element that will be
shown at the bottom of the list. When selected via click or `Enter`, this element
will invoke `onItemSelect` with the item returned from `createNewItemFromQuery`.

<div class="@ns-callout @ns-intent-warning @ns-icon-info-sign">
    <h4 class="@ns-heading">Avoiding type conflicts</h4>

The "Create Item" option is represented by the reserved type `CreateNewItem`
exported from this package. It is exceedingly unlikely but technically possible
for your custom type `<T>` to conflict with this type. If your type conflicts,
you may see unexpected behavior; to resolve, consider changing the schema for
your items.

</div>

```tsx
function createFilm(title: string): Film {
    return {
        rank: /* ... */,
        title,
        year: /* ... */,
    };
}

function renderCreateFilmOption(
    query: string,
    active: boolean,
    handleClick: React.MouseEventHandler<HTMLElement>,
) {
    return (
        <MenuItem
            icon="add"
            text={`Create "${query}"`}
            selected={active}
            onClick={handleClick}
            shouldDismissPopover={false}
        />
    )
}

ReactDOM.render(
    <FilmSelect
        createNewItemFromQuery={createFilm}
        createNewItemRenderer={renderCreateFilmOption}
        items={Films.items}
        itemPredicate={Films.itemPredicate}
        itemRenderer={Films.itemRenderer}
        noResults={<MenuItem disabled={true} text="No results." />}
        onItemSelect={...}
    />,
    document.querySelector("#root")
);
```

@### Controlling the active item

Controlling the active item is slightly more involved when the "Create Item"
option is present. At a high level, the process works the same way as before:
control the `activeItem` value and listen for updates via `onActiveItemChange`.
However, some special handling is required.

When the "Create Item" option is present, the callback will emit
`activeItem=null` and `isCreateNewItem=true`:

```tsx
onActiveItemChange(null, true);
```

You can then make the "Create Item" option active by passing the result of
`getCreateNewItem()` to the `activeItem` prop (the `getCreateNewItem` function
is exported from this package):

```tsx
activeItem={isCreateNewItemActive ? getCreateNewItem() : activeItem}
```

Altogether, the code might look something like this:

```tsx
const currentActiveItem: Film | CreateNewItem | null;
const isCreateNewItemActive: Film | CreateNewItem | null;

function handleActiveItemChange(
    activeItem: Film | CreateNewItem | null,
    isCreateNewItem: boolean,
) {
    currentActiveItem = activeItem;
    isCreateNewItemActive = isCreateNewItem;
}

function getActiveItem() {
    return isCreateNewItemActive ? getCreateNewItem() : currentActiveItem;
}

ReactDOM.render(
    <FilmSelect
        {...} // Other required props (see previous examples).
        activeItem={getActiveItem()}
        createNewItemFromQuery={...}
        createNewItemRenderer={...}
        onActiveItemChange={handleActiveItemChange}
    />,
    document.querySelector("#root")
);
```

@## JavaScript API

@interface SelectProps

@### Item renderer

`Select`'s `itemRenderer` will be called for each item and receives the item and a props object containing data specific
to rendering this item in this frame. The renderer is called for all items, so don't forget to respect
`modifiers.matchesPredicate` to hide items that don't match the predicate. Also, don't forget to define a `key` for each item, or face React's console wrath!

```tsx
import { Classes, MenuItem } from "@blueprintjs/core";
import { ItemRenderer, ItemPredicate, Select } from "@blueprintjs/select";

const FilmSelect = Select.ofType<Film>();

const filterFilm: ItemPredicate<Film> = (query, film) => {
    return film.title.toLowerCase().indexOf(query.toLowerCase()) >= 0;
};

const renderFilm: ItemRenderer<Film> = (film, { handleClick, modifiers }) => {
    if (!modifiers.matchesPredicate) {
        return null;
    }
    return (
        <MenuItem
            selected={modifiers.active}
            key={film.title}
            label={film.year}
            onClick={handleClick}
            text={film.title}
        />
    );
};

<FilmSelect itemPredicate={filterFilm} itemRenderer={renderFilm} items={...} onItemSelect={...} />
```

@interface ItemRendererProps

@### Item list renderer

If provided, the `itemListRenderer` prop will be called to render the contents of the dropdown menu. It has access to the items, the current query, and a `renderItem` callback for rendering a single item. A ref handler (`itemsParentRef`) is given as well; it should be attached to the parent element of the rendered menu items so that the currently selected item can be scrolled into view automatically.

```tsx
import { ItemListRenderer } from "@blueprintjs/select";

const renderMenu: ItemListRenderer<Film> = ({ items, itemsParentRef, query, renderItem }) => {
    const renderedItems = items.map(renderItem).filter(item => item != null);
    return (
        <Menu ulRef={itemsParentRef}>
            <MenuItem
                disabled={true}
                text={`Found ${renderedItems.length} items matching "${query}"`}
            />
            {renderedItems}
        </Menu>
    );
};

<FilmSelect
    itemListRenderer={renderMenu}
    itemPredicate={filterFilm}
    itemRenderer={renderFilm}
    items={...}
    onItemSelect={...}
/>
```

@interface ItemListRendererProps
=======
@interface ISelectProps
>>>>>>> 14b01e25
<|MERGE_RESOLUTION|>--- conflicted
+++ resolved
@@ -1,17 +1,4 @@
 @# Select
-
-<div class="@ns-callout @ns-intent-danger @ns-icon-error">
-    <h4 class="@ns-heading">
-
-Deprecated: use [Select2](#select/select2)
-
-</h4>
-
-This component is **deprecated since @blueprintjs/select v4.3.0** in favor of the new
-Select2 component, which uses Popover2 instead of Popover under the hood.
-You should migrate to the new API which will become the standard in Blueprint v5.
-
-</div>
 
 The Select component renders a UI to choose one item from a list. Its children are wrapped in a
 [Popover](#core/components/popover) that contains the list and an optional
@@ -19,69 +6,130 @@
 You may provide a predicate to customize the filtering algorithm. The value of a Select
 (the currently chosen item) is uncontrolled: listen to changes with the `onItemSelect` callback prop.
 
-The API for this component is nearly identical to that of Select2, except for a slight change in
-`popoverProps` and the wrapper element(s) rendered around its children. Please refer to the
-[Select2](#select/select2) documentation for full API details.
-
-@## Props interface
-
-<<<<<<< HEAD
-ReactDOM.render(
-    <FilmSelect
-        items={Films.items}
-        itemPredicate={Films.itemPredicate}
-        itemRenderer={Films.itemRenderer}
-        noResults={<MenuItem disabled={true} text="No results." />}
+@reactExample SelectExample
+
+```tsx
+import { Button, MenuItem } from "@blueprintjs/core";
+import { ItemPredicate, ItemRenderer, Select } from "@blueprintjs/select";
+import React from "react";
+import ReactDOM from "react-dom";
+
+export interface Film {
+    title: string;
+    year: number;
+    rank: number;
+}
+
+const TOP_100_FILMS: Film[] = [
+    { title: "The Shawshank Redemption", year: 1994 },
+    { title: "The Godfather", year: 1972 },
+    // ...
+].map((f, index) => ({ ...f, rank: index + 1 }));
+
+const filterFilm: ItemPredicate<Film> = (query, film, _index, exactMatch) => {
+    const normalizedTitle = film.title.toLowerCase();
+    const normalizedQuery = query.toLowerCase();
+
+    if (exactMatch) {
+        return normalizedTitle === normalizedQuery;
+    } else {
+        return `${film.rank}. ${normalizedTitle} ${film.year}`.indexOf(normalizedQuery) >= 0;
+    }
+};
+
+const renderFilm: ItemRenderer<Film> = (film, { handleClick, handleFocus, modifiers, query }) => {
+    if (!modifiers.matchesPredicate) {
+        return null;
+    }
+    return (
+        <MenuItem
+            active={modifiers.active}
+            disabled={modifiers.disabled}
+            key={film.rank}
+            label={film.year.toString()}
+            onClick={handleClick}
+            onFocus={handleFocus}
+            roleStructure="listoption"
+            text={`${film.rank}. ${film.title}`}
+        />
+    );
+};
+
+const FilmSelect: React.FC = () => {
+    const [selectedFilm, setSelectedFilm] = React.useState<Film | undefined>();
+    return (
+        <Select<Film>
+            items={TOP_100_FILMS}
+            itemPredicate={filterFilm}
+            itemRenderer={renderFilm}
+            noResults={<MenuItem disabled={true} text="No results." roleStructure="listoption" />}
+            onItemSelect={setSelectedFilm}
+        >
+            <Button text={selectedFilm?.title} rightIcon="double-caret-vertical" placeholder="Select a film" />
+        </Select>
+    );
+};
+
+ReactDOM.render(<FilmSelect /> document.querySelector("#root"));
+```
+
+In TypeScript, `Select<T>` is a _generic component_ so you must define a local type that specifies `<T>`, the type of one item in `items`. The props on this local type will now operate on your data type so you can easily define handlers without transformation steps, but most props are required as a result.
+
+@## Querying
+
+Supply a predicate to automatically query items based on the `InputGroup` value. Use `itemPredicate` to filter each item individually; this is great for lightweight searches. Use `itemListPredicate` to query the entire array in one go, and even reorder it, such as with [fuzz-aldrin-plus](https://github.com/jeancroy/fuzz-aldrin-plus). The array of filtered items is cached internally by `QueryList` state and only recomputed when `query` or `items`-related props change.
+
+Omitting both `itemPredicate` and `itemListPredicate` props will cause the component to always render all `items`. It will not hide the `InputGroup`; use the `filterable` prop for that. In this case, you can implement your own filtering and simply change the `items` prop.
+
+The **@blueprintjs/select** package exports `ItemPredicate<T>` and `ItemListPredicate<T>` type aliases to simplify the process of implementing these functions.
+See the code sample in [Item Renderer API](#select/Select.item-renderer) below for usage.
+
+@### Non-ideal states
+
+If the query returns no results or `items` is empty, then `noResults` will be rendered in place of the usual list. You also have the option to provide `initialContent`, which will render in place of the item list if the query is empty.
+
+@## Disabling
+
+Since Select accepts arbitrary children, disabling a Select componet requires setting `disabled={true}`
+_and also_ disabling its children. For example:
+
+```tsx
+const FilmSelect: React.FC = () => (
+    // many props omitted here for brevity
+    <Select<Film> disabled={true}>
+        <Button disabled={true}>
+    </Select>
+);
+```
+
+@## Custom menu
+
+By default, `Select` renders the displayed items in a [`Menu`](#core/components/menu). This behavior can be overridden by providing the `itemListRenderer` prop, giving you full control over the layout of the items. For example, you can group items under a common heading, or render large data sets using [react-virtualized](https://github.com/bvaughn/react-virtualized).
+
+Note that the non-ideal states of `noResults` and `initialContent` are specific to the default renderer. If you provide the `itemListRenderer` prop, these props will be ignored.
+
+See the code sample in [Item List Renderer API](#select/Select.item-list-renderer) below for usage.
+
+@## Controlled usage
+
+The input value can be controlled with the `query` and `onQueryChange` props. _Do not use `inputProps` for this;_ the component ignores `inputProps.value` and `inputProps.onChange` in favor of `query` and `onQueryChange` (as noted in the prop documentation).
+
+The focused item (for keyboard interactions) can be controlled with the `activeItem` and `onActiveItemChange` props.
+
+```tsx
+const FilmSelect: React.FC = () => (
+    <Select<Film>
+        items={myFilter(ALL_ITEMS, this.state.myQuery)}
+        itemRenderer={...}
         onItemSelect={...}
-    >
-        {/* children become the popover target; render value here */}
-        <Button text={Films.items[0].title} rightIcon="double-caret-vertical" />
-    </FilmSelect>,
-    document.querySelector("#root")
-);
-```
-
-In TypeScript, `Select<T>` is a _generic component_ so you must define a local type that specifies `<T>`, the type of one item in `items`. The props on this local type will now operate on your data type (speak your language) so you can easily define handlers without transformation steps, but most props are required as a result. The static `Select.ofType<T>()` method is available to streamline this process. (Note that this has no effect on JavaScript usage: the `Select` export is a perfectly valid React component class.)
-
-@## Querying
-
-Supply a predicate to automatically query items based on the `InputGroup` value. Use `itemPredicate` to filter each item individually; this is great for lightweight searches. Use `itemListPredicate` to query the entire array in one go, and even reorder it, such as with [fuzz-aldrin-plus](https://github.com/jeancroy/fuzz-aldrin-plus). The array of filtered items is cached internally by `QueryList` state and only recomputed when `query` or `items`-related props change.
-
-Omitting both `itemPredicate` and `itemListPredicate` props will cause the component to always render all `items`. It will not hide the `InputGroup`; use the `filterable` prop for that. In this case, you can implement your own filtering and simply change the `items` prop.
-
-The **@blueprintjs/select** package exports `ItemPredicate<T>` and `ItemListPredicate<T>` type aliases to simplify the process of implementing these functions.
-See the code sample in [Item Renderer API](#select/select-component.item-renderer) below for usage.
-
-@### Non-ideal states
-
-If the query returns no results or `items` is empty, then `noResults` will be rendered in place of the usual list. You also have the option to provide `initialContent`, which will render in place of the item list if the query is empty.
-
-@## Custom menu
-
-By default, `Select` renders the displayed items in a [`Menu`](#core/components/menu). This behavior can be overridden by providing the `itemListRenderer` prop, giving you full control over the layout of the items. For example, you can group items under a common heading, or render large data sets using [react-virtualized](https://github.com/bvaughn/react-virtualized).
-
-Note that the non-ideal states of `noResults` and `initialContent` are specific to the default renderer. If you provide the `itemListRenderer` prop, these props will be ignored.
-
-See the code sample in [Item List Renderer API](#select/select-component.item-list-renderer) below for usage.
-
-@## Controlled usage
-
-The input value can be controlled with the `query` and `onQueryChange` props. _Do not use `inputProps` for this;_ the component ignores `inputProps.value` and `inputProps.onChange` in favor of `query` and `onQueryChange` (as noted in the prop documentation).
-
-The focused item (for keyboard interactions) can be controlled with the `activeItem` and `onActiveItemChange` props.
-
-```tsx
-<FilmSelect
-    items={myFilter(ALL_ITEMS, this.state.myQuery)}
-    itemRenderer={...}
-    onItemSelect={...}
-    // controlled active item
-    activeItem={this.state.myActiveItem}
-    onActiveItemChange={this.handleActiveItemChange}
-    // controlled query
-    query={this.state.myQuery}
-    onQueryChange={this.handleQueryChange}
-/>
+        // controlled active item
+        activeItem={this.state.myActiveItem}
+        onActiveItemChange={this.handleActiveItemChange}
+        // controlled query
+        query={this.state.myQuery}
+        onQueryChange={this.handleQueryChange}
+    />
+);
 ```
 
 This controlled usage allows you to implement all sorts of advanced behavior on
@@ -90,7 +138,7 @@
 
 <div class="@ns-callout @ns-intent-primary @ns-icon-info-sign">
 
-To control the active item when a "Create Item" option is present, See [Controlling the active item](#select/select-component.controlling-the-active-item) in the "Creating new items" section below.
+To control the active item when a "Create Item" option is present, See [Controlling the active item](#select/Select.controlling-the-active-item) in the "Creating new items" section below.
 </div>
 
 @## Creating new items
@@ -99,10 +147,10 @@
 in the list, based on the current query string. Use `createNewItemFromQuery` and
 `createNewItemRenderer` to enable this:
 - `createNewItemFromQuery`: Specifies how to convert a user-entered query string
-into an item of type `<T>` that `Select` understands.
+    into an item of type `<T>` that `Select` understands.
 - `createNewItemRenderer`: Renders a custom "Create Item" element that will be
-shown at the bottom of the list. When selected via click or `Enter`, this element
-will invoke `onItemSelect` with the item returned from `createNewItemFromQuery`.
+    shown at the bottom of the list. When selected via click or `Enter`, this element
+    will invoke `onItemSelect` with the item returned from `createNewItemFromQuery`.
 
 <div class="@ns-callout @ns-intent-warning @ns-icon-info-sign">
     <h4 class="@ns-heading">Avoiding type conflicts</h4>
@@ -133,24 +181,24 @@
         <MenuItem
             icon="add"
             text={`Create "${query}"`}
-            selected={active}
+            roleStructure="listoption"
+            active={active}
             onClick={handleClick}
             shouldDismissPopover={false}
         />
     )
 }
 
-ReactDOM.render(
-    <FilmSelect
+const FilmSelect: React.FC = () => (
+    <Select<Film>
         createNewItemFromQuery={createFilm}
         createNewItemRenderer={renderCreateFilmOption}
         items={Films.items}
         itemPredicate={Films.itemPredicate}
         itemRenderer={Films.itemRenderer}
-        noResults={<MenuItem disabled={true} text="No results." />}
+        noResults={<MenuItem disabled={true} text="No results."  roleStructure="listoption" />}
         onItemSelect={...}
-    />,
-    document.querySelector("#root")
+    />
 );
 ```
 
@@ -194,19 +242,18 @@
     return isCreateNewItemActive ? getCreateNewItem() : currentActiveItem;
 }
 
-ReactDOM.render(
-    <FilmSelect
+const FilmSelect: React.FC = () => (
+    <Select<Film>
         {...} // Other required props (see previous examples).
         activeItem={getActiveItem()}
         createNewItemFromQuery={...}
         createNewItemRenderer={...}
         onActiveItemChange={handleActiveItemChange}
-    />,
-    document.querySelector("#root")
-);
-```
-
-@## JavaScript API
+    />
+);
+```
+
+@## Props interface
 
 @interface SelectProps
 
@@ -220,28 +267,35 @@
 import { Classes, MenuItem } from "@blueprintjs/core";
 import { ItemRenderer, ItemPredicate, Select } from "@blueprintjs/select";
 
-const FilmSelect = Select.ofType<Film>();
-
 const filterFilm: ItemPredicate<Film> = (query, film) => {
     return film.title.toLowerCase().indexOf(query.toLowerCase()) >= 0;
 };
 
-const renderFilm: ItemRenderer<Film> = (film, { handleClick, modifiers }) => {
+const renderFilm: ItemRenderer<Film> = (film, { handleClick, handleFocus, modifiers }) => {
     if (!modifiers.matchesPredicate) {
         return null;
     }
     return (
         <MenuItem
-            selected={modifiers.active}
+            text={film.title}
+            label={film.year}
+            roleStructure="listoption"
+            active={modifiers.active}
             key={film.title}
-            label={film.year}
             onClick={handleClick}
-            text={film.title}
+            onFocus={handleFocus}
         />
     );
 };
 
-<FilmSelect itemPredicate={filterFilm} itemRenderer={renderFilm} items={...} onItemSelect={...} />
+const FilmSelect: React.FC = () => (
+    <Select<Film>
+        itemPredicate={filterFilm}
+        itemRenderer={renderFilm}
+        items={...}
+        onItemSelect={...}
+    />
+);
 ```
 
 @interface ItemRendererProps
@@ -253,29 +307,29 @@
 ```tsx
 import { ItemListRenderer } from "@blueprintjs/select";
 
-const renderMenu: ItemListRenderer<Film> = ({ items, itemsParentRef, query, renderItem }) => {
+const renderMenu: ItemListRenderer<Film> = ({ items, itemsParentRef, query, renderItem, menuProps }) => {
     const renderedItems = items.map(renderItem).filter(item => item != null);
     return (
-        <Menu ulRef={itemsParentRef}>
+        <Menu role="listbox" ulRef={itemsParentRef} {...menuProps}>
             <MenuItem
                 disabled={true}
                 text={`Found ${renderedItems.length} items matching "${query}"`}
+                roleStructure="listoption"
             />
             {renderedItems}
         </Menu>
     );
 };
 
-<FilmSelect
-    itemListRenderer={renderMenu}
-    itemPredicate={filterFilm}
-    itemRenderer={renderFilm}
-    items={...}
-    onItemSelect={...}
-/>
-```
-
-@interface ItemListRendererProps
-=======
-@interface ISelectProps
->>>>>>> 14b01e25
+const FilmSelect: React.FC = () => (
+    <Select<Film>
+        itemListRenderer={renderMenu}
+        itemPredicate={filterFilm}
+        itemRenderer={renderFilm}
+        items={...}
+        onItemSelect={...}
+    />
+);
+```
+
+@interface ItemListRendererProps