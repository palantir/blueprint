/*
 * Copyright 2022 Palantir Technologies, Inc. All rights reserved.
 *
 * Licensed under the Apache License, Version 2.0 (the "License");
 * you may not use this file except in compliance with the License.
 * You may obtain a copy of the License at
 *
 *     http://www.apache.org/licenses/LICENSE-2.0
 *
 * Unless required by applicable law or agreed to in writing, software
 * distributed under the License is distributed on an "AS IS" BASIS,
 * WITHOUT WARRANTIES OR CONDITIONS OF ANY KIND, either express or implied.
 * See the License for the specific language governing permissions and
 * limitations under the License.
 */

/** @fileoverview "V2" variant of Select which uses Popover2 instead of Popover */

import classNames from "classnames";
import * as React from "react";

import {
    AbstractPureComponent2,
    Button,
    Classes as CoreClasses,
    DISPLAYNAME_PREFIX,
    InputGroup,
    InputGroupProps2,
    IRef,
    Keys,
    Position,
    refHandler,
    setRef,
    Utils,
} from "@blueprintjs/core";
import { Popover2, Popover2TargetProps, PopupKind } from "@blueprintjs/popover2";

import { Classes, IListItemsProps, SelectPopoverProps } from "../../common";
import { IQueryListRendererProps, QueryList } from "../query-list/queryList";

export interface Select2Props<T> extends IListItemsProps<T>, SelectPopoverProps {
    /**
     * Element which triggers the select popover. In most cases, you should display
     * the name or label of the curently selected item here.
     */
    children?: React.ReactNode;

    /**
     * Whether the component is non-interactive.
     * If true, the list's item renderer will not be called.
     * Note that you'll also need to disable the component's children, if appropriate.
     *
     * @default false
     */
    disabled?: boolean;

    /**
     * Whether the component should take up the full width of its container.
     * This overrides `popoverProps.fill`. You also have to ensure that the child
     * component has `fill` set to `true` or is styled appropriately.
     */
    fill?: boolean;

    /**
     * Whether the dropdown list can be filtered.
     * Disabling this option will remove the `InputGroup` and ignore `inputProps`.
     *
     * @default true
     */
    filterable?: boolean;

    /**
     * Props to spread to the query `InputGroup`. Use `query` and
     * `onQueryChange` instead of `inputProps.value` and `inputProps.onChange`
     * to control this input.
     */
    inputProps?: InputGroupProps2;

    /**
     * Props to add to the popover target wrapper element.
     */
    popoverTargetProps?: React.HTMLAttributes<HTMLDivElement>;

    /**
     * Whether the active item should be reset to the first matching item _when
     * the popover closes_. The query will also be reset to the empty string.
     *
     * @default false
     */
    resetOnClose?: boolean;

    /** Optional class to apply to the target wrapper element. */
    targetClassName?: string;
}

export interface Select2State {
    isOpen: boolean;
}

export class Select2<T> extends AbstractPureComponent2<Select2Props<T>, Select2State> {
    public static displayName = `${DISPLAYNAME_PREFIX}.Select2`;

    public static ofType<U>() {
        return Select2 as new (props: Select2Props<U>) => Select2<U>;
    }

    public state: Select2State = { isOpen: false };

    public inputElement: HTMLInputElement | null = null;

    private TypedQueryList = QueryList.ofType<T>();

    private queryList: QueryList<T> | null = null;

    private previousFocusedElement: HTMLElement | undefined;

    private handleInputRef: IRef<HTMLInputElement> = refHandler(this, "inputElement", this.props.inputProps?.inputRef);

    private handleQueryListRef = (ref: QueryList<T> | null) => (this.queryList = ref);

    private listboxId = Utils.uniqueId("listbox");

    public render() {
        // omit props specific to this component, spread the rest.
        const { filterable, inputProps, popoverProps, ...restProps } = this.props;

        return (
            <this.TypedQueryList
                {...restProps}
                menuProps={{ id: this.listboxId }}
                onItemSelect={this.handleItemSelect}
                ref={this.handleQueryListRef}
                renderer={this.renderQueryList}
            />
        );
    }

    public componentDidUpdate(prevProps: Select2Props<T>, prevState: Select2State) {
        if (prevProps.inputProps?.inputRef !== this.props.inputProps?.inputRef) {
            setRef(prevProps.inputProps?.inputRef, null);
            this.handleInputRef = refHandler(this, "inputElement", this.props.inputProps?.inputRef);
            setRef(this.props.inputProps?.inputRef, this.inputElement);
        }

        if (this.state.isOpen && !prevState.isOpen && this.queryList != null) {
            this.queryList.scrollActiveItemIntoView();
        }
    }

    private renderQueryList = (listProps: IQueryListRendererProps<T>) => {
        // not using defaultProps cuz they're hard to type with generics (can't use <T> on static members)
        const {
            fill,
            filterable = true,
            disabled = false,
            inputProps = {},
            popoverContentProps = {},
            popoverProps = {},
            popoverRef,
        } = this.props;

        if (fill) {
            popoverProps.fill = true;
        }

        const input = (
            <InputGroup
                aria-autocomplete="list"
                leftIcon="search"
                placeholder="Filter..."
                rightElement={this.maybeRenderClearButton(listProps.query)}
                {...inputProps}
                inputRef={this.handleInputRef}
                onChange={listProps.handleQueryChange}
                value={listProps.query}
            />
        );

        const { handleKeyDown, handleKeyUp } = listProps;
        return (
            <Popover2
                autoFocus={false}
                enforceFocus={false}
                isOpen={this.state.isOpen}
                disabled={disabled}
                position={Position.BOTTOM_LEFT}
                {...popoverProps}
                className={classNames(listProps.className, popoverProps.className)}
                content={
                    <div {...popoverContentProps} onKeyDown={handleKeyDown} onKeyUp={handleKeyUp}>
                        {filterable ? input : undefined}
                        {listProps.itemList}
                    </div>
                }
                onClosing={this.handlePopoverClosing}
                onInteraction={this.handlePopoverInteraction}
                onOpened={this.handlePopoverOpened}
                onOpening={this.handlePopoverOpening}
                popoverClassName={classNames(Classes.SELECT_POPOVER, popoverProps.popoverClassName)}
                popupKind={PopupKind.LISTBOX}
                ref={popoverRef}
                renderTarget={this.getPopoverTargetRenderer(listProps, this.state.isOpen)}
            />
        );
    };

    // We use the renderTarget API to flatten the rendered DOM and make it easier to implement features like
    // the "fill" prop. Note that we must take `isOpen` as an argument to force this render function to be called
    // again after that state changes.
    private getPopoverTargetRenderer =
        (listProps: IQueryListRendererProps<T>, isOpen: boolean) =>
        // N.B. pull out `isOpen` so that it's not forwarded to the DOM, but remember not to use it directly
        // since it may be stale (`renderTarget` is not re-invoked on this.state changes).
        // eslint-disable-next-line react/display-name
        ({ isOpen: _isOpen, ref, ...targetProps }: Popover2TargetProps & React.HTMLProps<HTMLDivElement>) => {
            const { popoverTargetProps } = this.props;
            const { handleKeyDown, handleKeyUp } = listProps;
            return (
                <div
<<<<<<< HEAD
                    className={this.props.targetClassName}
                    onKeyDown={this.state.isOpen ? handleKeyDown : this.handleTargetKeyDown}
                    onKeyUp={this.state.isOpen ? handleKeyUp : undefined}
=======
                    aria-controls={this.listboxId}
                    {...popoverTargetProps}
                    {...targetProps}
                    aria-expanded={isOpen}
                    // Note that we must set FILL here in addition to children to get the wrapper element to full width
                    className={classNames(targetProps.className, {
                        [CoreClasses.FILL]: this.props.fill,
                    })}
                    // Normally, Popover2 would also need to attach its own `onKeyDown` handler via `targetProps`,
                    // but in our case we fully manage that interaction and listen for key events to open/close
                    // the popover, so we elide it from the DOM.
                    onKeyDown={isOpen ? handleKeyDown : this.handleTargetKeyDown}
                    onKeyUp={isOpen ? handleKeyUp : undefined}
                    ref={ref}
                    role="combobox"
>>>>>>> 7d372c30
                >
                    {this.props.children}
                </div>
            );
        };

    private maybeRenderClearButton(query: string) {
        return query.length > 0 ? <Button icon="cross" minimal={true} onClick={this.resetQuery} /> : undefined;
    }

    /**
     * Target wrapper element "keydown" handler while the popover is closed.
     */
    private handleTargetKeyDown = (event: React.KeyboardEvent<HTMLElement>) => {
        // open popover when arrow key pressed on target while closed
        // HACKHACK: https://github.com/palantir/blueprint/issues/4165
        /* eslint-disable deprecation/deprecation */
        if (event.which === Keys.ARROW_UP || event.which === Keys.ARROW_DOWN) {
            event.preventDefault();
            this.setState({ isOpen: true });
        } else if (Keys.isKeyboardClick(event.keyCode)) {
            this.setState({ isOpen: true });
        }
        /* eslint-enable deprecation/deprecation */
    };

    private handleItemSelect = (item: T, event?: React.SyntheticEvent<HTMLElement>) => {
        this.setState({ isOpen: false });
        this.props.onItemSelect?.(item, event);
    };

    private handlePopoverInteraction = (isOpen: boolean, event?: React.SyntheticEvent<HTMLElement>) => {
        this.setState({ isOpen });
        this.props.popoverProps?.onInteraction?.(isOpen, event);
    };

    private handlePopoverOpening = (node: HTMLElement) => {
        // save currently focused element before popover steals focus, so we can restore it when closing.
        this.previousFocusedElement = document.activeElement as HTMLElement;

        if (this.props.resetOnClose) {
            this.resetQuery();
        }

        this.props.popoverProps?.onOpening?.(node);
    };

    private handlePopoverOpened = (node: HTMLElement) => {
        // scroll active item into view after popover transition completes and all dimensions are stable.
        if (this.queryList != null) {
            this.queryList.scrollActiveItemIntoView();
        }

        this.requestAnimationFrame(() => {
            const { inputProps = {} } = this.props;
            // autofocus is enabled by default
            if (inputProps.autoFocus !== false) {
                this.inputElement?.focus();
            }
        });

        this.props.popoverProps?.onOpened?.(node);
    };

    private handlePopoverClosing = (node: HTMLElement) => {
        // restore focus to saved element.
        // timeout allows popover to begin closing and remove focus handlers beforehand.
        /* istanbul ignore next */
        this.requestAnimationFrame(() => {
            if (this.previousFocusedElement !== undefined) {
                this.previousFocusedElement.focus();
                this.previousFocusedElement = undefined;
            }
        });

        this.props.popoverProps?.onClosing?.(node);
    };

    private resetQuery = () => this.queryList && this.queryList.setQuery("", true);
}<|MERGE_RESOLUTION|>--- conflicted
+++ resolved
@@ -88,9 +88,6 @@
      * @default false
      */
     resetOnClose?: boolean;
-
-    /** Optional class to apply to the target wrapper element. */
-    targetClassName?: string;
 }
 
 export interface Select2State {
@@ -217,17 +214,12 @@
             const { handleKeyDown, handleKeyUp } = listProps;
             return (
                 <div
-<<<<<<< HEAD
-                    className={this.props.targetClassName}
-                    onKeyDown={this.state.isOpen ? handleKeyDown : this.handleTargetKeyDown}
-                    onKeyUp={this.state.isOpen ? handleKeyUp : undefined}
-=======
                     aria-controls={this.listboxId}
                     {...popoverTargetProps}
                     {...targetProps}
                     aria-expanded={isOpen}
                     // Note that we must set FILL here in addition to children to get the wrapper element to full width
-                    className={classNames(targetProps.className, {
+                    className={classNames(targetProps.className, popoverTargetProps?.className, {
                         [CoreClasses.FILL]: this.props.fill,
                     })}
                     // Normally, Popover2 would also need to attach its own `onKeyDown` handler via `targetProps`,
@@ -237,7 +229,6 @@
                     onKeyUp={isOpen ? handleKeyUp : undefined}
                     ref={ref}
                     role="combobox"
->>>>>>> 7d372c30
                 >
                     {this.props.children}
                 </div>
