--- conflicted
+++ resolved
@@ -143,14 +143,10 @@
             filterable = true,
             disabled = false,
             inputProps = {},
-<<<<<<< HEAD
-            popoverProps = {},
-            wrapperProps = {},
-=======
             popoverContentProps = {},
             popoverProps = {},
             popoverRef,
->>>>>>> 7ea317e0
+            wrapperProps = {},
         } = this.props;
 
         if (fill) {
