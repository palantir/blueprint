/*
 * Copyright 2022 Palantir Technologies, Inc. All rights reserved.
 *
 * Licensed under the Apache License, Version 2.0 (the "License");
 * you may not use this file except in compliance with the License.
 * You may obtain a copy of the License at
 *
 *     http://www.apache.org/licenses/LICENSE-2.0
 *
 * Unless required by applicable law or agreed to in writing, software
 * distributed under the License is distributed on an "AS IS" BASIS,
 * WITHOUT WARRANTIES OR CONDITIONS OF ANY KIND, either express or implied.
 * See the License for the specific language governing permissions and
 * limitations under the License.
 */

/** @fileoverview "V2" variant of Select which uses Popover2 instead of Popover */

import classNames from "classnames";
import * as React from "react";

import {
    AbstractPureComponent2,
    Button,
    Classes as CoreClasses,
    DISPLAYNAME_PREFIX,
    InputGroup,
    InputGroupProps2,
    Keys,
    refHandler,
    setRef,
    Utils,
} from "@blueprintjs/core";
import {
    Popover2,
    Classes as Popover2Classes,
    Popover2ClickTargetHandlers,
    Popover2TargetProps,
    PopupKind,
} from "@blueprintjs/popover2";

import { Classes, ListItemsProps, SelectPopoverProps } from "../../common";
import { QueryList, QueryListRendererProps } from "../query-list/queryList";

export interface Select2Props<T> extends ListItemsProps<T>, SelectPopoverProps {
    /**
     * Element which triggers the select popover. In most cases, you should display
     * the name or label of the curently selected item here.
     */
    children?: React.ReactNode;

    /**
     * Whether the component is non-interactive.
     * If true, the list's item renderer will not be called.
     * Note that you'll also need to disable the component's children, if appropriate.
     *
     * @default false
     */
    disabled?: boolean;

    /**
     * Whether the component should take up the full width of its container.
     * You also have to ensure that the child component has `fill` set to `true` or is styled appropriately.
     */
    fill?: boolean;

    /**
     * Whether the dropdown list can be filtered.
     * Disabling this option will remove the `InputGroup` and ignore `inputProps`.
     *
     * @default true
     */
    filterable?: boolean;

    /**
     * Props to pass to the query [InputGroup component](#core/components/text-inputs.input-group).
     *
     * Some properties are unavailable:
     * - `inputProps.value`: use `query` instead
     * - `inputProps.onChange`: use `onQueryChange` instead
     */
    inputProps?: Partial<Omit<InputGroupProps2, "value" | "onChange">>;

    /**
     * HTML attributes to add to the `Menu` listbox containing the selectable options.
     */
    menuProps?: React.HTMLAttributes<HTMLUListElement>;

    /**
     * Whether the active item should be reset to the first matching item _when
     * the popover closes_. The query will also be reset to the empty string.
     *
     * @default false
     */
    resetOnClose?: boolean;
}

export interface Select2State {
    isOpen: boolean;
}

/**
 * Select (v2) component.
 *
 * @see https://blueprintjs.com/docs/#select/select2
 */
export class Select2<T> extends AbstractPureComponent2<Select2Props<T>, Select2State> {
    public static displayName = `${DISPLAYNAME_PREFIX}.Select2`;

    /** @deprecated no longer necessary now that the TypeScript parser supports type arguments on JSX element tags */
    public static ofType<U>() {
        return Select2 as new (props: Select2Props<U>) => Select2<U>;
    }

    public state: Select2State = { isOpen: false };

    public inputElement: HTMLInputElement | null = null;

    private queryList: QueryList<T> | null = null;

    private previousFocusedElement: HTMLElement | undefined;

    private handleInputRef: React.Ref<HTMLInputElement> = refHandler(
        this,
        "inputElement",
        this.props.inputProps?.inputRef,
    );

    private handleQueryListRef = (ref: QueryList<T> | null) => (this.queryList = ref);

    private listboxId = Utils.uniqueId("listbox");

    public render() {
        // omit props specific to this component, spread the rest.
        const { filterable, inputProps, menuProps, popoverProps, ...restProps } = this.props;

        return (
            <QueryList<T>
                {...restProps}
                menuProps={{ "aria-label": "selectable options", ...menuProps, id: this.listboxId }}
                onItemSelect={this.handleItemSelect}
                ref={this.handleQueryListRef}
                renderer={this.renderQueryList}
            />
        );
    }

    public componentDidUpdate(prevProps: Select2Props<T>, prevState: Select2State) {
        if (prevProps.inputProps?.inputRef !== this.props.inputProps?.inputRef) {
            setRef(prevProps.inputProps?.inputRef, null);
            this.handleInputRef = refHandler(this, "inputElement", this.props.inputProps?.inputRef);
            setRef(this.props.inputProps?.inputRef, this.inputElement);
        }

        if (this.state.isOpen && !prevState.isOpen && this.queryList != null) {
            this.queryList.scrollActiveItemIntoView();
        }
    }

    private renderQueryList = (listProps: QueryListRendererProps<T>) => {
        // not using defaultProps cuz they're hard to type with generics (can't use <T> on static members)
        const {
            filterable = true,
            disabled = false,
            inputProps = {},
            popoverContentProps = {},
            popoverProps = {},
            popoverRef,
        } = this.props;

        const input = (
            <InputGroup
                aria-autocomplete="list"
                leftIcon="search"
                placeholder="Filter..."
                rightElement={this.maybeRenderClearButton(listProps.query)}
                {...inputProps}
                inputRef={this.handleInputRef}
                onChange={listProps.handleQueryChange}
                value={listProps.query}
            />
        );

        const { handleKeyDown, handleKeyUp } = listProps;

        // N.B. no need to set `fill` since that is unused with the `renderTarget` API
        return (
            <Popover2
                autoFocus={false}
                enforceFocus={false}
                isOpen={this.state.isOpen}
                disabled={disabled}
                placement={popoverProps.position || popoverProps.placement ? undefined : "bottom-start"}
                {...popoverProps}
                className={classNames(listProps.className, popoverProps.className)}
                content={
                    <div {...popoverContentProps} onKeyDown={handleKeyDown} onKeyUp={handleKeyUp}>
                        {filterable ? input : undefined}
                        {listProps.itemList}
                    </div>
                }
                onClosing={this.handlePopoverClosing}
                onInteraction={this.handlePopoverInteraction}
                onOpened={this.handlePopoverOpened}
                onOpening={this.handlePopoverOpening}
                popoverClassName={classNames(Classes.SELECT_POPOVER, popoverProps.popoverClassName)}
                popupKind={PopupKind.LISTBOX}
                ref={popoverRef}
                renderTarget={this.getPopoverTargetRenderer(listProps, this.state.isOpen)}
            />
        );
    };

    // We use the renderTarget API to flatten the rendered DOM and make it easier to implement features like
    // the "fill" prop. Note that we must take `isOpen` as an argument to force this render function to be called
    // again after that state changes.
    private getPopoverTargetRenderer =
        (listProps: QueryListRendererProps<T>, isOpen: boolean) =>
        // N.B. pull out `isOpen` so that it's not forwarded to the DOM, but remember not to use it directly
        // since it may be stale (`renderTarget` is not re-invoked on this.state changes).
        // eslint-disable-next-line react/display-name
        ({ isOpen: _isOpen, ref, ...targetProps }: Popover2TargetProps & Popover2ClickTargetHandlers) => {
            const { disabled, popoverProps = {}, popoverTargetProps } = this.props;
            const { handleKeyDown, handleKeyUp } = listProps;
            const { targetTagName = "div" } = popoverProps;
            return React.createElement(
                targetTagName,
                {
                    "aria-controls": this.listboxId,
                    ...popoverTargetProps,
                    ...targetProps,
                    "aria-disabled": disabled,
                    "aria-expanded": isOpen,
                    // Note that we must set FILL here in addition to children to get the wrapper element to full width
                    className: classNames(targetProps.className, popoverTargetProps?.className, {
                        [CoreClasses.FILL]: this.props.fill,
                    }),
                    // Normally, Popover2 would also need to attach its own `onKeyDown` handler via `targetProps`,
                    // but in our case we fully manage that interaction and listen for key events to open/close
                    // the popover, so we elide it from the DOM.
                    onKeyDown: this.withPopoverTargetPropsHandler(
                        "keydown",
                        isOpen ? handleKeyDown : this.handleTargetKeyDown,
                    ),
                    onKeyUp: this.withPopoverTargetPropsHandler("keyup", isOpen ? handleKeyUp : undefined),
                    ref,
                    role: "combobox",
                },
                this.props.children,
            );
        };

    private maybeRenderClearButton(query: string) {
        return query.length > 0 ? (
            <Button
                aria-label="Clear filter query"
                icon="cross"
                minimal={true}
                onClick={this.resetQuery}
                title="Clear filter query"
            />
        ) : undefined;
    }

    private withPopoverTargetPropsHandler = (
        eventType: "keydown" | "keyup",
        handler: React.KeyboardEventHandler<HTMLElement> | undefined,
    ): React.KeyboardEventHandler<HTMLElement> => {
        switch (eventType) {
            case "keydown":
                return event => {
                    handler?.(event);
                    this.props.popoverTargetProps?.onKeyDown?.(event);
                };
            case "keyup":
                return event => {
                    handler?.(event);
                    this.props.popoverTargetProps?.onKeyUp?.(event);
                };
        }
    };

    /**
     * Target wrapper element "keydown" handler while the popover is closed.
     */
    private handleTargetKeyDown = (event: React.KeyboardEvent<HTMLElement>) => {
        // open popover when arrow key pressed on target while closed
        // HACKHACK: https://github.com/palantir/blueprint/issues/4165
        /* eslint-disable deprecation/deprecation */
        if (event.which === Keys.ARROW_UP || event.which === Keys.ARROW_DOWN) {
            event.preventDefault();
            this.setState({ isOpen: true });
        } else if (Keys.isKeyboardClick(event.keyCode)) {
            this.setState({ isOpen: true });
        }
        /* eslint-enable deprecation/deprecation */
    };

    private handleItemSelect = (item: T, event?: React.SyntheticEvent<HTMLElement>) => {
        const target = event?.target as HTMLElement;
<<<<<<< HEAD
        const shouldDismiss =
            target === this.inputElement
                ? false
                : target?.closest(`.${CoreClasses.MENU_ITEM}`)?.classList?.contains(Popover2Classes.POPOVER2_DISMISS) ??
                  true;
        this.setState({ isOpen: !shouldDismiss });
=======
        const menuItem = target?.closest(`.${CoreClasses.MENU_ITEM}`);
        const menuItemDismiss =
            menuItem?.matches(`.${Popover2Classes.POPOVER2_DISMISS}`) ||
            menuItem?.matches(`.${CoreClasses.POPOVER_DISMISS}`);

        this.setState({ isOpen: !menuItemDismiss ?? false });
>>>>>>> cef991a8
        this.props.onItemSelect?.(item, event);
    };

    private handlePopoverInteraction = (isOpen: boolean, event?: React.SyntheticEvent<HTMLElement>) => {
        this.setState({ isOpen });
        this.props.popoverProps?.onInteraction?.(isOpen, event);
    };

    private handlePopoverOpening = (node: HTMLElement) => {
        // save currently focused element before popover steals focus, so we can restore it when closing.
        this.previousFocusedElement = (Utils.getActiveElement(this.inputElement) as HTMLElement | null) ?? undefined;

        if (this.props.resetOnClose) {
            this.resetQuery();
        }

        this.props.popoverProps?.onOpening?.(node);
    };

    private handlePopoverOpened = (node: HTMLElement) => {
        // scroll active item into view after popover transition completes and all dimensions are stable.
        if (this.queryList != null) {
            this.queryList.scrollActiveItemIntoView();
        }

        this.requestAnimationFrame(() => {
            const { inputProps = {} } = this.props;
            // autofocus is enabled by default
            if (inputProps.autoFocus !== false) {
                this.inputElement?.focus();
            }
        });

        this.props.popoverProps?.onOpened?.(node);
    };

    private handlePopoverClosing = (node: HTMLElement) => {
        // restore focus to saved element.
        // timeout allows popover to begin closing and remove focus handlers beforehand.
        /* istanbul ignore next */
        this.requestAnimationFrame(() => {
            if (this.previousFocusedElement !== undefined) {
                this.previousFocusedElement.focus();
                this.previousFocusedElement = undefined;
            }
        });

        this.props.popoverProps?.onClosing?.(node);
    };

    private resetQuery = () => this.queryList && this.queryList.setQuery("", true);
}<|MERGE_RESOLUTION|>--- conflicted
+++ resolved
@@ -298,21 +298,12 @@
 
     private handleItemSelect = (item: T, event?: React.SyntheticEvent<HTMLElement>) => {
         const target = event?.target as HTMLElement;
-<<<<<<< HEAD
-        const shouldDismiss =
-            target === this.inputElement
-                ? false
-                : target?.closest(`.${CoreClasses.MENU_ITEM}`)?.classList?.contains(Popover2Classes.POPOVER2_DISMISS) ??
-                  true;
-        this.setState({ isOpen: !shouldDismiss });
-=======
         const menuItem = target?.closest(`.${CoreClasses.MENU_ITEM}`);
         const menuItemDismiss =
             menuItem?.matches(`.${Popover2Classes.POPOVER2_DISMISS}`) ||
             menuItem?.matches(`.${CoreClasses.POPOVER_DISMISS}`);
 
         this.setState({ isOpen: !menuItemDismiss ?? false });
->>>>>>> cef991a8
         this.props.onItemSelect?.(item, event);
     };
 
