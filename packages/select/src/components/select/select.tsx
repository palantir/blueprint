/*
 * Copyright 2017 Palantir Technologies, Inc. All rights reserved.
 *
 * Licensed under the Apache License, Version 2.0 (the "License");
 * you may not use this file except in compliance with the License.
 * You may obtain a copy of the License at
 *
 *     http://www.apache.org/licenses/LICENSE-2.0
 *
 * Unless required by applicable law or agreed to in writing, software
 * distributed under the License is distributed on an "AS IS" BASIS,
 * WITHOUT WARRANTIES OR CONDITIONS OF ANY KIND, either express or implied.
 * See the License for the specific language governing permissions and
 * limitations under the License.
 */

import classNames from "classnames";
import React from "react";

import {
    AbstractPureComponent,
    Button,
    DISPLAYNAME_PREFIX,
<<<<<<< HEAD
    getRef,
    InputGroupProps,
    InputGroup,
=======
    IInputGroupProps2,
    InputGroup,
    IPopoverProps,
    IRef,
    Keys,
>>>>>>> b9f91ee2
    Popover,
    PopoverProps,
    Ref,
    RefObject,
    Keys,
    refHandler,
    setRef,
} from "@blueprintjs/core";
import { Cross, Search } from "@blueprintjs/icons";

import { Classes, ListItemsProps } from "../../common";
import { QueryListRendererProps, QueryList } from "../query-list/queryList";

export interface SelectProps<T> extends ListItemsProps<T> {
    /**
     * Whether the dropdown list can be filtered.
     * Disabling this option will remove the `InputGroup` and ignore `inputProps`.
     *
     * @default true
     */
    filterable?: boolean;

    /**
     * Whether the component is non-interactive.
     * If true, the list's item renderer will not be called.
     * Note that you'll also need to disable the component's children, if appropriate.
     *
     * @default false
     */
    disabled?: boolean;

    /**
     * Props to spread to the query `InputGroup`. Use `query` and
     * `onQueryChange` instead of `inputProps.value` and `inputProps.onChange`
     * to control this input.
     */
    inputProps?: InputGroupProps;

    /** Props to spread to `Popover`. Note that `content` cannot be changed. */
    // eslint-disable-next-line @typescript-eslint/ban-types
    popoverProps?: Partial<PopoverProps> & object;

    /**
     * Whether the active item should be reset to the first matching item _when
     * the popover closes_. The query will also be reset to the empty string.
     *
     * @default false
     */
    resetOnClose?: boolean;
}

export interface SelectState {
    isOpen: boolean;
}

export class Select<T> extends AbstractPureComponent<SelectProps<T>, SelectState> {
    public static displayName = `${DISPLAYNAME_PREFIX}.Select`;

    public static ofType<U>() {
        return Select as new (props: SelectProps<U>) => Select<U>;
    }

    public state: SelectState = { isOpen: false };

    private TypedQueryList = QueryList.ofType<T>();

<<<<<<< HEAD
    public inputElement: HTMLInputElement | RefObject<HTMLInputElement> | null = null;
=======
    public inputElement: HTMLInputElement | null = null;
>>>>>>> b9f91ee2

    private queryList: QueryList<T> | null = null;

    private previousFocusedElement: HTMLElement | undefined;

    private handleInputRef: Ref<HTMLInputElement> = refHandler(this, "inputElement", this.props.inputProps?.inputRef);

    private handleQueryListRef = (ref: QueryList<T> | null) => (this.queryList = ref);

    public render() {
        // omit props specific to this component, spread the rest.
        const { filterable, inputProps, popoverProps, ...restProps } = this.props;

        return (
            <this.TypedQueryList
                {...restProps}
                onItemSelect={this.handleItemSelect}
                ref={this.handleQueryListRef}
                renderer={this.renderQueryList}
            />
        );
    }

<<<<<<< HEAD
    public componentDidUpdate(_prevProps: SelectProps<T>, prevState: SelectState) {
=======
    public componentDidUpdate(prevProps: ISelectProps<T>, prevState: ISelectState) {
        if (prevProps.inputProps?.inputRef !== this.props.inputProps?.inputRef) {
            setRef(prevProps.inputProps?.inputRef, null);
            this.handleInputRef = refHandler(this, "inputElement", this.props.inputProps?.inputRef);
            setRef(this.props.inputProps?.inputRef, this.inputElement);
        }

>>>>>>> b9f91ee2
        if (this.state.isOpen && !prevState.isOpen && this.queryList != null) {
            this.queryList.scrollActiveItemIntoView();
        }
    }

    private renderQueryList = (listProps: QueryListRendererProps<T>) => {
        // not using defaultProps cuz they're hard to type with generics (can't use <T> on static members)
        const { filterable = true, disabled = false, inputProps = {}, popoverProps = {} } = this.props;

        const input = (
            <InputGroup
                leftIcon={<Search />}
                placeholder="Filter..."
                rightElement={this.maybeRenderClearButton(listProps.query)}
                {...inputProps}
                inputRef={this.handleInputRef}
                onChange={listProps.handleQueryChange}
                value={listProps.query}
            />
        );

        const { handleKeyDown, handleKeyUp } = listProps;
        return (
            <Popover
                autoFocus={false}
                enforceFocus={false}
                isOpen={this.state.isOpen}
                disabled={disabled}
                placement="bottom-start"
                {...popoverProps}
                className={classNames(listProps.className, popoverProps.className)}
                content={
                    <div onKeyDown={handleKeyDown} onKeyUp={handleKeyUp}>
                        {filterable ? input : undefined}
                        {listProps.itemList}
                    </div>
                }
                onInteraction={this.handlePopoverInteraction}
                popoverClassName={classNames(Classes.SELECT_POPOVER, popoverProps.popoverClassName)}
                onOpening={this.handlePopoverOpening}
                onOpened={this.handlePopoverOpened}
                onClosing={this.handlePopoverClosing}
            >
                <div
                    onKeyDown={this.state.isOpen ? handleKeyDown : this.handleTargetKeyDown}
                    onKeyUp={this.state.isOpen ? handleKeyUp : undefined}
                >
                    {this.props.children}
                </div>
            </Popover>
        );
    };

    private maybeRenderClearButton(query: string) {
        return query.length > 0 ? <Button icon={<Cross />} minimal={true} onClick={this.resetQuery} /> : undefined;
    }

    private handleTargetKeyDown = (event: React.KeyboardEvent<HTMLElement>) => {
        // open popover when arrow key pressed on target while closed
        // HACKHACK: https://github.com/palantir/blueprint/issues/4165
        // eslint-disable-next-line deprecation/deprecation
        if (event.which === Keys.ARROW_UP || event.which === Keys.ARROW_DOWN) {
            event.preventDefault();
            this.setState({ isOpen: true });
        }
    };

    private handleItemSelect = (item: T, event?: React.SyntheticEvent<HTMLElement>) => {
        this.setState({ isOpen: false });
        this.props.onItemSelect?.(item, event);
    };

    private handlePopoverInteraction = (isOpen: boolean) => {
        this.setState({ isOpen });
        this.props.popoverProps?.onInteraction?.(isOpen);
    };

    private handlePopoverOpening = (node: HTMLElement) => {
        // save currently focused element before popover steals focus, so we can restore it when closing.
        this.previousFocusedElement = document.activeElement as HTMLElement;

        if (this.props.resetOnClose) {
            this.resetQuery();
        }

        this.props.popoverProps?.onOpening?.(node);
    };

    private handlePopoverOpened = (node: HTMLElement) => {
        // scroll active item into view after popover transition completes and all dimensions are stable.
        if (this.queryList != null) {
            this.queryList.scrollActiveItemIntoView();
        }

        this.requestAnimationFrame(() => {
            const { inputProps = {} } = this.props;
            // autofocus is enabled by default
            if (inputProps.autoFocus !== false) {
                this.inputElement?.focus();
            }
        });

        this.props.popoverProps?.onOpened?.(node);
    };

    private handlePopoverClosing = (node: HTMLElement) => {
        // restore focus to saved element.
        // timeout allows popover to begin closing and remove focus handlers beforehand.
        this.requestAnimationFrame(() => {
            if (this.previousFocusedElement !== undefined) {
                this.previousFocusedElement.focus();
                this.previousFocusedElement = undefined;
            }
        });

        this.props.popoverProps?.onClosing?.(node);
    };

    private resetQuery = () => this.queryList && this.queryList.setQuery("", true);
}<|MERGE_RESOLUTION|>--- conflicted
+++ resolved
@@ -21,22 +21,12 @@
     AbstractPureComponent,
     Button,
     DISPLAYNAME_PREFIX,
-<<<<<<< HEAD
-    getRef,
     InputGroupProps,
     InputGroup,
-=======
-    IInputGroupProps2,
-    InputGroup,
-    IPopoverProps,
-    IRef,
-    Keys,
->>>>>>> b9f91ee2
-    Popover,
     PopoverProps,
     Ref,
-    RefObject,
     Keys,
+    Popover,
     refHandler,
     setRef,
 } from "@blueprintjs/core";
@@ -98,11 +88,7 @@
 
     private TypedQueryList = QueryList.ofType<T>();
 
-<<<<<<< HEAD
-    public inputElement: HTMLInputElement | RefObject<HTMLInputElement> | null = null;
-=======
     public inputElement: HTMLInputElement | null = null;
->>>>>>> b9f91ee2
 
     private queryList: QueryList<T> | null = null;
 
@@ -126,17 +112,13 @@
         );
     }
 
-<<<<<<< HEAD
-    public componentDidUpdate(_prevProps: SelectProps<T>, prevState: SelectState) {
-=======
-    public componentDidUpdate(prevProps: ISelectProps<T>, prevState: ISelectState) {
+    public componentDidUpdate(prevProps: SelectProps<T>, prevState: SelectState) {
         if (prevProps.inputProps?.inputRef !== this.props.inputProps?.inputRef) {
             setRef(prevProps.inputProps?.inputRef, null);
             this.handleInputRef = refHandler(this, "inputElement", this.props.inputProps?.inputRef);
             setRef(this.props.inputProps?.inputRef, this.inputElement);
         }
 
->>>>>>> b9f91ee2
         if (this.state.isOpen && !prevState.isOpen && this.queryList != null) {
             this.queryList.scrollActiveItemIntoView();
         }
