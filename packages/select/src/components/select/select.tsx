--- conflicted
+++ resolved
@@ -90,28 +90,14 @@
 
     private TypedQueryList = QueryList.ofType<T>();
 
-<<<<<<< HEAD
     public inputEl: HTMLInputElement | IRefObject<HTMLInputElement> | null = null;
-=======
-    private inputEl: HTMLInputElement | IRefObject<HTMLInputElement> | null = null;
-
->>>>>>> f4cf4a70
+
     private queryList: QueryList<T> | null = null;
 
     private previousFocusedElement: HTMLElement | undefined;
-<<<<<<< HEAD
+
     private refHandlers: { input: IRef<HTMLInputElement>; queryList: IRef<QueryList<T>> } = {
         input: refHandler(this.props.inputProps?.inputRef, this, "inputEl"),
-=======
-
-    private refHandlers = {
-        input: isRefObject<HTMLInputElement>(this.props.inputProps?.inputRef)
-            ? (this.inputEl = this.props.inputProps!.inputRef)
-            : (ref: HTMLInputElement | null) => {
-                  this.inputEl = ref;
-                  (this.props.inputProps?.inputRef as IRefCallback<HTMLInputElement>)?.(ref);
-              },
->>>>>>> f4cf4a70
         queryList: (ref: QueryList<T> | null) => (this.queryList = ref),
     };
 
