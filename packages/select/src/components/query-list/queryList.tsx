--- conflicted
+++ resolved
@@ -157,18 +157,8 @@
     private shouldCheckActiveItemInViewport: boolean;
 
     public render() {
-<<<<<<< HEAD
         const { items, renderer, query } = this.props;
         return renderer({
-=======
-        const { activeItem, className, items, renderer, query } = this.props;
-        const { filteredItems } = this.state;
-
-        return renderer({
-            activeItem,
-            className,
-            filteredItems,
->>>>>>> cdd306da
             handleItemSelect: this.handleItemSelect,
             handleKeyDown: this.handleKeyDown,
             handleKeyUp: this.handleKeyUp,
