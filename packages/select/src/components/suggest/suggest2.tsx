--- conflicted
+++ resolved
@@ -32,11 +32,7 @@
     setRef,
     Utils,
 } from "@blueprintjs/core";
-<<<<<<< HEAD
-import { Popover2, Popover2TargetProps } from "@blueprintjs/popover2";
-=======
-import { Popover2, PopupKind } from "@blueprintjs/popover2";
->>>>>>> 6d259b47
+import { Popover2, Popover2TargetProps, PopupKind } from "@blueprintjs/popover2";
 
 import { Classes, IListItemsProps, SelectPopoverProps } from "../../common";
 import { IQueryListRendererProps, QueryList } from "../query-list/queryList";
@@ -109,8 +105,6 @@
 export class Suggest2<T> extends AbstractPureComponent2<Suggest2Props<T>, Suggest2State<T>> {
     public static displayName = `${DISPLAYNAME_PREFIX}.Suggest2`;
 
-    private listboxId = Utils.uniqueId("listbox");
-
     public static defaultProps: Partial<Suggest2Props<any>> = {
         closeOnSelect: true,
         fill: false,
@@ -136,6 +130,8 @@
     private handleInputRef: IRef<HTMLInputElement> = refHandler(this, "inputElement", this.props.inputProps?.inputRef);
 
     private handleQueryListRef = (ref: QueryList<T> | null) => (this.queryList = ref);
+
+    private listboxId = Utils.uniqueId("listbox");
 
     public render() {
         // omit props specific to this component, spread the rest.
@@ -239,20 +235,14 @@
             return (
                 <InputGroup
                     autoComplete={autoComplete}
-<<<<<<< HEAD
                     disabled={disabled}
+                    aria-controls={this.listboxId}
                     {...targetProps}
                     {...inputProps}
+                    aria-autocomplete="list"
+                    aria-expanded={isOpen}
                     fill={fill}
                     inputRef={mergeRefs(this.handleInputRef, ref)}
-=======
-                    disabled={this.props.disabled}
-                    aria-controls={this.listboxId}
-                    {...inputProps}
-                    aria-autocomplete="list"
-                    aria-expanded={this.state.isOpen}
-                    inputRef={this.handleInputRef}
->>>>>>> 6d259b47
                     onChange={listProps.handleQueryChange}
                     onFocus={this.handleInputFocus}
                     onKeyDown={this.getTargetKeyDownHandler(handleKeyDown)}
