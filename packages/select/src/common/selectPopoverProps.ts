--- conflicted
+++ resolved
@@ -14,36 +14,20 @@
  * limitations under the License.
  */
 
-<<<<<<< HEAD
-import type { Popover, PopoverProps } from "@blueprintjs/core";
-=======
-import type { DefaultPopover2TargetHTMLProps, Popover2, Popover2Props } from "@blueprintjs/popover2";
->>>>>>> ac8eec58
+import type { DefaultPopoverTargetHTMLProps, Popover, PopoverProps } from "@blueprintjs/core";
 
 /**
  * Reusable collection of props for components in this package which render a `Popover`
  * and need to provide some degree of customization for that popover.
  */
 export interface SelectPopoverProps {
-<<<<<<< HEAD
-    /** Props to spread to `Popover` content wrapper eleemnt. */
-    popoverContentProps?: React.HTMLAttributes<HTMLDivElement>;
-
-    /**
-     * Props to spread to the popover.
-     * Note that `content` cannot be changed aside from utilizing `popoverContentProps`.
-     */
-    popoverProps?: Partial<
-        Omit<PopoverProps, "content" | "defaultIsOpen" | "disabled" | "fill" | "renderTarget" | "targetTagName">
-    >;
-=======
     /**
      * HTML attributes to spread to the popover content container element.
      */
     popoverContentProps?: React.HTMLAttributes<HTMLDivElement>;
 
     /**
-     * Props to spread to Popover2.
+     * Props to spread to the popover.
      *
      * Note that `content` cannot be changed, but you may apply some props to the content wrapper element
      * with `popoverContentProps`. Likewise, `targetProps` is no longer supported as it was in Blueprint v4, but you
@@ -52,8 +36,7 @@
      * N.B. `disabled` is supported here, as this can be distinct from disabling the entire select button / input
      * control element. There are some cases where we only want to disable the popover interaction.
      */
-    popoverProps?: Partial<Omit<Popover2Props, "content" | "defaultIsOpen" | "fill" | "renderTarget">>;
->>>>>>> ac8eec58
+    popoverProps?: Partial<Omit<PopoverProps, "content" | "defaultIsOpen" | "fill" | "renderTarget">>;
 
     /**
      * Optional ref for the Popover component instance.
@@ -62,14 +45,10 @@
      * Note that this is defined as a specific kind of Popover2 which should be compatible with
      * most use cases, since it uses the default target props interface.
      */
-    popoverRef?: React.RefObject<Popover2<DefaultPopover2TargetHTMLProps>>;
+    popoverRef?: React.RefObject<Popover<DefaultPopoverTargetHTMLProps>>;
 
     /**
      * HTML attributes to add to the popover target element.
      */
-<<<<<<< HEAD
-    popoverRef?: React.RefObject<Popover<React.HTMLProps<HTMLDivElement>>>;
-=======
     popoverTargetProps?: React.HTMLAttributes<HTMLElement>;
->>>>>>> ac8eec58
 }