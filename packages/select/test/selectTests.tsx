/*
 * Copyright 2017 Palantir Technologies, Inc. All rights reserved.
 *
 * Licensed under the terms of the LICENSE file distributed with this project.
 */

<<<<<<< HEAD
import { InputGroup, Popover2 } from "@blueprintjs/core";
=======
import { Classes, InputGroup, Popover } from "@blueprintjs/core";
>>>>>>> cdd306da
import { assert } from "chai";
import { mount } from "enzyme";
import * as React from "react";
import * as sinon from "sinon";

import * as Films from "../../docs-app/src/examples/select-examples/films";
import { ISelectProps, Select } from "../src/index";

describe("<Select>", () => {
    const FilmSelect = Select.ofType<Films.Film>();
    const defaultProps = {
        items: Films.items,
        popoverProps: { inline: true, isOpen: true },
        query: "",
    };
    let handlers: {
        itemPredicate: sinon.SinonSpy;
        itemRenderer: sinon.SinonSpy;
        onItemSelect: sinon.SinonSpy;
    };

    beforeEach(() => {
        handlers = {
            itemPredicate: sinon.spy(filterByYear),
            itemRenderer: sinon.spy(Films.itemRenderer),
            onItemSelect: sinon.spy(),
        };
    });

    it("renders a Popover around children that contains InputGroup and items", () => {
        const wrapper = select();
        assert.lengthOf(wrapper.find(InputGroup), 1, "should render InputGroup");
        assert.lengthOf(wrapper.find(Popover), 1, "should render Popover");
    });

    it("filterable=false hides InputGroup", () => {
        const wrapper = select({ filterable: false });
        assert.lengthOf(wrapper.find(InputGroup), 0, "should not render InputGroup");
        assert.lengthOf(wrapper.find(Popover), 1, "should render Popover");
    });

    it("disabled=true disables Popover", () => {
        const wrapper = select({ disabled: true, popoverProps: { inline: true } });
        wrapper.find("table").simulate("click");
        assert.strictEqual(wrapper.find(Popover).prop("isOpen"), false);
    });

    it("itemRenderer is called for each child", () => {
        select({}, "1999");
        // each item is rendered three times :(
        assert.equal(handlers.itemRenderer.callCount, Films.items.length * 3);
    });

    it("renders noResults when given empty list", () => {
        const wrapper = select({ items: [], noResults: <address /> });
        assert.lengthOf(wrapper.find("address"), 1, "should find noResults");
    });

    it("renders noResults when filtering returns empty list", () => {
        const wrapper = select({ noResults: <address /> }, "non-existent film name");
        assert.lengthOf(wrapper.find("address"), 1, "should find noResults");
    });

    it("clicking item invokes onItemSelect", () => {
        const wrapper = select();
        wrapper
            .find("a")
            .at(4)
            .simulate("click");
        assert.strictEqual(handlers.onItemSelect.args[0][0], Films.items[4]);
    });

    it("clicking item preserves state when resetOnSelect=false", () => {
        const wrapper = select({ resetOnSelect: false }, "1972");
        wrapper
            .find("a")
            .at(0)
            .simulate("click");
        assert.strictEqual(wrapper.state("activeItem"), Films.items[1]);
        assert.strictEqual(wrapper.state("query"), "1972");
    });

    it("clicking item resets state when resetOnSelect=true", () => {
        const wrapper = select({ resetOnSelect: true }, "1972");
        wrapper
            .find("a")
            .at(0)
            .simulate("click");
        assert.strictEqual(wrapper.state("activeItem"), Films.items[0]);
        assert.strictEqual(wrapper.state("query"), "");
    });

    it("input can be controlled with inputProps", () => {
        const value = "nailed it";
        const onChange = sinon.spy();

        const input = select({ inputProps: { value, onChange } }).find("input");
        assert.equal(input.prop("value"), value);

        input.simulate("change");
        assert.isTrue(onChange.calledOnce);
    });

    it("popover can be controlled with popoverProps", () => {
        // Select defines its own popoverWillOpen so this ensures that the passthrough happens
        const popoverWillOpen = sinon.spy();
        const modifiers = {}; // our own instance
        const wrapper = select({ popoverProps: { isOpen: undefined, popoverWillOpen, modifiers } });
        wrapper.find("table").simulate("click");
        assert.strictEqual(wrapper.find(Popover).prop("modifiers"), modifiers);
        assert.isTrue(popoverWillOpen.calledOnce);
    });

    it("returns focus to focusable target after popover closed");

    function select(props: Partial<ISelectProps<Films.Film>> = {}, query?: string) {
        const wrapper = mount(
            <FilmSelect {...defaultProps} {...handlers} {...props}>
                <table />
            </FilmSelect>,
        );
        if (query !== undefined) {
            wrapper.setState({ query });
        }
        return wrapper;
    }
});

function filterByYear(query: string, film: Films.Film) {
    return query === "" || film.year.toString() === query;
}<|MERGE_RESOLUTION|>--- conflicted
+++ resolved
@@ -4,11 +4,7 @@
  * Licensed under the terms of the LICENSE file distributed with this project.
  */
 
-<<<<<<< HEAD
-import { InputGroup, Popover2 } from "@blueprintjs/core";
-=======
-import { Classes, InputGroup, Popover } from "@blueprintjs/core";
->>>>>>> cdd306da
+import { InputGroup, Popover } from "@blueprintjs/core";
 import { assert } from "chai";
 import { mount } from "enzyme";
 import * as React from "react";
