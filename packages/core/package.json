{
    "name": "@blueprintjs/core",
<<<<<<< HEAD
    "version": "4.0.0-alpha.0",
=======
    "version": "3.50.3",
>>>>>>> f715bc3c
    "description": "Core styles & components",
    "main": "lib/cjs/index.js",
    "module": "lib/esm/index.js",
    "esnext": "lib/esnext/index.js",
    "typings": "lib/esm/index.d.ts",
    "style": "lib/css/blueprint.css",
    "unpkg": "dist/core.bundle.js",
    "sideEffects": [
        "**/*.css",
        "lib/esm/components/index.js",
        "lib/esm/common/configureDom4.js",
        "lib/esnext/components/index.js",
        "lib/esnext/common/configureDom4.js",
        "lib/cjs/components/index.js",
        "lib/cjs/common/configureDom4.js"
    ],
    "bin": {
        "upgrade-blueprint-2.0.0-rename": "scripts/upgrade-blueprint-2.0.0-rename.sh",
        "upgrade-blueprint-3.0.0-rename": "scripts/upgrade-blueprint-3.0.0-rename.sh"
    },
    "scripts": {
        "clean": "rm -rf dist/* && rm -rf lib/*",
        "compile": "run-p \"compile:*\"",
        "compile:esm": "tsc -p ./src",
        "compile:cjs": "tsc -p ./src -m commonjs --outDir lib/cjs",
        "compile:esnext": "tsc -p ./src -t esnext --outDir lib/esnext",
        "compile:css": "sass-compile ./src --functions ./scripts/sass-custom-functions.js",
        "dev": "run-p \"compile:esm -- --watch\" \"compile:css -- --watch\"",
        "dist": "run-s \"dist:*\"",
        "dist:bundle": "cross-env NODE_ENV=production webpack",
        "dist:css": "css-dist lib/css/*.css",
        "dist:variables": "generate-css-variables --retainDefault true common/_colors.scss common/_color-aliases.scss common/_variables.scss",
        "dist:verify": "assert-package-layout",
        "lint": "run-p lint:scss lint:es",
        "lint:scss": "sass-lint",
        "lint:es": "es-lint",
        "lint-fix": "es-lint --fix && sass-lint --fix",
        "test": "run-s test:typeCheck test:iso test:karma",
        "test:typeCheck": "tsc -p ./test",
        "test:iso": "mocha test/isotest.js",
        "test:karma": "karma start",
        "test:karma:debug": "karma start --single-run=false --reporters=helpful --debug",
        "verify": "npm-run-all compile -p dist test lint"
    },
    "dependencies": {
<<<<<<< HEAD
        "@blueprintjs/colors": "^1.0.1",
        "@blueprintjs/icons": "^4.0.0-alpha.0",
        "@popperjs/core": "^2.5.4",
=======
        "@blueprintjs/colors": "^4.0.0-alpha.0",
        "@blueprintjs/icons": "^3.30.2",
>>>>>>> f715bc3c
        "@types/dom4": "^2.0.1",
        "classnames": "^2.2",
        "dom4": "^2.1.5",
        "normalize.css": "^8.0.1",
        "react-popper": "^2.2.4",
        "react-transition-group": "^4.4.1",
        "resize-observer-polyfill": "^1.5.1",
        "tslib": "~1.13.0"
    },
    "peerDependencies": {
        "react": "^16.8 || 17",
        "react-dom": "^16.8 || 17"
    },
    "devDependencies": {
<<<<<<< HEAD
        "@blueprintjs/karma-build-scripts": "^2.1.0-alpha.0",
        "@blueprintjs/node-build-scripts": "^1.6.0-alpha.0",
        "@blueprintjs/test-commons": "^0.11.0-alpha.0",
=======
        "@blueprintjs/karma-build-scripts": "^2.0.2",
        "@blueprintjs/node-build-scripts": "^1.6.1",
        "@blueprintjs/test-commons": "^0.10.14",
>>>>>>> f715bc3c
        "@testing-library/react": "^11.2.5",
        "enzyme": "^3.11.0",
        "karma": "^5.2.3",
        "mocha": "^8.2.1",
        "npm-run-all": "^4.1.5",
        "react": "^16.14.0",
        "react-dom": "^16.14.0",
        "react-test-renderer": "^16.14.0",
        "sass-inline-svg": "^1.2.3",
        "typescript": "~4.1.2",
        "webpack-cli": "^3.3.12"
    },
    "repository": {
        "type": "git",
        "url": "git@github.com:palantir/blueprint.git",
        "directory": "packages/core"
    },
    "keywords": [
        "palantir",
        "blueprint",
        "components",
        "styles",
        "theme",
        "ui"
    ],
    "author": "Palantir Technologies",
    "license": "Apache-2.0"
}<|MERGE_RESOLUTION|>--- conflicted
+++ resolved
@@ -1,10 +1,6 @@
 {
     "name": "@blueprintjs/core",
-<<<<<<< HEAD
     "version": "4.0.0-alpha.0",
-=======
-    "version": "3.50.3",
->>>>>>> f715bc3c
     "description": "Core styles & components",
     "main": "lib/cjs/index.js",
     "module": "lib/esm/index.js",
@@ -50,14 +46,9 @@
         "verify": "npm-run-all compile -p dist test lint"
     },
     "dependencies": {
-<<<<<<< HEAD
-        "@blueprintjs/colors": "^1.0.1",
+        "@blueprintjs/colors": "^4.0.0-alpha.0",
         "@blueprintjs/icons": "^4.0.0-alpha.0",
         "@popperjs/core": "^2.5.4",
-=======
-        "@blueprintjs/colors": "^4.0.0-alpha.0",
-        "@blueprintjs/icons": "^3.30.2",
->>>>>>> f715bc3c
         "@types/dom4": "^2.0.1",
         "classnames": "^2.2",
         "dom4": "^2.1.5",
@@ -72,15 +63,9 @@
         "react-dom": "^16.8 || 17"
     },
     "devDependencies": {
-<<<<<<< HEAD
         "@blueprintjs/karma-build-scripts": "^2.1.0-alpha.0",
-        "@blueprintjs/node-build-scripts": "^1.6.0-alpha.0",
+        "@blueprintjs/node-build-scripts": "^1.6.1",
         "@blueprintjs/test-commons": "^0.11.0-alpha.0",
-=======
-        "@blueprintjs/karma-build-scripts": "^2.0.2",
-        "@blueprintjs/node-build-scripts": "^1.6.1",
-        "@blueprintjs/test-commons": "^0.10.14",
->>>>>>> f715bc3c
         "@testing-library/react": "^11.2.5",
         "enzyme": "^3.11.0",
         "karma": "^5.2.3",
