--- conflicted
+++ resolved
@@ -1,10 +1,6 @@
 {
     "name": "@blueprintjs/core",
-<<<<<<< HEAD
-    "version": "4.0.0-alpha.0",
-=======
     "version": "4.0.0",
->>>>>>> 0ef7029d
     "description": "Core styles & components",
     "main": "lib/cjs/index.js",
     "module": "lib/esm/index.js",
@@ -50,45 +46,26 @@
         "verify": "npm-run-all compile -p dist test lint"
     },
     "dependencies": {
-<<<<<<< HEAD
-        "@blueprintjs/colors": "^4.0.0-alpha.0",
-        "@blueprintjs/icons": "^4.0.0-alpha.0",
-        "@popperjs/core": "^2.5.4",
-=======
         "@blueprintjs/colors": "^4.0.0",
         "@blueprintjs/icons": "^4.0.0",
         "@juggle/resize-observer": "^3.3.1",
->>>>>>> 0ef7029d
+        "@popperjs/core": "^2.5.4",
         "@types/dom4": "^2.0.1",
         "classnames": "^2.2",
         "dom4": "^2.1.5",
         "normalize.css": "^8.0.1",
-<<<<<<< HEAD
         "react-popper": "^2.2.4",
         "react-transition-group": "^4.4.1",
-        "resize-observer-polyfill": "^1.5.1",
-        "tslib": "~1.13.0"
-=======
-        "popper.js": "^1.16.1",
-        "react-popper": "^1.3.7",
-        "react-transition-group": "^4.4.1",
         "tslib": "~2.3.1"
->>>>>>> 0ef7029d
     },
     "peerDependencies": {
         "react": "^16.8 || 17",
         "react-dom": "^16.8 || 17"
     },
     "devDependencies": {
-<<<<<<< HEAD
-        "@blueprintjs/karma-build-scripts": "^2.1.0-alpha.0",
-        "@blueprintjs/node-build-scripts": "^1.6.1",
-        "@blueprintjs/test-commons": "^0.11.0-alpha.0",
-=======
         "@blueprintjs/karma-build-scripts": "^3.0.0",
         "@blueprintjs/node-build-scripts": "^2.0.0",
         "@blueprintjs/test-commons": "^1.0.0",
->>>>>>> 0ef7029d
         "@testing-library/react": "^11.2.5",
         "enzyme": "^3.11.0",
         "karma": "^6.3.17",
