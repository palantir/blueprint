{
  "name": "@blueprintjs/core",
<<<<<<< HEAD
  "version": "1.1.0",
  "description": "Core styles & components.",
=======
  "version": "1.0.1",
  "description": "Core styles & components",
>>>>>>> a90bf1a4
  "main": "dist/index.js",
  "typings": "dist/index.d.ts",
  "style": "dist/blueprint.css",
  "dependencies": {
    "classnames": "^2.2",
    "dom4": "^1.8",
    "normalize.css": "4.1.1",
    "pure-render-decorator": "^1.1",
    "tether": "^1.2"
  },
  "peerDependencies": {
    "react": "^15.0.1 || ^0.14",
    "react-addons-css-transition-group": "^15.0.1 || ^0.14",
    "react-dom": "^15.0.1 || ^0.14"
  },
  "devDependencies": {
    "bourbon": "4.2.6",
    "react": "15.4.0",
    "react-addons-css-transition-group": "15.4.0",
    "react-addons-test-utils": "15.4.0",
    "react-dom": "15.4.0"
  },
  "repository": {
    "type": "git",
    "url": "git@github.com:palantir/blueprint.git"
  },
  "keywords": [
    "palantir",
    "blueprint",
    "components",
    "styles",
    "theme",
    "ui"
  ],
  "author": "Palantir Technologies",
  "license": "BSD-3-Clause"
}<|MERGE_RESOLUTION|>--- conflicted
+++ resolved
@@ -1,12 +1,7 @@
 {
   "name": "@blueprintjs/core",
-<<<<<<< HEAD
   "version": "1.1.0",
-  "description": "Core styles & components.",
-=======
-  "version": "1.0.1",
   "description": "Core styles & components",
->>>>>>> a90bf1a4
   "main": "dist/index.js",
   "typings": "dist/index.d.ts",
   "style": "dist/blueprint.css",
