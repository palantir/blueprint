/*
 * Copyright 2016 Palantir Technologies, Inc. All rights reserved.
 *
 * Licensed under the Apache License, Version 2.0 (the "License");
 * you may not use this file except in compliance with the License.
 * You may obtain a copy of the License at
 *
 *     http://www.apache.org/licenses/LICENSE-2.0
 *
 * Unless required by applicable law or agreed to in writing, software
 * distributed under the License is distributed on an "AS IS" BASIS,
 * WITHOUT WARRANTIES OR CONDITIONS OF ANY KIND, either express or implied.
 * See the License for the specific language governing permissions and
 * limitations under the License.
 */

import { assert } from "chai";
import { mount } from "enzyme";
import React from "react";
<<<<<<< HEAD
import { stub, SinonStub } from "sinon";

import {
    Graph,
    Add,
    Calendar,
    Airplane,
    Icons,
    IconName,
    ICON_SIZE_LARGE,
    ICON_SIZE_STANDARD,
} from "@blueprintjs/icons";
=======

import { Icons, IconName, IconSize } from "@blueprintjs/icons";
>>>>>>> 10dcd9f5

import { Classes, Icon, IconProps, Intent } from "../../src";

describe.only("<Icon>", () => {
    let iconLoader: SinonStub;

    before(() => {
        stub(Icons, "load").resolves(undefined);
        // stub the dynamic icon loader with a synchronous, static one
        iconLoader = stub(Icons, "getComponent");
        iconLoader.returns(undefined);
        iconLoader.withArgs("graph").returns(Graph);
        iconLoader.withArgs("add").returns(Add);
        iconLoader.withArgs("calendar").returns(Calendar);
        iconLoader.withArgs("airplane").returns(Airplane);
    });

    afterEach(() => {
        iconLoader?.resetHistory();
    });

    it("tagName dictates HTML tag", async () => {
        const wrapper = mount(<Icon icon="calendar" tagName="i" />);
        wrapper.update();
        assert.isTrue(wrapper.find("i").exists());
    });

<<<<<<< HEAD
    it.only("size=16 renders standard size", async () =>
        assertIconSize(<Icon icon="graph" size={ICON_SIZE_STANDARD} />, ICON_SIZE_STANDARD));

    it("size=20 renders large size", async () =>
        assertIconSize(<Icon icon="graph" size={ICON_SIZE_LARGE} />, ICON_SIZE_LARGE));
=======
    it("size=16 renders standard size", async () =>
        assertIconSize(<Icon icon="graph" size={IconSize.STANDARD} />, IconSize.STANDARD));

    it("size=20 renders large size", async () =>
        assertIconSize(<Icon icon="graph" size={IconSize.LARGE} />, IconSize.LARGE));
>>>>>>> 10dcd9f5

    it("renders intent class", async () => {
        const wrapper = mount(<Icon icon="add" intent={Intent.DANGER} />);
        assert.isTrue(wrapper.find(`.${Classes.INTENT_DANGER}`).exists());
    });

    it("renders icon name", async () => {
        assertIconHasPath(<Icon icon="calendar" />, "calendar");
    });

    it("renders icon without color", async () => {
        assertIconColor(<Icon icon="add" />);
    });

    it("renders icon color", async () => {
        assertIconColor(<Icon icon="add" color="red" />, "red");
    });

    it("unknown icon name renders blank icon", async () => {
        const wrapper = mount(<Icon icon={"unknown" as any} />);
        wrapper.update();
        assert.lengthOf(wrapper.find("path"), 0);
    });

    it("prefixed icon renders blank icon", async () => {
        const wrapper = mount(<Icon icon={Classes.iconClass("airplane") as any} />);
        wrapper.update();
        assert.lengthOf(wrapper.find("path"), 0);
    });

    it("icon element passes through unchanged", async () => {
        // NOTE: This is supported to simplify usage of this component in other
        // Blueprint components which accept `icon?: IconName | JSX.Element`.
        const onClick = () => true;
        const wrapper = mount(<Icon icon={<article onClick={onClick} />} />);
        wrapper.update();
        assert.isTrue(wrapper.childAt(0).is("article"));
        assert.strictEqual(wrapper.find("article").prop("onClick"), onClick);
    });

    it("icon=undefined renders nothing", async () => {
        const wrapper = mount(<Icon icon={undefined} />);
        wrapper.update();
        assert.isTrue(wrapper.isEmptyRender());
    });

    it("title sets content of <desc> element", async () => {
        const wrapper = mount(<Icon icon="airplane" title="bird" />);
        wrapper.update();
        assert.equal(wrapper.find("desc").text(), "bird");
    });

    it("desc defaults to icon name", async () => {
        const wrapper = mount(<Icon icon="airplane" />);
        wrapper.update();
        assert.equal(wrapper.find("desc").text(), "airplane");
    });

    /** Asserts that rendered icon has an SVG path. */
    async function assertIconHasPath(icon: React.ReactElement<IconProps>, iconName: IconName) {
        const wrapper = mount(icon);
        wrapper.update();
        assert.strictEqual(wrapper.text(), iconName);
        assert.isAbove(wrapper.find("path").length, 0, "should find at least one path element");
    }

    /** Asserts that rendered icon has width/height equal to size. */
    async function assertIconSize(icon: React.ReactElement<IconProps>, size: number) {
        const wrapper = mount(icon);
        wrapper.update();
        const svg = wrapper.find("svg");
        assert.strictEqual(svg.prop("width"), size);
        assert.strictEqual(svg.prop("height"), size);
    }

    /** Asserts that rendered icon has color equal to color. */
    async function assertIconColor(icon: React.ReactElement<IconProps>, color?: string) {
        const wrapper = mount(icon);
        wrapper.update();
        const svg = wrapper.find("svg");
        assert.deepEqual(svg.prop("fill"), color);
    }
});<|MERGE_RESOLUTION|>--- conflicted
+++ resolved
@@ -17,27 +17,13 @@
 import { assert } from "chai";
 import { mount } from "enzyme";
 import React from "react";
-<<<<<<< HEAD
 import { stub, SinonStub } from "sinon";
 
-import {
-    Graph,
-    Add,
-    Calendar,
-    Airplane,
-    Icons,
-    IconName,
-    ICON_SIZE_LARGE,
-    ICON_SIZE_STANDARD,
-} from "@blueprintjs/icons";
-=======
-
-import { Icons, IconName, IconSize } from "@blueprintjs/icons";
->>>>>>> 10dcd9f5
+import { Graph, Add, Calendar, Airplane, Icons, IconName, IconSize } from "@blueprintjs/icons";
 
 import { Classes, Icon, IconProps, Intent } from "../../src";
 
-describe.only("<Icon>", () => {
+describe("<Icon>", () => {
     let iconLoader: SinonStub;
 
     before(() => {
@@ -61,19 +47,11 @@
         assert.isTrue(wrapper.find("i").exists());
     });
 
-<<<<<<< HEAD
-    it.only("size=16 renders standard size", async () =>
-        assertIconSize(<Icon icon="graph" size={ICON_SIZE_STANDARD} />, ICON_SIZE_STANDARD));
-
-    it("size=20 renders large size", async () =>
-        assertIconSize(<Icon icon="graph" size={ICON_SIZE_LARGE} />, ICON_SIZE_LARGE));
-=======
     it("size=16 renders standard size", async () =>
         assertIconSize(<Icon icon="graph" size={IconSize.STANDARD} />, IconSize.STANDARD));
 
     it("size=20 renders large size", async () =>
         assertIconSize(<Icon icon="graph" size={IconSize.LARGE} />, IconSize.LARGE));
->>>>>>> 10dcd9f5
 
     it("renders intent class", async () => {
         const wrapper = mount(<Icon icon="add" intent={Intent.DANGER} />);
