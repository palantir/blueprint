--- conflicted
+++ resolved
@@ -522,13 +522,8 @@
             wrapper.then(() => wrapper.assertIsOpen(false), done);
         });
 
-<<<<<<< HEAD
-        it("inline HOVER works properly", () => {
+        it("inline HOVER works properly", done => {
             wrapper = renderPopover({ interactionKind: PopoverInteractionKind.HOVER, usePortal: false });
-=======
-        it("inline HOVER works properly", done => {
-            wrapper = renderPopover({ inline: true, interactionKind: PopoverInteractionKind.HOVER });
->>>>>>> c4df141b
 
             wrapper.simulateTarget("mouseenter").assertIsOpen();
 
