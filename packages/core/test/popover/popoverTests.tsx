/*
 * Copyright 2015 Palantir Technologies, Inc. All rights reserved.
 *
 * Licensed under the terms of the LICENSE file distributed with this project.
 */

import { assert } from "chai";
import { mount, ReactWrapper, shallow } from "enzyme";
import * as React from "react";
import * as sinon from "sinon";

import { dispatchMouseEvent, expectPropValidationError } from "@blueprintjs/test-commons";

import * as Classes from "../../src/common/classes";
import * as Errors from "../../src/common/errors";
import * as Keys from "../../src/common/keys";
import { Overlay } from "../../src/components/overlay/overlay";
import { IPopoverProps, IPopoverState, Popover, PopoverInteractionKind } from "../../src/components/popover/popover";
import { PopoverArrow } from "../../src/components/popover/popoverArrow";
import { Tooltip } from "../../src/components/tooltip/tooltip";
import { Portal } from "../../src/index";
import { findInPortal } from "../utils";

describe("<Popover>", () => {
    let testsContainerElement: HTMLElement;
    let wrapper: IPopoverWrapper;
    const onInteractionSpy = sinon.spy();

    beforeEach(() => {
        testsContainerElement = document.createElement("div");
        document.body.appendChild(testsContainerElement);
    });

    afterEach(() => {
        if (wrapper !== undefined) {
            // clean up wrapper to remove Portal element from DOM
            wrapper.unmount();
            wrapper.detach();
            wrapper = undefined;
        }
        testsContainerElement.remove();
        onInteractionSpy.resetHistory();
    });

    describe("validation:", () => {
        let warnSpy: sinon.SinonStub;
        before(() => (warnSpy = sinon.stub(console, "warn")));
        beforeEach(() => warnSpy.resetHistory());
        after(() => warnSpy.restore());

        it("throws error if given no target", () => {
            expectPropValidationError(Popover, {}, Errors.POPOVER_REQUIRES_TARGET);
        });

        it("warns if given > 2 target elements", () => {
            // use sinon.stub to prevent warnings from appearing in the test logs
            shallow(
                <Popover>
                    <button />
                    <article />
                    {"h3"}
                </Popover>,
            );
            assert.isTrue(warnSpy.calledWith(Errors.POPOVER_WARN_TOO_MANY_CHILDREN));
        });

        it("warns if given children and target prop", () => {
            shallow(<Popover target="boom">pow</Popover>);
            assert.isTrue(warnSpy.calledWith(Errors.POPOVER_WARN_DOUBLE_TARGET));
        });

        it("warns if given two children and content prop", () => {
            shallow(
                <Popover content="boom">
                    {"pow"}
                    {"jab"}
                </Popover>,
            );
            assert.isTrue(warnSpy.calledWith(Errors.POPOVER_WARN_DOUBLE_CONTENT));
        });

        it("warns if attempting to open a popover with empty content", () => {
            shallow(
                <Popover content={null} isOpen={true}>
                    {"target"}
                </Popover>,
            );
            assert.isTrue(warnSpy.calledWith(Errors.POPOVER_WARN_EMPTY_CONTENT));
        });

        it("warns if backdrop enabled when rendering inline", () => {
            shallow(
                <Popover hasBackdrop={true} usePortal={false}>
                    {"target"}
                    {"content"}
                </Popover>,
            );
            assert.isTrue(warnSpy.calledWith(Errors.POPOVER_WARN_HAS_BACKDROP_INLINE));
        });

        it("warns and disables if given empty content", () => {
            const popover = mount(
                <Popover content={undefined} isOpen={true}>
                    <button />
                </Popover>,
            );
            assert.isFalse(popover.find(Overlay).prop("isOpen"), "not open for undefined content");
            assert.equal(warnSpy.callCount, 1);

            popover.setProps({ content: "    " });
            assert.isFalse(popover.find(Overlay).prop("isOpen"), "not open for white-space string content");
            assert.equal(warnSpy.callCount, 2);
        });

        describe("throws error if backdrop enabled with non-CLICK interactionKind", () => {
            runErrorTest("HOVER");
            runErrorTest("HOVER_TARGET_ONLY");
            runErrorTest("CLICK_TARGET_ONLY");

            it("doesn't throw error for CLICK", () => {
                assert.doesNotThrow(() => (
                    <Popover hasBackdrop={true} interactionKind={PopoverInteractionKind.CLICK} />
                ));
            });

            function runErrorTest(interactionKindKey: keyof typeof PopoverInteractionKind) {
                it(interactionKindKey, () => {
                    expectPropValidationError(
                        Popover,
                        { hasBackdrop: true, interactionKind: PopoverInteractionKind[interactionKindKey] },
                        Errors.POPOVER_HAS_BACKDROP_INTERACTION,
                    );
                });
            }
        });
    });

    it("propagates class names correctly", () => {
        wrapper = renderPopover({
            className: "bar",
            isOpen: true,
            popoverClassName: "foo",
            targetClassName: "baz",
        });
        assert.isTrue(wrapper.findClass(Classes.POPOVER_WRAPPER).hasClass(wrapper.prop("className")));
        assert.isTrue(wrapper.findClass(Classes.POPOVER).hasClass(wrapper.prop("popoverClassName")));
        assert.isTrue(wrapper.findClass(Classes.POPOVER_TARGET).hasClass(wrapper.prop("targetClassName")));
    });

    it("adds POPOVER_OPEN class to target when the popover is open", () => {
        wrapper = renderPopover();
        assert.isFalse(wrapper.findClass(Classes.POPOVER_TARGET).hasClass(Classes.POPOVER_OPEN));
        wrapper.setState({ isOpen: true });
        assert.isTrue(wrapper.findClass(Classes.POPOVER_TARGET).hasClass(Classes.POPOVER_OPEN));
    });

    it("renders Portal when usePortal=true", () => {
        wrapper = renderPopover({ isOpen: true, usePortal: true });
        assert.lengthOf(wrapper.find(Portal), 1);
    });

    it("does not render Portal when usePortal=false", () => {
        wrapper = renderPopover({ isOpen: true, usePortal: false });
        assert.lengthOf(wrapper.find(Portal), 0);
    });

    it("inherits dark theme from trigger ancestor", () => {
        testsContainerElement.classList.add(Classes.DARK);
        wrapper = renderPopover({ inheritDarkTheme: true, isOpen: true, usePortal: true });
        assert.exists(findInPortal(wrapper, `.${Classes.DARK}`));
        testsContainerElement.classList.remove(Classes.DARK);
    });

    it("inheritDarkTheme=false disables inheriting dark theme from trigger ancestor", () => {
        testsContainerElement.classList.add(Classes.DARK);
        renderPopover({ inheritDarkTheme: false, isOpen: true, usePortal: true }).assertFindClass(Classes.DARK, false);
        testsContainerElement.classList.remove(Classes.DARK);
    });

    it("allows user to apply dark theme explicitly", () => {
        const { popoverElement } = renderPopover({
            isOpen: true,
            popoverClassName: Classes.DARK,
            usePortal: false,
        });
        assert.isNotNull(popoverElement.matches(`.${Classes.DARK}`));
    });

    it("hasBackdrop=true renders backdrop element", () => {
        wrapper = renderPopover({ hasBackdrop: true, isOpen: true, usePortal: false });
        wrapper.assertFindClass(Classes.POPOVER_BACKDROP, true);
    });

    it("hasBackdrop=false does not render backdrop element", () => {
        wrapper = renderPopover({ hasBackdrop: false, isOpen: true, usePortal: false });
        wrapper.assertFindClass(Classes.POPOVER_BACKDROP, false);
    });

<<<<<<< HEAD
    it("targetTagName determines target element", () => {
        wrapper = renderPopover({ isOpen: true, targetTagName: "article", targetClassName: "class" });
        assert.isTrue(wrapper.find("article").hasClass("class"));
=======
    it("*TagName props render the right elements", () => {
        wrapper = renderPopover({ isOpen: true, targetTagName: "address", wrapperTagName: "article" });
        assert.isTrue(wrapper.find("address").hasClass(Classes.POPOVER_TARGET));
        assert.isTrue(wrapper.find("article").hasClass(Classes.POPOVER_WRAPPER));
>>>>>>> f111cdcc
    });

    it("supports overlay lifecycle props", () => {
        const onOpening = sinon.spy();
        wrapper = renderPopover({ isOpen: true, onOpening });
        assert.isTrue(onOpening.calledOnce);
    });

    describe("openOnTargetFocus", () => {
        describe("if true (default)", () => {
            it('adds tabindex="0" to target\'s child node when interactionKind is HOVER', () => {
                assertPopoverTargetTabIndex(PopoverInteractionKind.HOVER, true, true);
            });

            it('adds tabindex="0" to target\'s child node when interactionKind is HOVER_TARGET_ONLY', () => {
                assertPopoverTargetTabIndex(PopoverInteractionKind.HOVER_TARGET_ONLY, true, true);
            });

            it("does not add tabindex to target's child node when interactionKind is CLICK", () => {
                assertPopoverTargetTabIndex(PopoverInteractionKind.CLICK, false, true);
            });

            it("does not add tabindex to target's child node when interactionKind is CLICK_TARGET_ONLY", () => {
                assertPopoverTargetTabIndex(PopoverInteractionKind.CLICK_TARGET_ONLY, false, true);
            });

            it("opens popover on target focus when interactionKind is HOVER", () => {
                assertPopoverOpenStateForInteractionKind(PopoverInteractionKind.HOVER, true);
            });

            it("opens popover on target focus when interactionKind is HOVER_TARGET_ONLY", () => {
                assertPopoverOpenStateForInteractionKind(PopoverInteractionKind.HOVER_TARGET_ONLY, true);
            });

            it("does not open popover on target focus when interactionKind is CLICK", () => {
                assertPopoverOpenStateForInteractionKind(PopoverInteractionKind.CLICK, false);
            });

            it("does not open popover on target focus when interactionKind is CLICK_TARGET_ONLY", () => {
                assertPopoverOpenStateForInteractionKind(PopoverInteractionKind.CLICK_TARGET_ONLY, false);
            });

            it.skip("closes popover on target blur if autoFocus={false}", () => {
                // TODO (clewis): This is really tricky to test given the setTimeout in the onBlur implementation.
            });

            it("popover remains open after target focus if autoFocus={true}", () => {
                wrapper = renderPopover({
                    autoFocus: true,
                    interactionKind: PopoverInteractionKind.HOVER,
                    usePortal: true,
                });
                const targetElement = wrapper.findClass(Classes.POPOVER_TARGET);
                targetElement.simulate("focus");
                targetElement.simulate("blur");
                assert.isTrue(wrapper.state("isOpen"));
            });
        });

        describe("if false", () => {
            it("does not add tabindex to target's child node when interactionKind is HOVER", () => {
                assertPopoverTargetTabIndex(PopoverInteractionKind.HOVER, false, false);
            });

            it("does not add tabindex to target's child node when interactionKind is HOVER_TARGET_ONLY", () => {
                assertPopoverTargetTabIndex(PopoverInteractionKind.HOVER_TARGET_ONLY, false, false);
            });

            it("does not add tabindex to target's child node when interactionKind is CLICK", () => {
                assertPopoverTargetTabIndex(PopoverInteractionKind.CLICK, false, false);
            });

            it("does not add tabindex to target's child node when interactionKind is CLICK_TARGET_ONLY", () => {
                assertPopoverTargetTabIndex(PopoverInteractionKind.CLICK_TARGET_ONLY, false, false);
            });

            it("does not open popover on target focus when interactionKind is HOVER", () => {
                assertPopoverOpenStateForInteractionKind(PopoverInteractionKind.HOVER, false, false);
            });

            it("does not open popover on target focus when interactionKind is HOVER_TARGET_ONLY", () => {
                assertPopoverOpenStateForInteractionKind(PopoverInteractionKind.HOVER_TARGET_ONLY, false, false);
            });

            it("does not open popover on target focus when interactionKind is CLICK", () => {
                assertPopoverOpenStateForInteractionKind(PopoverInteractionKind.CLICK, false, false);
            });

            it("does not open popover on target focus when interactionKind is CLICK_TARGET_ONLY", () => {
                assertPopoverOpenStateForInteractionKind(PopoverInteractionKind.CLICK_TARGET_ONLY, false, false);
            });
        });

        function assertPopoverOpenStateForInteractionKind(
            interactionKind: PopoverInteractionKind,
            isOpen: boolean,
            openOnTargetFocus?: boolean,
        ) {
            wrapper = renderPopover({
                interactionKind,
                openOnTargetFocus,
                usePortal: true,
            });
            const targetElement = wrapper.findClass(Classes.POPOVER_TARGET);
            targetElement.simulate("focus");
            assert.equal(wrapper.state("isOpen"), isOpen);
        }

        function assertPopoverTargetTabIndex(
            interactionKind: PopoverInteractionKind,
            shouldTabIndexExist: boolean,
            openOnTargetFocus?: boolean,
        ) {
            wrapper = renderPopover({ interactionKind, openOnTargetFocus, usePortal: true });
            const targetElement = wrapper
                .findClass(Classes.POPOVER_TARGET)
                .childAt(0)
                .getDOMNode();

            if (shouldTabIndexExist) {
                assert.equal(targetElement.getAttribute("tabindex"), "0");
            } else {
                assert.isNull(targetElement.getAttribute("tabindex"));
            }
        }
    });

    describe("in controlled mode", () => {
        it("state respects isOpen prop", () => {
            renderPopover()
                .assertIsOpen(false)
                .setProps({ isOpen: true })
                .assertIsOpen();
        });

        it("state does not update on user interaction", () => {
            renderPopover({ isOpen: true })
                .simulateTarget("click")
                .assertIsOpen()
                .setProps({ isOpen: false })
                .simulateTarget("click")
                .assertIsOpen(false);
            renderPopover({ canEscapeKeyClose: true, isOpen: true })
                .sendEscapeKey()
                .assertIsOpen();
        });

        describe("disabled=true takes precedence over isOpen=true", () => {
            it("on mount", () => {
                renderPopover({ disabled: true, isOpen: true }).assertIsOpen(false);
            });

            it("onInteraction not called if changing from closed to open (b/c popover is still closed)", () => {
                renderPopover({ disabled: true, isOpen: false, onInteraction: onInteractionSpy })
                    .assertOnInteractionCalled(false)
                    .setProps({ isOpen: true })
                    .assertIsOpen(false)
                    .assertOnInteractionCalled(false);
            });

            it("onInteraction not called if changing from open to closed (b/c popover was already closed)", () => {
                renderPopover({ disabled: true, isOpen: true, onInteraction: onInteractionSpy })
                    .assertOnInteractionCalled(false)
                    .setProps({ isOpen: false })
                    .assertOnInteractionCalled(false);
            });

            it("onInteraction called if open and changing to disabled (b/c popover will close)", () => {
                renderPopover({ disabled: false, isOpen: true, onInteraction: onInteractionSpy })
                    .assertIsOpen()
                    .assertOnInteractionCalled(false)
                    .setProps({ disabled: true })
                    .assertOnInteractionCalled();
            });

            it("onInteraction called if open and changing to not-disabled (b/c popover will open)", () => {
                renderPopover({ disabled: true, isOpen: true, onInteraction: onInteractionSpy })
                    .assertOnInteractionCalled(false)
                    .setProps({ disabled: false })
                    .assertIsOpen()
                    .assertOnInteractionCalled();
            });
        });

        it("onClose is invoked with event when popover would close", () => {
            const onClose = sinon.spy();
            renderPopover({ isOpen: true, onClose }).simulateTarget("click");
            assert.isTrue(onClose.calledOnce);
            assert.isNotNull(onClose.args[0][0]);
        });

        describe("onInteraction()", () => {
            let onInteraction: sinon.SinonSpy;
            beforeEach(() => (onInteraction = sinon.spy()));

            it("is invoked with `true` when closed popover target is clicked", () => {
                renderPopover({ isOpen: false, onInteraction }).simulateTarget("click");
                assert.isTrue(onInteraction.calledOnce);
                assert.isTrue(onInteraction.calledWith(true));
            });

            it("is invoked with `false` when open popover target is clicked", () => {
                renderPopover({ isOpen: true, onInteraction }).simulateTarget("click");
                assert.isTrue(onInteraction.calledOnce);
                assert.isTrue(onInteraction.calledWith(false));
            });

            it("is invoked with `false` when open modal popover backdrop is clicked", () => {
                renderPopover({
                    backdropProps: { className: "test-hook" },
                    hasBackdrop: true,
                    isOpen: true,
                    onInteraction,
                    usePortal: true,
                });
                dispatchMouseEvent(document.getElementsByClassName("test-hook")[0], "mousedown");
                assert.isTrue(onInteraction.calledOnce, "A");
                assert.isTrue(onInteraction.calledWith(false), "B");
            });

            it("is invoked with `false` when clicking POPOVER_DISMISS", () => {
                renderPopover(
                    { isOpen: true, onInteraction },
                    <button className={Classes.POPOVER_DISMISS}>Dismiss</button>,
                )
                    .findClass(Classes.POPOVER_DISMISS)
                    .simulate("click");
                assert.isTrue(onInteraction.calledOnce);
                assert.isTrue(onInteraction.calledWith(false));
            });

            it("is invoked with `false` when the document is mousedowned", () => {
                renderPopover({ isOpen: true, onInteraction });
                dispatchMouseEvent(document.documentElement, "mousedown");
                assert.isTrue(onInteraction.calledOnce);
                assert.isTrue(onInteraction.calledWith(false));
            });
        });
    });

    describe("in uncontrolled mode", () => {
        it("setting defaultIsOpen=true renders open popover", () => {
            renderPopover({ defaultIsOpen: true }).assertIsOpen();
        });

        it("with defaultIsOpen=true, popover can still be closed", () => {
            renderPopover({ defaultIsOpen: true })
                .assertIsOpen()
                .simulateTarget("click")
                .assertIsOpen(false);
        });

        it("CLICK_TARGET_ONLY works properly", () => {
            renderPopover({ interactionKind: PopoverInteractionKind.CLICK_TARGET_ONLY })
                .simulateTarget("click")
                .assertIsOpen()
                .simulateTarget("click")
                .assertIsOpen(false);
        });

        it("HOVER_TARGET_ONLY works properly", done => {
            renderPopover({ interactionKind: PopoverInteractionKind.HOVER_TARGET_ONLY, usePortal: true })
                .simulateTarget("mouseenter")
                .assertIsOpen()
                .simulateTarget("mouseleave")
                .then(popover => popover.assertIsOpen(false), done);
        });

        it("inline HOVER_TARGET_ONLY works properly when openOnTargetFocus={false}", done => {
            wrapper = renderPopover({
                interactionKind: PopoverInteractionKind.HOVER_TARGET_ONLY,
                openOnTargetFocus: false,
                usePortal: false,
            });

            wrapper.simulateTarget("mouseenter").assertIsOpen();
            wrapper.findClass(Classes.POPOVER).simulate("mouseenter");
            // Popover defers popover closing, so need to defer this check
            wrapper.then(() => wrapper.assertIsOpen(false), done);
        });

        it("inline HOVER works properly", done => {
            wrapper = renderPopover({ interactionKind: PopoverInteractionKind.HOVER, usePortal: false });

            wrapper.simulateTarget("mouseenter").assertIsOpen();

            wrapper.findClass(Classes.POPOVER).simulate("mouseenter");
            wrapper.assertIsOpen();

            wrapper.findClass(Classes.POPOVER).simulate("mouseleave");
            // Popover defers popover closing, so need to defer this check
            wrapper.then(() => wrapper.assertIsOpen(false), done);
        });

        it("clicking POPOVER_DISMISS closes popover when usePortal=true", () => {
            wrapper = renderPopover(
                {
                    interactionKind: PopoverInteractionKind.CLICK_TARGET_ONLY,
                    usePortal: true,
                },
                <button className={Classes.POPOVER_DISMISS}>Dismiss</button>,
            );

            wrapper.simulateTarget("click").assertIsOpen();

            dispatchMouseEvent(document.getElementsByClassName(Classes.POPOVER_DISMISS)[0], "click");
            wrapper.update().assertIsOpen(false);
        });

        it("clicking POPOVER_DISMISS closes popover when usePortal=false", () => {
            wrapper = renderPopover(
                {
                    interactionKind: PopoverInteractionKind.CLICK_TARGET_ONLY,
                    usePortal: false,
                },
                <button className={Classes.POPOVER_DISMISS}>Dismiss</button>,
            );

            wrapper.simulateTarget("click").assertIsOpen();

            wrapper.findClass(Classes.POPOVER_DISMISS).simulate("click");
            wrapper.assertIsOpen(false);
        });

        it("pressing Escape closes popover when canEscapeKeyClose=true and usePortal=false", () => {
            renderPopover({ canEscapeKeyClose: true, usePortal: false })
                .simulateTarget("click")
                .assertIsOpen()
                .sendEscapeKey()
                .assertIsOpen(false);
        });

        it("setting disabled=true prevents opening popover", () => {
            renderPopover({
                disabled: true,
                interactionKind: PopoverInteractionKind.CLICK_TARGET_ONLY,
            })
                .simulateTarget("click")
                .assertIsOpen(false);
        });

        it("setting disabled=true hides open popover", () => {
            renderPopover({ interactionKind: PopoverInteractionKind.CLICK_TARGET_ONLY })
                .simulateTarget("click")
                .assertIsOpen()
                .setProps({ disabled: true })
                .assertIsOpen(false);
        });

        it.skip("console.warns if onInteraction is set", () => {
            const warnSpy = sinon.stub(console, "warn");
            renderPopover({ onInteraction: () => false });
            assert.strictEqual(warnSpy.firstCall.args[0], Errors.POPOVER_WARN_UNCONTROLLED_ONINTERACTION);
            warnSpy.restore();
        });
    });

    describe("when composed with <Tooltip>", () => {
        let root: ReactWrapper<any, any>;
        beforeEach(() => {
            root = mount(
                <Popover content="popover" hoverOpenDelay={0} hoverCloseDelay={0} usePortal={false}>
                    <Tooltip content="tooltip" hoverOpenDelay={0} hoverCloseDelay={0} usePortal={false}>
                        <button>Target</button>
                    </Tooltip>
                </Popover>,
                { attachTo: testsContainerElement },
            );
        });
        afterEach(() => root.detach());

        it("shows tooltip on hover", () => {
            root
                .find(`.${Classes.POPOVER_TARGET}`)
                .last()
                .simulate("mouseenter");
            assert.lengthOf(root.find(`.${Classes.TOOLTIP}`), 1);
        });

        it("shows popover on click", () => {
            root
                .find(`.${Classes.POPOVER_TARGET}`)
                .first()
                .simulate("click");
            assert.lengthOf(root.find(`.${Classes.POPOVER}`), 1);
        });
    });

    describe("Popper.js integration", () => {
        it("renders arrow element by default", () => {
            wrapper = renderPopover({ isOpen: true });
            assert.lengthOf(wrapper.find(PopoverArrow), 1);
        });

        it("arrow can be disabled via modifiers", () => {
            wrapper = renderPopover({ isOpen: true, modifiers: { arrow: { enabled: false } } });
            assert.lengthOf(wrapper.find(PopoverArrow), 0);
        });

        it("arrow can be disabled via minimal prop", () => {
            wrapper = renderPopover({ minimal: true, isOpen: true });
            assert.lengthOf(wrapper.find(PopoverArrow), 0);
        });

        it("computes transformOrigin with arrow", done => {
            // unreliable to test actual state value as it depends on browser (chrome and karma behave differently).
            // so we'll just check that state was set _at all_ (it starts undefined).
            renderPopover({ isOpen: true }).then(() => assert.isDefined(wrapper.state("transformOrigin")), done);
        });

        it("computes transformOrigin without arrow", done => {
            renderPopover({ minimal: true, isOpen: true }).then(
                () => assert.equal(wrapper.state("transformOrigin"), "center top"),
                done,
            );
        });
    });

    interface IPopoverWrapper extends ReactWrapper<IPopoverProps, IPopoverState> {
        popoverElement: HTMLElement;
        assertFindClass(className: string, expected?: boolean, msg?: string): this;
        assertIsOpen(isOpen?: boolean): this;
        assertOnInteractionCalled(called?: boolean): this;
        simulateTarget(eventName: string): this;
        findClass(className: string): ReactWrapper<React.HTMLAttributes<HTMLElement>, any>;
        sendEscapeKey(): this;
        then(next: (wrap: IPopoverWrapper) => void, done: MochaDone): this;
    }

    function renderPopover(props: Partial<IPopoverProps> = {}, content?: any) {
        wrapper = mount(
            <Popover usePortal={false} {...props} hoverCloseDelay={0} hoverOpenDelay={0}>
                <button>Target</button>
                <p>Text {content}</p>
            </Popover>,
            { attachTo: testsContainerElement },
        ) as IPopoverWrapper;
        wrapper.popoverElement = (wrapper.instance() as Popover).popoverElement;
        wrapper.assertFindClass = (className: string, expected = true, msg = className) => {
            (expected ? assert.isTrue : assert.isFalse)(wrapper.findClass(className).exists(), msg);
            return wrapper;
        };
        wrapper.assertIsOpen = (isOpen = true) => {
            assert.equal(wrapper.find(Overlay).prop("isOpen"), isOpen, "assertIsOpen");
            return wrapper;
        };
        wrapper.assertOnInteractionCalled = (called = true) => {
            assert.strictEqual(onInteractionSpy.called, called, "assertOnInteractionCalled");
            return wrapper;
        };
        wrapper.findClass = (className: string) => wrapper.find(`.${className}`).hostNodes();
        wrapper.simulateTarget = (eventName: string) => {
            wrapper.findClass(Classes.POPOVER_TARGET).simulate(eventName);
            return wrapper;
        };
        wrapper.sendEscapeKey = () => {
            wrapper.findClass(Classes.OVERLAY_OPEN).simulate("keydown", {
                nativeEvent: new KeyboardEvent("keydown"),
                which: Keys.ESCAPE,
            });
            return wrapper;
        };
        wrapper.then = (next, done) => {
            setTimeout(() => {
                wrapper.update();
                next(wrapper);
                done();
            });
            return wrapper;
        };
        return wrapper;
    }
});<|MERGE_RESOLUTION|>--- conflicted
+++ resolved
@@ -196,16 +196,10 @@
         wrapper.assertFindClass(Classes.POPOVER_BACKDROP, false);
     });
 
-<<<<<<< HEAD
-    it("targetTagName determines target element", () => {
-        wrapper = renderPopover({ isOpen: true, targetTagName: "article", targetClassName: "class" });
-        assert.isTrue(wrapper.find("article").hasClass("class"));
-=======
     it("*TagName props render the right elements", () => {
         wrapper = renderPopover({ isOpen: true, targetTagName: "address", wrapperTagName: "article" });
         assert.isTrue(wrapper.find("address").hasClass(Classes.POPOVER_TARGET));
         assert.isTrue(wrapper.find("article").hasClass(Classes.POPOVER_WRAPPER));
->>>>>>> f111cdcc
     });
 
     it("supports overlay lifecycle props", () => {
