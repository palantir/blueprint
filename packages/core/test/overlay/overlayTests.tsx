--- conflicted
+++ resolved
@@ -101,13 +101,8 @@
 
     it("invokes didOpen when inline Overlay is opened", () => {
         const didOpen = spy();
-<<<<<<< HEAD
-        wrapper = mount(
+        mountWrapper(
             <Overlay didOpen={didOpen} isOpen={false} usePortal={false}>
-=======
-        mountWrapper(
-            <Overlay didOpen={didOpen} inline={true} isOpen={false}>
->>>>>>> 208f7a88
                 {createOverlayContents()}
             </Overlay>,
         );
@@ -117,13 +112,6 @@
         assert.isTrue(didOpen.calledOnce, "didOpen not invoked when overlay open");
     });
 
-<<<<<<< HEAD
-    describe("onClose", () => {
-        it("invoked on backdrop mousedown when canOutsideClickClose=true", () => {
-            const onClose = spy();
-            shallow(
-                <Overlay canOutsideClickClose={true} isOpen={true} onClose={onClose} usePortal={false}>
-=======
     it("renders portal attached to body when not inline after first opened", () => {
         mountWrapper(<Overlay isOpen={false}>{createOverlayContents()}</Overlay>);
         assert.lengthOf(wrapper.find(Portal), 0, "unexpected Portal");
@@ -135,8 +123,7 @@
         it("invoked on backdrop mousedown when canOutsideClickClose=true", () => {
             const onClose = spy();
             const overlay = shallow(
-                <Overlay canOutsideClickClose={true} inline={true} isOpen={true} onClose={onClose}>
->>>>>>> 208f7a88
+                <Overlay canOutsideClickClose={true} isOpen={true} onClose={onClose} usePortal={false}>
                     {createOverlayContents()}
                 </Overlay>,
             );
@@ -147,13 +134,8 @@
 
         it("not invoked on backdrop mousedown when canOutsideClickClose=false", () => {
             const onClose = spy();
-<<<<<<< HEAD
-            shallow(
+            const overlay = shallow(
                 <Overlay canOutsideClickClose={false} isOpen={true} onClose={onClose} usePortal={false}>
-=======
-            const overlay = shallow(
-                <Overlay canOutsideClickClose={false} inline={true} isOpen={true} onClose={onClose}>
->>>>>>> 208f7a88
                     {createOverlayContents()}
                 </Overlay>,
             );
@@ -165,13 +147,8 @@
         it("invoked on document mousedown when hasBackdrop=false", () => {
             const onClose = spy();
             // mounting cuz we need document events + lifecycle
-<<<<<<< HEAD
-            wrapper = mount(
+            mountWrapper(
                 <Overlay hasBackdrop={false} isOpen={true} onClose={onClose} usePortal={false}>
-=======
-            mountWrapper(
-                <Overlay hasBackdrop={false} inline={true} isOpen={true} onClose={onClose}>
->>>>>>> 208f7a88
                     {createOverlayContents()}
                 </Overlay>,
             );
@@ -182,8 +159,7 @@
 
         it("not invoked on document mousedown when hasBackdrop=false and canOutsideClickClose=false", () => {
             const onClose = spy();
-<<<<<<< HEAD
-            wrapper = mount(
+            mountWrapper(
                 <Overlay
                     canOutsideClickClose={false}
                     hasBackdrop={false}
@@ -191,10 +167,6 @@
                     onClose={onClose}
                     usePortal={false}
                 >
-=======
-            mountWrapper(
-                <Overlay canOutsideClickClose={false} hasBackdrop={false} inline={true} isOpen={true} onClose={onClose}>
->>>>>>> 208f7a88
                     {createOverlayContents()}
                 </Overlay>,
             );
@@ -221,13 +193,8 @@
 
         it("invoked on escape key", () => {
             const onClose = spy();
-<<<<<<< HEAD
-            wrapper = mount(
+            mountWrapper(
                 <Overlay isOpen={true} onClose={onClose} usePortal={false}>
-=======
-            mountWrapper(
-                <Overlay inline={true} isOpen={true} onClose={onClose}>
->>>>>>> 208f7a88
                     {createOverlayContents()}
                 </Overlay>,
             );
@@ -237,13 +204,8 @@
 
         it("not invoked on escape key when canEscapeKeyClose=false", () => {
             const onClose = spy();
-<<<<<<< HEAD
-            shallow(
+            const overlay = shallow(
                 <Overlay canEscapeKeyClose={false} isOpen={true} onClose={onClose} usePortal={false}>
-=======
-            const overlay = shallow(
-                <Overlay canEscapeKeyClose={false} inline={true} isOpen={true} onClose={onClose}>
->>>>>>> 208f7a88
                     {createOverlayContents()}
                 </Overlay>,
             );
@@ -252,15 +214,9 @@
             overlay.unmount();
         });
 
-<<<<<<< HEAD
-        it("renders Portal attached to body when usePortal=true", () => {
-            const portal = shallow(
-                <Overlay isOpen={true} usePortal={true}>
-=======
         it("renders portal attached to body when not inline", () => {
             const overlay = shallow(
-                <Overlay inline={false} isOpen={true}>
->>>>>>> 208f7a88
+                <Overlay isOpen={true} usePortal={true}>
                     {createOverlayContents()}
                 </Overlay>,
             );
@@ -273,13 +229,8 @@
 
     describe("Focus management", () => {
         it("brings focus to overlay if autoFocus=true", done => {
-<<<<<<< HEAD
-            wrapper = mount(
+            mountWrapper(
                 <Overlay autoFocus={true} isOpen={true} usePortal={true}>
-=======
-            mountWrapper(
-                <Overlay autoFocus={true} inline={false} isOpen={true}>
->>>>>>> 208f7a88
                     <input type="text" />
                 </Overlay>,
             );
@@ -304,13 +255,8 @@
         // React implements autoFocus itself so our `[autofocus]` logic never fires.
         // Still, worth testing we can control where the focus goes.
         it("autoFocus element inside overlay gets the focus", done => {
-<<<<<<< HEAD
-            wrapper = mount(
+            mountWrapper(
                 <Overlay isOpen={true} usePortal={true}>
-=======
-            mountWrapper(
-                <Overlay inline={false} isOpen={true}>
->>>>>>> 208f7a88
                     <input autoFocus={true} type="text" />
                 </Overlay>,
             );
@@ -337,13 +283,8 @@
         });
 
         it("returns focus to overlay after clicking the backdrop if enforceFocus=true", done => {
-<<<<<<< HEAD
-            wrapper = mount(
+            mountWrapper(
                 <Overlay enforceFocus={true} canOutsideClickClose={false} isOpen={true} usePortal={false}>
-=======
-            mountWrapper(
-                <Overlay enforceFocus={true} canOutsideClickClose={false} inline={true} isOpen={true}>
->>>>>>> 208f7a88
                     {createOverlayContents()}
                 </Overlay>,
             );
@@ -361,13 +302,8 @@
                 { attachTo: anotherContainer },
             );
 
-<<<<<<< HEAD
-            wrapper = mount(
+            mountWrapper(
                 <Overlay enforceFocus={true} isOpen={false} usePortal={false}>
-=======
-            mountWrapper(
-                <Overlay enforceFocus={true} inline={true} isOpen={false}>
->>>>>>> 208f7a88
                     <input id="inputId" type="text" />
                 </Overlay>,
             );
@@ -404,13 +340,8 @@
 
         it("doesn't focus overlay if focus is already inside overlay", done => {
             let textarea: HTMLTextAreaElement;
-<<<<<<< HEAD
-            wrapper = mount(
+            mountWrapper(
                 <Overlay isOpen={true} usePortal={true}>
-=======
-            mountWrapper(
-                <Overlay inline={false} isOpen={true}>
->>>>>>> 208f7a88
                     <textarea ref={ref => (textarea = ref)} />
                 </Overlay>,
             );
@@ -455,25 +386,6 @@
             assertBodyScrollingDisabled(true, done);
         });
 
-<<<<<<< HEAD
-        it("disables document scrolling if usePortal=true and hasBackdrop=true", done => {
-            wrapper = mountOverlay(true, true);
-            assertBodyScrollingDisabled(true, done);
-        });
-
-        it("does not disable document scrolling if usePortal=true and hasBackdrop=false", done => {
-            wrapper = mountOverlay(true, false);
-            assertBodyScrollingDisabled(false, done);
-        });
-
-        it("does not disable document scrolling if usePortal=false and hasBackdrop=true", done => {
-            wrapper = mountOverlay(false, true);
-            assertBodyScrollingDisabled(false, done);
-        });
-
-        it("does not disable document scrolling if usePortal=false and hasBackdrop=false", done => {
-            wrapper = mountOverlay(false, false);
-=======
         it("disables document scrolling if inline=false and hasBackdrop=true", done => {
             wrapper = mountWrapper(renderSimpleOverlay(false, true));
             assertBodyScrollingDisabled(true, done);
@@ -491,45 +403,28 @@
 
         it("does not disable document scrolling if inline=true and hasBackdrop=false", done => {
             wrapper = mountWrapper(renderSimpleOverlay(true, false));
->>>>>>> 208f7a88
             assertBodyScrollingDisabled(false, done);
         });
 
         it("keeps scrolling disabled if hasBackdrop=true overlay exists following unmount", done => {
-<<<<<<< HEAD
-            const backdropOverlay = mountOverlay(true, true);
-            wrapper = mountOverlay(true, true);
-=======
             const backdropOverlay = mount(renderSimpleOverlay(false, true));
             wrapper = mountWrapper(renderSimpleOverlay(false, true));
->>>>>>> 208f7a88
             backdropOverlay.unmount();
 
             assertBodyScrollingDisabled(true, done);
         });
 
         it("doesn't keep scrolling disabled if no hasBackdrop=true overlay exists following unmount", done => {
-<<<<<<< HEAD
-            const backdropOverlay = mountOverlay(true, true);
-            wrapper = mountOverlay(true, false);
-=======
             const backdropOverlay = mount(renderSimpleOverlay(false, true));
             wrapper = mountWrapper(renderSimpleOverlay(false, false));
->>>>>>> 208f7a88
             backdropOverlay.unmount();
 
             assertBodyScrollingDisabled(false, done);
         });
 
-<<<<<<< HEAD
-        function mountOverlay(usePortal: boolean, hasBackdrop: boolean) {
-            return mount(
-                <Overlay hasBackdrop={hasBackdrop} isOpen={true} usePortal={usePortal}>
-=======
         function renderSimpleOverlay(inline: boolean, hasBackdrop: boolean) {
             return (
-                <Overlay hasBackdrop={hasBackdrop} inline={inline} isOpen={true}>
->>>>>>> 208f7a88
+                <Overlay hasBackdrop={hasBackdrop} isOpen={true} usePortal={!inline}>
                     <div>Some overlay content</div>
                 </Overlay>
             );
