--- conflicted
+++ resolved
@@ -187,7 +187,7 @@
             const onValueChangeSpy = spy();
             const component = mount(<NumericInput value={initialValue} onValueChange={onValueChangeSpy} />);
 
-            const incrementButton = component.find(Button).first();
+            const incrementButton = component.find(AnchorButton).first();
             incrementButton.simulate("mousedown");
             dispatchMouseEvent(document, "mouseup");
 
@@ -976,7 +976,6 @@
             expect(component.find("input").prop("value")).to.equal("1.001");
         });
 
-<<<<<<< HEAD
         it("changes max precision appropriately when the min/max stepSize props change", () => {
             const onValueChangeSpy = spy();
             const component = mount(
@@ -988,28 +987,23 @@
                     onValueChange={onValueChangeSpy}
                 />,
             );
-=======
-        it("changes max precision appropriately when the [*]stepSize props change", () => {
-            const component = mount(<NumericInput majorStepSize={1} stepSize={0.1} minorStepSize={0.001} />);
-            const incrementButton = component.find(AnchorButton).first();
->>>>>>> 9b215c14
 
             // excess digits should truncate to max precision
-            let incrementButton = component.find(Button).first();
+            let incrementButton = component.find(AnchorButton).first();
             incrementButton.simulate("mousedown", { altKey: true });
             expect(onValueChangeSpy.calledOnceWith(0.001, "0.001"));
             onValueChangeSpy.resetHistory();
 
             // now try a smaller step size, and expect no truncation
             component.setProps({ minorStepSize: 0.0001 });
-            incrementButton = component.find(Button).first();
+            incrementButton = component.find(AnchorButton).first();
             incrementButton.simulate("mousedown", { altKey: true });
             expect(onValueChangeSpy.calledOnceWith(0.0002, "0.0002"));
             onValueChangeSpy.resetHistory();
 
             // now try a larger step size, and expect more truncation than before
             component.setProps({ minorStepSize: 0.1 });
-            incrementButton = component.find(Button).first();
+            incrementButton = component.find(AnchorButton).first();
             incrementButton.simulate("mousedown", { altKey: true });
             expect(onValueChangeSpy.calledOnceWith(0.01, "0.01"));
             onValueChangeSpy.resetHistory();
