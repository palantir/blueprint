--- conflicted
+++ resolved
@@ -29,11 +29,7 @@
     SVGTooltip: popoverTarget,
     Tabs: React.createElement(Core.Tab, { key: 1, id: 1, title: "Tab one" }),
     Tooltip: popoverTarget,
-<<<<<<< HEAD
-    Tooltip2: popoverTarget,
     Toaster: React.createElement(Core.Toast, { message: "Toast" }),
-=======
->>>>>>> cdd306da
 };
 
 const skipList = [
