--- conflicted
+++ resolved
@@ -6,12 +6,8 @@
  */
 
 import { assert } from "chai";
-<<<<<<< HEAD
 import * as React from "react";
-import { Utils } from "../../src";
-=======
 import * as Utils from "../../src/common/utils";
->>>>>>> 4464dc89
 
 describe("Utils", () => {
     it("isFunction", () => {
