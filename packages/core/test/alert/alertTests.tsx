/*
 * Copyright 2015 Palantir Technologies, Inc. All rights reserved.
 *
 * Licensed under the Apache License, Version 2.0 (the "License");
 * you may not use this file except in compliance with the License.
 * You may obtain a copy of the License at
 *
 *     http://www.apache.org/licenses/LICENSE-2.0
 *
 * Unless required by applicable law or agreed to in writing, software
 * distributed under the License is distributed on an "AS IS" BASIS,
 * WITHOUT WARRANTIES OR CONDITIONS OF ANY KIND, either express or implied.
 * See the License for the specific language governing permissions and
 * limitations under the License.
 */

import { assert } from "chai";
import { mount, shallow, ShallowWrapper } from "enzyme";
import React from "react";
import { SinonStub, spy, stub } from "sinon";

<<<<<<< HEAD
import { WarningSign } from "@blueprintjs/icons";

import { Alert, Button, Classes, AlertProps, ButtonProps, Icon, Intent, Keys } from "../../src";
=======
import { Alert, Button, Classes, IAlertProps, IButtonProps, Icon, Intent } from "../../src";
>>>>>>> 14b01e25
import * as Errors from "../../src/common/errors";
import { findInPortal } from "../utils";

describe("<Alert>", () => {
    it("renders its content correctly", () => {
        const noop = () => true;
        const wrapper = shallow(
            <Alert
                className="test-class"
                isOpen={true}
                confirmButtonText="Delete"
                cancelButtonText="Cancel"
                onClose={noop}
            >
                <p>Are you sure you want to delete this file?</p>
                <p>There is no going back.</p>
            </Alert>,
        );

        assert.lengthOf(wrapper.find(`.${Classes.ALERT}.test-class`), 1);
        assert.lengthOf(wrapper.find(`.${Classes.ALERT_BODY}`), 1);
        assert.lengthOf(wrapper.find(`.${Classes.ALERT_CONTENTS}`), 1);
        assert.lengthOf(wrapper.find(`.${Classes.ALERT_FOOTER}`), 1);
    });

    it("renders contents to specified container correctly", () => {
        const container = document.createElement("div");
        document.body.appendChild(container);
        mount(
            <Alert isOpen={true} portalContainer={container}>
                <p>Are you sure you want to delete this file?</p>
                <p>There is no going back.</p>
            </Alert>,
        );
        assert.lengthOf(container.getElementsByClassName(Classes.ALERT), 1);
        document.body.removeChild(container);
    });

    it("renders the icon correctly", () => {
        const wrapper = shallow(
            <Alert icon={<WarningSign />} isOpen={true} confirmButtonText="Delete">
                <p>Are you sure you want to delete this file?</p>
                <p>There is no going back.</p>
            </Alert>,
        );

        assert.lengthOf(wrapper.find(Icon), 1);
    });

    it("supports overlay lifecycle props", () => {
        const onOpening = spy();
        const wrapper = mount(
            <Alert isOpen={true} onOpening={onOpening}>
                Alert
                <p>Are you sure you want to delete this file?</p>
                <p>There is no going back.</p>
            </Alert>,
        );
        assert.isTrue(onOpening.calledOnce);
        wrapper.unmount();
    });

    describe("confirm button", () => {
        const onConfirm = spy();
        const onClose = spy();
        let wrapper: ShallowWrapper<AlertProps, any>;

        beforeEach(() => {
            onConfirm.resetHistory();
            onClose.resetHistory();
            wrapper = shallow(
                <Alert
                    icon={<WarningSign />}
                    intent={Intent.PRIMARY}
                    isOpen={true}
                    confirmButtonText="Delete"
                    onConfirm={onConfirm}
                    onClose={onClose}
                >
                    <p>Are you sure you want to delete this file?</p>
                    <p>There is no going back.</p>
                </Alert>,
            );
        });

        afterEach(() => wrapper.unmount());

        it("text is confirmButtonText", () => {
            assert.equal(wrapper.find(Button).prop("text"), "Delete");
        });

        it("intent inherited from prop", () => {
            assert.equal(wrapper.find(Button).prop("intent"), Intent.PRIMARY);
        });

        it("onConfirm and onClose triggered on click", () => {
            wrapper.find(Button).simulate("click");
            assert.isTrue(onConfirm.calledOnce);
            assert.isTrue(onClose.calledOnce);
            assert.strictEqual(onClose.args[0][0], true);
        });
    });

    describe("cancel button", () => {
        const onCancel = spy();
        const onClose = spy();
        let wrapper: ShallowWrapper<AlertProps, any>;
        let cancelButton: ShallowWrapper<ButtonProps, any>;

        beforeEach(() => {
            onCancel.resetHistory();
            onClose.resetHistory();
            wrapper = shallow(
                <Alert
                    icon={<WarningSign />}
                    intent={Intent.PRIMARY}
                    isOpen={true}
                    cancelButtonText="Cancel"
                    confirmButtonText="Delete"
                    onCancel={onCancel}
                    onClose={onClose}
                >
                    <p>Are you sure you want to delete this file?</p>
                    <p>There is no going back.</p>
                </Alert>,
            );
            cancelButton = wrapper.find(Button).last();
        });

        afterEach(() => wrapper.unmount());

        it("text is cancelButtonText", () => {
            assert.equal(cancelButton.prop("text"), "Cancel");
        });

        it("intent is undefined", () => {
            assert.isUndefined(cancelButton.prop("intent"));
        });

        it("onCancel and onClose triggered on click", () => {
            cancelButton.simulate("click");
            assert.isTrue(onCancel.calledOnce);
            assert.isTrue(onClose.calledOnce);
            assert.strictEqual(onClose.args[0][0], false);
        });

        it("canEscapeKeyCancel enables escape key", () => {
            const alert = mount<AlertProps>(
                <Alert isOpen={true} cancelButtonText="Cancel" confirmButtonText="Delete" onCancel={onCancel}>
                    <p>Are you sure you want to delete this file?</p>
                    <p>There is no going back.</p>
                </Alert>,
            );
            const overlay = findInPortal(alert, "." + Classes.OVERLAY).first();

            overlay.simulate("keydown", { key: "Escape" });
            assert.isTrue(onCancel.notCalled);

            alert.setProps({ canEscapeKeyCancel: true });
            overlay.simulate("keydown", { key: "Escape" });
            assert.isTrue(onCancel.calledOnce);

            alert.unmount();
        });

        it("canOutsideClickCancel enables outside click", () => {
            const alert = mount<AlertProps>(
                <Alert isOpen={true} cancelButtonText="Cancel" confirmButtonText="Delete" onCancel={onCancel}>
                    <p>Are you sure you want to delete this file?</p>
                    <p>There is no going back.</p>
                </Alert>,
            );
            const backdrop = findInPortal(alert, "." + Classes.OVERLAY_BACKDROP).hostNodes();

            backdrop.simulate("mousedown");
            assert.isTrue(onCancel.notCalled);

            alert.setProps({ canOutsideClickCancel: true });
            backdrop.simulate("mousedown");
            assert.isTrue(onCancel.calledOnce);

            alert.unmount();
        });
    });

    describe("load state", () => {
        let wrapper: ShallowWrapper<AlertProps, any>;
        let findCancelButton: () => ShallowWrapper<ButtonProps, any>;
        let findSubmitButton: () => ShallowWrapper<ButtonProps, any>;

        beforeEach(() => {
            wrapper = shallow(
                <Alert
                    icon={<WarningSign />}
                    intent={Intent.PRIMARY}
                    isOpen={true}
                    loading={true}
                    cancelButtonText="Cancel"
                    confirmButtonText="Delete"
                >
                    <p>Are you sure you want to delete this file?</p>
                    <p>There is no going back.</p>
                </Alert>,
            );
            findSubmitButton = () => wrapper.find(Button).first();
            findCancelButton = () => wrapper.find(Button).last();
        });

        it("Properly displays buttons when set to loading", () => {
            assert.isTrue(findCancelButton().prop("disabled"));
            assert.isTrue(findSubmitButton().prop("loading"));
            wrapper.setProps({ loading: false });
            assert.isFalse(findCancelButton().prop("disabled"));
            assert.isFalse(findSubmitButton().prop("loading"));
        });
    });

    describe("warnings", () => {
        let warnSpy: SinonStub;
        before(() => (warnSpy = stub(console, "warn")));
        afterEach(() => warnSpy.resetHistory());
        after(() => warnSpy.restore());

        it("cancelButtonText without cancel handler", () => {
            testWarn(<Alert cancelButtonText="cancel" isOpen={false} />, Errors.ALERT_WARN_CANCEL_PROPS);
        });

        it("canEscapeKeyCancel without cancel handler", () => {
            testWarn(<Alert canEscapeKeyCancel={true} isOpen={false} />, Errors.ALERT_WARN_CANCEL_ESCAPE_KEY);
        });

        it("canOutsideClickCancel without cancel handler", () => {
            testWarn(<Alert canOutsideClickCancel={true} isOpen={false} />, Errors.ALERT_WARN_CANCEL_OUTSIDE_CLICK);
        });

        function testWarn(alert: JSX.Element, warning: string) {
            // one warning
            const wrapper = shallow(alert);
            assert.strictEqual(warnSpy.callCount, 1);
            assert.isTrue(warnSpy.calledWithExactly(warning));
            // no more warnings
            wrapper
                .setProps({ onClose: () => true })
                .setProps({ cancelButtonText: "cancel", onCancel: () => true, onClose: undefined });
            assert.strictEqual(warnSpy.callCount, 1);
        }
    });
});<|MERGE_RESOLUTION|>--- conflicted
+++ resolved
@@ -19,13 +19,9 @@
 import React from "react";
 import { SinonStub, spy, stub } from "sinon";
 
-<<<<<<< HEAD
 import { WarningSign } from "@blueprintjs/icons";
 
-import { Alert, Button, Classes, AlertProps, ButtonProps, Icon, Intent, Keys } from "../../src";
-=======
-import { Alert, Button, Classes, IAlertProps, IButtonProps, Icon, Intent } from "../../src";
->>>>>>> 14b01e25
+import { Alert, AlertProps, Button, ButtonProps, Classes, Icon, Intent } from "../../src";
 import * as Errors from "../../src/common/errors";
 import { findInPortal } from "../utils";
 
