/*
 * Copyright 2015 Palantir Technologies, Inc. All rights reserved.
 *
 * Licensed under the Apache License, Version 2.0 (the "License");
 * you may not use this file except in compliance with the License.
 * You may obtain a copy of the License at
 *
 *     http://www.apache.org/licenses/LICENSE-2.0
 *
 * Unless required by applicable law or agreed to in writing, software
 * distributed under the License is distributed on an "AS IS" BASIS,
 * WITHOUT WARRANTIES OR CONDITIONS OF ANY KIND, either express or implied.
 * See the License for the specific language governing permissions and
 * limitations under the License.
 */

import { assert } from "chai";
import { mount } from "enzyme";
import * as React from "react";
import { spy } from "sinon";

import { Button, Classes, Dialog, H4, Icon, IconSize } from "../../src";
import * as Keys from "../../src/common/keys";

describe("<Dialog>", () => {
    it("renders its content correctly", () => {
        const dialog = mount(
            <Dialog isOpen={true} usePortal={false}>
                {createDialogContents()}
            </Dialog>,
        );
        [
            Classes.DIALOG,
            Classes.DIALOG_BODY,
            Classes.DIALOG_FOOTER,
            Classes.DIALOG_FOOTER_ACTIONS,
            Classes.DIALOG_HEADER,
            Classes.OVERLAY_BACKDROP,
        ].forEach(className => {
            assert.lengthOf(dialog.find(`.${className}`), 1, `missing ${className}`);
        });
    });

    it("portalClassName appears on Portal", () => {
        const TEST_CLASS = "test-class";
        const dialog = mount(
            <Dialog isOpen={true} portalClassName={TEST_CLASS}>
                {createDialogContents()}
            </Dialog>,
        );
        assert.isDefined(document.querySelector(`.${Classes.PORTAL}.${TEST_CLASS}`));
        dialog.unmount();
    });

    it("renders contents to specified container correctly", () => {
        const container = document.createElement("div");
        document.body.appendChild(container);
        mount(
            <Dialog isOpen={true} portalContainer={container}>
                {createDialogContents()}
            </Dialog>,
        );
        assert.lengthOf(container.getElementsByClassName(Classes.DIALOG), 1, `missing ${Classes.DIALOG}`);
        document.body.removeChild(container);
    });

    describe("ally support", () => {
        const mountDefaults = () => {
            const container = document.createElement("div");
            document.body.appendChild(container);
            return mount(
                <Dialog
                    isOpen={true}
                    portalContainer={container}
                    aria-labelledby="dialog-title"
                    aria-describedby="dialog-description"
                >
                    {createDialogContents()}
                </Dialog>,
            );
        };

        it("renders with role dialog", () => {
            const dialog = mountDefaults();
            const dialogElement = dialog.getDOMNode().querySelector(`.${Classes.DIALOG}`);
            assert.equal(dialogElement?.getAttribute("role"), "dialog", "missing dialog role!!");
        });

        it("renders with default aria attributes", () => {
            const dialog = mountDefaults();
            const dialogElement = dialog.getDOMNode().querySelector(`.${Classes.DIALOG}`);
            assert.equal(dialogElement?.getAttribute("aria-labelledby"), "dialog-title");
            assert.equal(dialogElement?.getAttribute("aria-describedby"), "dialog-description");
        });

        it("uses title as default aria-labelledby", () => {
            const container = document.createElement("div");
            document.body.appendChild(container);
            const dialog = mount(
                <Dialog isOpen={true} portalContainer={container} title="Title by props">
                    {createDialogContents()}
                </Dialog>,
            );
            const dialogElement = dialog.getDOMNode().querySelector(`.${Classes.DIALOG}`);
            // test existence here because id is generated
            assert.exists(dialogElement?.getAttribute("aria-labelledby"));
        });
    });

    it("attempts to close when overlay backdrop element is moused down", () => {
        const onClose = spy();
        const dialog = mount(
            <Dialog isOpen={true} onClose={onClose} usePortal={false}>
                {createDialogContents()}
            </Dialog>,
        );
        dialog.find(`.${Classes.OVERLAY_BACKDROP}`).simulate("mousedown");
        assert.isTrue(onClose.calledOnce);
    });

    it("doesn't close when canOutsideClickClose=false and overlay backdrop element is moused down", () => {
        const onClose = spy();
        const dialog = mount(
            <Dialog canOutsideClickClose={false} isOpen={true} onClose={onClose} usePortal={false}>
                {createDialogContents()}
            </Dialog>,
        );
        dialog.find(`.${Classes.OVERLAY_BACKDROP}`).simulate("mousedown");
        assert.isTrue(onClose.notCalled);
    });

    it("doesn't close when canEscapeKeyClose=false and escape key is pressed", () => {
        const onClose = spy();
        const dialog = mount(
            <Dialog canEscapeKeyClose={false} isOpen={true} onClose={onClose} usePortal={false}>
                {createDialogContents()}
            </Dialog>,
        );
        dialog.simulate("keydown", { which: Keys.ESCAPE });
        assert.isTrue(onClose.notCalled);
    });

    it("supports overlay lifecycle props", () => {
        const onOpening = spy();
        mount(
            <Dialog isOpen={true} onOpening={onOpening}>
                body
            </Dialog>,
        );
        assert.isTrue(onOpening.calledOnce);
    });

    describe("header", () => {
        it(`renders .${Classes.DIALOG_HEADER} if title prop is given`, () => {
            const dialog = mount(
                <Dialog isOpen={true} title="Hello!" usePortal={false}>
                    dialog body
                </Dialog>,
            );
            assert.match(dialog.find(`.${Classes.DIALOG_HEADER}`).text(), /^Hello!/);
        });

        it(`renders close button if isCloseButtonShown={true}`, () => {
            const dialog = mount(
                <Dialog isCloseButtonShown={true} isOpen={true} title="Hello!" usePortal={false}>
                    dialog body
                </Dialog>,
            );
            assert.lengthOf(dialog.find(`.${Classes.DIALOG_HEADER}`).find(Button), 1);

            dialog.setProps({ isCloseButtonShown: false });
            assert.lengthOf(dialog.find(`.${Classes.DIALOG_HEADER}`).find(Button), 0);
        });

        it("clicking close button triggers onClose", () => {
            const onClose = spy();
            const dialog = mount(
                <Dialog isCloseButtonShown={true} isOpen={true} onClose={onClose} title="Hello!" usePortal={false}>
                    dialog body
                </Dialog>,
            );
            dialog.find(`.${Classes.DIALOG_HEADER}`).find(Button).simulate("click");
            assert.isTrue(onClose.calledOnce, "onClose not called");
        });
    });

    it("only adds its className in one location", () => {
        const dialog = mount(<Dialog className="foo" isOpen={true} title="title" usePortal={false} />);
        assert.lengthOf(dialog.find(".foo").hostNodes(), 1);
    });

    // everything else about Dialog is tested by Overlay

    function createDialogContents(): JSX.Element[] {
        return [
            <div className={Classes.DIALOG_HEADER} key={0}>
<<<<<<< HEAD
                <Icon icon="inbox" iconSize={IconSize.LARGE} />
                <H4 id="dialog-title">Dialog header</H4>
=======
                <Icon icon="inbox" size={IconSize.LARGE} />
                <H4>Dialog header</H4>
>>>>>>> 9c93f569
            </div>,
            <div className={Classes.DIALOG_BODY} key={1}>
                <p id="dialog-description">
                    Lorem ipsum dolor sit amet, consectetur adipisicing elit, sed do eiusmod tempor incididunt ut labore
                    et dolore magna alqua. Ut enim ad minimum veniam, quis nostrud exercitation ullamco laboris nisi ut
                    aliquip ex ea commodo consequat.
                </p>
            </div>,
            <div className={Classes.DIALOG_FOOTER} key={2}>
                <div className={Classes.DIALOG_FOOTER_ACTIONS}>
                    <Button text="Secondary" />
                    <Button className={Classes.INTENT_PRIMARY} type="submit" text="Primary" />
                </div>
            </div>,
        ];
    }
});<|MERGE_RESOLUTION|>--- conflicted
+++ resolved
@@ -194,13 +194,8 @@
     function createDialogContents(): JSX.Element[] {
         return [
             <div className={Classes.DIALOG_HEADER} key={0}>
-<<<<<<< HEAD
-                <Icon icon="inbox" iconSize={IconSize.LARGE} />
+                <Icon icon="inbox" size={IconSize.LARGE} />
                 <H4 id="dialog-title">Dialog header</H4>
-=======
-                <Icon icon="inbox" size={IconSize.LARGE} />
-                <H4>Dialog header</H4>
->>>>>>> 9c93f569
             </div>,
             <div className={Classes.DIALOG_BODY} key={1}>
                 <p id="dialog-description">
