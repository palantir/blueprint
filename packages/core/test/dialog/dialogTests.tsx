--- conflicted
+++ resolved
@@ -19,11 +19,7 @@
 import React from "react";
 import { spy } from "sinon";
 
-<<<<<<< HEAD
-import { Button, Classes, Dialog, H4, Icon, ICON_SIZE_LARGE } from "../../src";
-=======
 import { Button, Classes, Dialog, H4, Icon, IconSize } from "../../src";
->>>>>>> 10dcd9f5
 import * as Keys from "../../src/common/keys";
 
 describe("<Dialog>", () => {
@@ -155,11 +151,7 @@
     function createDialogContents(): JSX.Element[] {
         return [
             <div className={Classes.DIALOG_HEADER} key={0}>
-<<<<<<< HEAD
-                <Icon icon="inbox" size={ICON_SIZE_LARGE} />
-=======
                 <Icon icon="inbox" size={IconSize.LARGE} />
->>>>>>> 10dcd9f5
                 <H4>Dialog header</H4>
             </div>,
             <div className={Classes.DIALOG_BODY} key={1}>
