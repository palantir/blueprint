--- conflicted
+++ resolved
@@ -15,21 +15,9 @@
  */
 
 import { assert, expect } from "chai";
-<<<<<<< HEAD
-import {
-    MountRendererProps,
-    ShallowRendererProps,
-    ShallowWrapper,
-    mount as untypedMount,
-    shallow as untypedShallow,
-} from "enzyme";
+import { MountRendererProps, ReactWrapper, mount as untypedMount } from "enzyme";
 import React from "react";
 import sinon from "sinon";
-=======
-import { MountRendererProps, ReactWrapper, mount as untypedMount } from "enzyme";
-import * as React from "react";
-import * as sinon from "sinon";
->>>>>>> ac8eec58
 
 import { Button, Classes, Intent, Keys, Tag, TagInput, TagInputProps } from "../../src";
 
