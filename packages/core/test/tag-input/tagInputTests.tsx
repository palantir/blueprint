/*
 * Copyright 2017 Palantir Technologies, Inc. All rights reserved.
 *
 * Licensed under the Apache License, Version 2.0 (the "License");
 * you may not use this file except in compliance with the License.
 * You may obtain a copy of the License at
 *
 *     http://www.apache.org/licenses/LICENSE-2.0
 *
 * Unless required by applicable law or agreed to in writing, software
 * distributed under the License is distributed on an "AS IS" BASIS,
 * WITHOUT WARRANTIES OR CONDITIONS OF ANY KIND, either express or implied.
 * See the License for the specific language governing permissions and
 * limitations under the License.
 */

import { assert, expect } from "chai";
import {
    MountRendererProps,
    ShallowRendererProps,
    ShallowWrapper,
    mount as untypedMount,
    shallow as untypedShallow,
} from "enzyme";
import React from "react";
import sinon from "sinon";

<<<<<<< HEAD
import { Button, Classes, Intent, TagInputProps, Keys, Tag, TagInput } from "../../src";
=======
import { Button, Classes, Intent, Keys, Tag, TagInput, TagInputProps } from "../../src";
>>>>>>> 14b01e25

/**
 * @see https://github.com/DefinitelyTyped/DefinitelyTyped/issues/26979#issuecomment-465304376
 */
<<<<<<< HEAD
// tslint:disable no-unnecessary-callback-wrapper
=======
>>>>>>> 14b01e25
const mount = (el: React.ReactElement<TagInputProps>, options?: MountRendererProps) =>
    untypedMount<TagInput>(el, options);
const shallow = (el: React.ReactElement<TagInputProps>, options?: ShallowRendererProps) =>
    untypedShallow<TagInput>(el, options);

const VALUES = ["one", "two", "three"];

describe("<TagInput>", () => {
    it("passes inputProps to input element", () => {
        const onBlur = sinon.spy();
        const input = shallow(<TagInput values={VALUES} inputProps={{ autoFocus: true, onBlur }} />).find("input");
        assert.isTrue(input.prop("autoFocus"));
        // check that event handler is proxied
        const fakeEvent = { flag: "yes" };
        input.simulate("blur", fakeEvent);
        assert.strictEqual(onBlur.args[0][0], fakeEvent);
    });

    it("renders a Tag for each value", () => {
        const wrapper = mount(<TagInput values={VALUES} />);
        assert.lengthOf(wrapper.find(Tag), VALUES.length);
    });

    it("values can be valid JSX nodes", () => {
        const values = [
            <strong key="al">Albert</strong>,
            undefined,
            ["Bar", <em key="thol">thol</em>, "omew"],
            "Casper",
        ];
        const wrapper = mount(<TagInput values={values} />);
        // undefined does not produce a tag
        assert.lengthOf(wrapper.find(Tag), values.length - 1);
        assert.lengthOf(wrapper.find("strong"), 1);
        assert.lengthOf(wrapper.find("em"), 1);
    });

    it("leftIcon renders an icon as first child", () => {
        const wrapper = mount(<TagInput leftIcon="add" values={VALUES} />);

        // use a helper since Enzyme 3 (1) includes React wrappers in .childAt()
        // calls, making them convoluted, and (2) does not preserve referential
        // identity, meaning we have to re-query elements to detect changes.
        const assertLeftIconHasClass = (className: string, errorMessage: string) => {
            const hasClass = wrapper
                .childAt(0) // TagInput's root <div> element
                .childAt(0) // left-icon React wrapper
                .childAt(0) // left-icon <div> element
                .hasClass(className);
            assert.isTrue(hasClass, errorMessage);
        };

        assertLeftIconHasClass(Classes.ICON, "icon");
    });

    it("rightElement appears as last child", () => {
        const wrapper = mount(<TagInput rightElement={<Button />} values={VALUES} />);
        assert.isTrue(
            wrapper
                .childAt(0) // TagInput's root <div> element
                .children()
                .last()
                .is(Button),
        );
    });

    it("tagProps object is applied to each Tag", () => {
        const wrapper = mount(<TagInput tagProps={{ intent: Intent.PRIMARY }} values={VALUES} />);
        const intents = wrapper.find(Tag).map(tag => tag.prop("intent"));
        assert.deepEqual(intents, [Intent.PRIMARY, Intent.PRIMARY, Intent.PRIMARY]);
    });

    it("tagProps function is invoked for each Tag", () => {
        const tagProps = sinon.spy();
        mount(<TagInput tagProps={tagProps} values={VALUES} />);
        assert.isTrue(tagProps.calledThrice);
    });

    it("clicking Tag remove button invokes onRemove with that value", () => {
        const onRemove = sinon.spy();
        // requires full mount to support data attributes and parentElement
        const wrapper = mount(<TagInput onRemove={onRemove} values={VALUES} />);
        wrapper.find("button").at(1).simulate("click");
        assert.isTrue(onRemove.calledOnce);
        assert.sameMembers(onRemove.args[0], [VALUES[1], 1]);
    });

    describe("onAdd", () => {
        const NEW_VALUE = "new item";

        it("is not invoked on enter when input is empty", () => {
            const onAdd = sinon.stub();
            const wrapper = mountTagInput(onAdd);
            pressEnterInInput(wrapper, "");
            assert.isTrue(onAdd.notCalled);
        });

        it("is invoked on enter", () => {
            const onAdd = sinon.stub();
            const wrapper = mountTagInput(onAdd);
            pressEnterInInput(wrapper, NEW_VALUE);
            assert.isTrue(onAdd.calledOnce);
            assert.deepEqual(onAdd.args[0][0], [NEW_VALUE]);
            assert.deepEqual(onAdd.args[0][1], "default");
        });

        it("is invoked on blur when addOnBlur=true", done => {
            const onAdd = sinon.stub();
            const wrapper = mount(<TagInput values={VALUES} addOnBlur={true} onAdd={onAdd} />);
            // simulate typing input text
            wrapper.setProps({ inputProps: { value: NEW_VALUE } });
            wrapper.find("input").simulate("change", { currentTarget: { value: NEW_VALUE } });
            wrapper.simulate("blur");

            // Need setTimeout here to wait for focus to change after blur event
            setTimeout(() => {
                assert.isTrue(onAdd.calledOnce);
                assert.deepEqual(onAdd.args[0][0], [NEW_VALUE]);
                assert.equal(onAdd.args[0][1], "blur");
                done();
            }, 50);
        });

        it("is not invoked on blur when addOnBlur=true but inputValue is empty", done => {
            const onAdd = sinon.stub();
            const wrapper = mount(<TagInput values={VALUES} addOnBlur={true} onAdd={onAdd} />);
            wrapper.simulate("blur");
            // Need setTimeout here to wait for focus to change after blur event
            setTimeout(() => {
                assert.isTrue(onAdd.notCalled);
                done();
            });
        });

        it("is not invoked on blur when addOnBlur=false", done => {
            const onAdd = sinon.stub();
            const wrapper = mount(<TagInput values={VALUES} inputProps={{ value: NEW_VALUE }} onAdd={onAdd} />);
            wrapper.simulate("blur");
            // Need setTimeout here to wait for focus to change after blur event
            setTimeout(() => {
                assert.isTrue(onAdd.notCalled);
                done();
            });
        });

        describe("when addOnPaste=true", () => {
            it("is invoked on paste if the text contains a delimiter between values", () => {
                const text = "pasted\ntext";
                const onAdd = sinon.stub();
                const wrapper = mount(<TagInput values={VALUES} addOnPaste={true} onAdd={onAdd} />);
                wrapper.find("input").simulate("paste", { clipboardData: { getData: () => text } });
                assert.isTrue(onAdd.calledOnce);
                assert.deepEqual(onAdd.args[0][0], ["pasted", "text"]);
            });

            it("is invoked on paste if the text contains a trailing delimiter", () => {
                const text = "pasted\n";
                const onAdd = sinon.stub();
                const wrapper = mount(<TagInput values={VALUES} addOnPaste={true} onAdd={onAdd} />);
                wrapper.find("input").simulate("paste", { clipboardData: { getData: () => text } });
                assert.isTrue(onAdd.calledOnce);
                assert.deepEqual(onAdd.args[0][0], ["pasted"]);
                assert.equal(onAdd.args[0][1], "paste");
            });

            it("is not invoked on paste if the text does not include a delimiter", () => {
                const text = "pasted";
                const onAdd = sinon.stub();
                const wrapper = mount(<TagInput values={VALUES} addOnPaste={true} onAdd={onAdd} />);
                wrapper.find("input").simulate("paste", { clipboardData: { getData: () => text } });
                assert.isTrue(onAdd.notCalled);
            });
        });

        it("is not invoked on paste when addOnPaste=false", () => {
            const text = "pasted\ntext";
            const onAdd = sinon.stub();
            const wrapper = mount(<TagInput values={VALUES} addOnPaste={false} onAdd={onAdd} />);
            wrapper.find("input").simulate("paste", { clipboardData: { getData: () => text } });
            assert.isTrue(onAdd.notCalled);
        });

        it("does not clear the input if onAdd returns false", () => {
            const onAdd = sinon.stub().returns(false);
            const wrapper = mountTagInput(onAdd);
            wrapper.setState({ inputValue: NEW_VALUE });
            pressEnterInInput(wrapper, NEW_VALUE);
            assert.strictEqual(wrapper.state().inputValue, NEW_VALUE);
        });

        it("clears the input if onAdd returns true", () => {
            const onAdd = sinon.stub().returns(true);
            const wrapper = mountTagInput(onAdd);
            wrapper.setState({ inputValue: NEW_VALUE });
            pressEnterInInput(wrapper, NEW_VALUE);
            assert.strictEqual(wrapper.state().inputValue, "");
        });

        it("clears the input if onAdd returns nothing", () => {
            const onAdd = sinon.stub();
            const wrapper = mountTagInput(onAdd);
            wrapper.setState({ inputValue: NEW_VALUE });
            pressEnterInInput(wrapper, NEW_VALUE);
            assert.strictEqual(wrapper.state().inputValue, "");
        });

        it("does not clear the input if the input is controlled", () => {
            const wrapper = mountTagInput(sinon.stub(), { inputValue: NEW_VALUE });
            pressEnterInInput(wrapper, NEW_VALUE);
            assert.strictEqual(wrapper.state().inputValue, NEW_VALUE);
        });

        it("splits input value on separator RegExp", () => {
            const onAdd = sinon.stub();
            // this is actually the defaultProps value, but reproducing here for explicitness
            const wrapper = mountTagInput(onAdd, { separator: /,\s*/g });
            // various forms of whitespace properly ignored
            pressEnterInInput(wrapper, [NEW_VALUE, NEW_VALUE, "    ", NEW_VALUE].join(",   "));
            assert.deepEqual(onAdd.args[0][0], [NEW_VALUE, NEW_VALUE, NEW_VALUE]);
        });

        it("splits input value on separator string", () => {
            const onAdd = sinon.stub();
            const wrapper = mountTagInput(onAdd, { separator: "  |  " });
            pressEnterInInput(wrapper, "1 |  2  |   3   |    4    |  \t  |   ");
            assert.deepEqual(onAdd.args[0][0], ["1 |  2", "3", "4"]);
        });

        it("separator=false emits one-element values array", () => {
            const value = "one, two, three";
            const onAdd = sinon.stub();
            const wrapper = mountTagInput(onAdd, { separator: false });
            pressEnterInInput(wrapper, value);
            assert.deepEqual(onAdd.args[0][0], [value]);
        });

        function mountTagInput(onAdd: sinon.SinonStub, props?: Partial<TagInputProps>) {
            return shallow(<TagInput onAdd={onAdd} values={VALUES} {...props} />);
        }
    });

    describe("onRemove", () => {
        it("pressing backspace focuses last item", () => {
            const onRemove = sinon.spy();
            const wrapper = mount(<TagInput onRemove={onRemove} values={VALUES} />);
            wrapper.find("input").simulate("keydown", { which: Keys.BACKSPACE });

            assert.equal(wrapper.state("activeIndex"), VALUES.length - 1);
            assert.isTrue(onRemove.notCalled);
        });

        it("pressing backspace again removes last item", () => {
            const onRemove = sinon.spy();
            const wrapper = mount(<TagInput onRemove={onRemove} values={VALUES} />);
            wrapper
                .find("input")
                .simulate("keydown", { which: Keys.BACKSPACE })
                .simulate("keydown", { which: Keys.BACKSPACE });

            assert.equal(wrapper.state("activeIndex"), VALUES.length - 2);
            assert.isTrue(onRemove.calledOnce);
            const lastIndex = VALUES.length - 1;
            assert.sameMembers(onRemove.args[0], [VALUES[lastIndex], lastIndex]);
        });

        it("pressing left arrow key navigates active item and backspace removes it", () => {
            const onRemove = sinon.spy();
            const wrapper = mount(<TagInput onRemove={onRemove} values={VALUES} />);
            // select and remove middle item
            wrapper
                .find("input")
                .simulate("keydown", { which: Keys.ARROW_LEFT })
                .simulate("keydown", { which: Keys.ARROW_LEFT })
                .simulate("keydown", { which: Keys.BACKSPACE });

            assert.equal(wrapper.state("activeIndex"), 0);
            assert.isTrue(onRemove.calledOnce);
            assert.sameMembers(onRemove.args[0], [VALUES[1], 1]);
        });

        it("pressing left arrow key navigates active item and delete removes it", () => {
            const onRemove = sinon.spy();
            const wrapper = mount(<TagInput onRemove={onRemove} values={VALUES} />);
            // select and remove middle item
            wrapper
                .find("input")
                .simulate("keydown", { which: Keys.ARROW_LEFT })
                .simulate("keydown", { which: Keys.ARROW_LEFT })
                .simulate("keydown", { which: Keys.DELETE });

            // in this case we're not moving into the previous item but
            // we rather "take the place" of the item we just removed
            assert.equal(wrapper.state("activeIndex"), 1);
            assert.isTrue(onRemove.calledOnce);
            assert.sameMembers(onRemove.args[0], [VALUES[1], 1]);
        });

        it("pressing delete with no selection does nothing", () => {
            const onRemove = sinon.spy();
            const wrapper = mount(<TagInput onRemove={onRemove} values={VALUES} />);

            wrapper.find("input").simulate("keydown", { which: Keys.DELETE });

            assert.equal(wrapper.state("activeIndex"), -1);
            assert.isTrue(onRemove.notCalled);
        });

        it("pressing right arrow key in initial state does nothing", () => {
            const wrapper = mount(<TagInput values={VALUES} />);
            wrapper.find("input").simulate("keydown", { which: Keys.ARROW_RIGHT });
            assert.equal(wrapper.state("activeIndex"), -1);
        });
    });

    describe("onChange", () => {
        const NEW_VALUE = "new item";

        it("is not invoked on enter when input is empty", () => {
            const onChange = sinon.stub();
            const wrapper = shallow(<TagInput onChange={onChange} values={VALUES} />);
            pressEnterInInput(wrapper, "");
            assert.isTrue(onChange.notCalled);
        });

        it("is invoked on enter with non-empty input", () => {
            const onChange = sinon.stub();
            const wrapper = shallow(<TagInput onChange={onChange} values={VALUES} />);
            pressEnterInInput(wrapper, NEW_VALUE);
            assert.isTrue(onChange.calledOnce);
            assert.deepEqual(onChange.args[0][0], [...VALUES, NEW_VALUE]);
        });

        it("can add multiple tags at once with separator", () => {
            const onChange = sinon.stub();
            const wrapper = shallow(<TagInput onChange={onChange} values={VALUES} />);
            pressEnterInInput(wrapper, [NEW_VALUE, NEW_VALUE, NEW_VALUE].join(", "));
            assert.isTrue(onChange.calledOnce);
            assert.deepEqual(onChange.args[0][0], [...VALUES, NEW_VALUE, NEW_VALUE, NEW_VALUE]);
        });

        it("is invoked when a tag is removed by clicking", () => {
            const onChange = sinon.stub();
            const wrapper = mount(<TagInput onChange={onChange} values={VALUES} />);
            wrapper.find("button").at(1).simulate("click");
            assert.isTrue(onChange.calledOnce);
            assert.deepEqual(onChange.args[0][0], [VALUES[0], VALUES[2]]);
        });

        it("is invoked when a tag is removed by backspace", () => {
            const onChange = sinon.stub();
            const wrapper = mount(<TagInput onChange={onChange} values={VALUES} />);
            wrapper
                .find("input")
                .simulate("keydown", { which: Keys.BACKSPACE })
                .simulate("keydown", { which: Keys.BACKSPACE });
            assert.isTrue(onChange.calledOnce);
            assert.deepEqual(onChange.args[0][0], [VALUES[0], VALUES[1]]);
        });

        it("does not clear the input if onChange returns false", () => {
            const onChange = sinon.stub().returns(false);
            const wrapper = shallow(<TagInput onChange={onChange} values={VALUES} />);
            wrapper.setState({ inputValue: NEW_VALUE });
            pressEnterInInput(wrapper, NEW_VALUE);
            assert.strictEqual(wrapper.state().inputValue, NEW_VALUE);
        });

        it("clears the input if onChange returns true", () => {
            const onChange = sinon.stub().returns(true);
            const wrapper = shallow(<TagInput onChange={onChange} values={VALUES} />);
            wrapper.setState({ inputValue: NEW_VALUE });
            pressEnterInInput(wrapper, NEW_VALUE);
            assert.strictEqual(wrapper.state().inputValue, "");
        });

        it("clears the input if onChange returns nothing", () => {
            const onChange = sinon.spy();
            const wrapper = shallow(<TagInput onChange={onChange} values={VALUES} />);
            wrapper.setState({ inputValue: NEW_VALUE });
            pressEnterInInput(wrapper, NEW_VALUE);
            assert.strictEqual(wrapper.state().inputValue, "");
        });

        it("does not clear the input if the input is controlled", () => {
            const onChange = sinon.stub();
            const wrapper = shallow(<TagInput onChange={onChange} values={VALUES} inputValue={NEW_VALUE} />);
            pressEnterInInput(wrapper, NEW_VALUE);
            assert.strictEqual(wrapper.state().inputValue, NEW_VALUE);
        });
    });

    describe("onKeyDown", () => {
        it("emits the active tag index on key down", () => {
            runKeyPressTest("onKeyDown", 1, 1);
        });

        it("emits undefined on key down if active index == NONE (-1)", () => {
            runKeyPressTest("onKeyDown", -1, undefined);
        });
    });

    describe("onKeyUp", () => {
        it("emits the active tag index on key down", () => {
            runKeyPressTest("onKeyUp", 1, 1);
        });

        it("emits undefined on key down if active index == NONE (-1)", () => {
            runKeyPressTest("onKeyUp", -1, undefined);
        });
    });

    describe("placeholder", () => {
        it("appears only when values is empty", () => {
            const wrapper = shallow(<TagInput placeholder="hold the door" values={[]} />);
            assert.strictEqual(wrapper.find("input").prop("placeholder"), "hold the door", "empty array");
            wrapper.setProps({ values: [undefined] });
            assert.strictEqual(wrapper.find("input").prop("placeholder"), "hold the door", "[undefined]");
            wrapper.setProps({ values: VALUES });
            assert.isUndefined(wrapper.find("input").prop("placeholder"), "normal values");
        });

        it("inputProps.placeholder appears all the time", () => {
            const wrapper = shallow(<TagInput inputProps={{ placeholder: "hold the door" }} values={[]} />);
            assert.strictEqual(wrapper.find("input").prop("placeholder"), "hold the door");
            wrapper.setProps({ values: VALUES });
            assert.strictEqual(wrapper.find("input").prop("placeholder"), "hold the door");
        });

        it("setting both shows placeholder when empty and inputProps.placeholder otherwise", () => {
            const wrapper = shallow(
                <TagInput inputProps={{ placeholder: "inputProps" }} placeholder="props" values={[]} />,
            );
            assert.strictEqual(wrapper.find("input").prop("placeholder"), "props");
            wrapper.setProps({ values: VALUES });
            assert.strictEqual(wrapper.find("input").prop("placeholder"), "inputProps");
        });
    });

    describe("when input is not empty", () => {
        it("pressing backspace does not remove item", () => {
            const onRemove = sinon.spy();
            const wrapper = shallow(<TagInput onRemove={onRemove} values={VALUES} />);
            wrapper.find("input").simulate("keydown", createInputKeydownEventMetadata("text", Keys.BACKSPACE));
            assert.isTrue(onRemove.notCalled);
        });
    });

    it("arrow key interactions ignore falsy values", () => {
        const MIXED_VALUES = [
            undefined,
            <strong key="al">Albert</strong>,
            false,
            ["Bar", <em key="thol">thol</em>, "omew"],
            null,
            "Casper",
            undefined,
        ];

        const onChange = sinon.spy();
        const wrapper = mount(<TagInput onChange={onChange} values={MIXED_VALUES} />);
        assert.lengthOf(wrapper.find(Tag), 3, "should render only real values");
        const input = wrapper.find("input");

        function keydownAndAssertIndex(which: number, activeIndex: number) {
            input.simulate("keydown", { which });
            assert.equal(wrapper.state("activeIndex"), activeIndex);
        }
        keydownAndAssertIndex(Keys.ARROW_LEFT, 5);
        keydownAndAssertIndex(Keys.ARROW_RIGHT, 7);
        keydownAndAssertIndex(Keys.ARROW_LEFT, 5);
        keydownAndAssertIndex(Keys.ARROW_LEFT, 3);
        keydownAndAssertIndex(Keys.BACKSPACE, 1);

        assert.isTrue(onChange.calledOnce);
        assert.lengthOf(
            onChange.args[0][0],
            MIXED_VALUES.length - 1,
            "should remove one item and preserve other falsy values",
        );
    });

    it("is non-interactive when disabled", () => {
        const wrapper = mount(<TagInput values={VALUES} disabled={true} />);

        assert.isTrue(
            // the wrapper is a React element; the first child is rendered <div>.
            wrapper.childAt(0).hasClass(Classes.DISABLED),
            `.${Classes.DISABLED} should be applied to tag-input`,
        );
        assert.isTrue(wrapper.find(`.${Classes.INPUT_GHOST}`).first().prop("disabled"), "input should be disabled");
        wrapper.find(Tag).forEach(tag => {
            assert.lengthOf(tag.find("." + Classes.TAG_REMOVE), 0, "tag should not have tag-remove button");
        });
    });

    describe("onInputChange", () => {
        it("is not invoked on enter when input is empty", () => {
            const onInputChange = sinon.stub();
            const wrapper = shallow(<TagInput onInputChange={onInputChange} values={VALUES} />);
            pressEnterInInput(wrapper, "");
            assert.isTrue(onInputChange.notCalled);
        });

        it("is invoked when input text changes", () => {
            const changeSpy: any = sinon.spy();
            const wrapper = shallow(<TagInput onInputChange={changeSpy} values={VALUES} />);
            wrapper.find("input").simulate("change", { currentTarget: { value: "hello" } });
            assert.isTrue(changeSpy.calledOnce, "onChange called");
            assert.equal("hello", changeSpy.args[0][0].currentTarget.value);
        });
    });

    describe("inputValue", () => {
        const NEW_VALUE = "new item";
        it("passes initial inputValue to input element", () => {
            const input = shallow(<TagInput values={VALUES} inputValue={NEW_VALUE} />).find("input");
            expect(input.prop("value")).to.equal(NEW_VALUE);
            expect(input.prop("value")).to.equal(NEW_VALUE);
        });

        it("prop changes are reflected in state", () => {
            const wrapper = mount(<TagInput inputValue="" values={VALUES} />);
            wrapper.setProps({ inputValue: "a" });
            expect(wrapper.state().inputValue).to.equal("a");
            wrapper.setProps({ inputValue: "b" });
            expect(wrapper.state().inputValue).to.equal("b");
            wrapper.setProps({ inputValue: "c" });
            expect(wrapper.state().inputValue).to.equal("c");
        });

        it("Updating inputValue updates input element", () => {
            const wrapper = mount(<TagInput inputValue="" values={VALUES} />);
            wrapper.setProps({ inputValue: NEW_VALUE });
            wrapper.update();
            expect(wrapper.find("input").prop("value")).to.equal(NEW_VALUE);
        });

        it("has a default empty string value", () => {
            const input = shallow(<TagInput values={VALUES} />).find("input");
            expect(input.prop("value")).to.equal("");
        });
    });

    function pressEnterInInput(wrapper: ShallowWrapper<any, any>, value: string) {
        wrapper.find("input").simulate("keydown", createInputKeydownEventMetadata(value, Keys.ENTER));
    }

    function createInputKeydownEventMetadata(value: string, which: number) {
        return {
            currentTarget: { value },
            // Enzyme throws errors if we don't mock the stopPropagation method.
            stopPropagation: () => {
                return;
            },
            which,
        };
    }
});

function runKeyPressTest(callbackName: "onKeyDown" | "onKeyUp", startIndex: number, expectedIndex: number | undefined) {
    const callbackSpy = sinon.spy();
    const inputProps = { [callbackName]: sinon.spy() };
    const wrapper = mount(<TagInput values={VALUES} inputProps={inputProps} {...{ [callbackName]: callbackSpy }} />);

    wrapper.setState({ activeIndex: startIndex });

    const eventName = callbackName === "onKeyDown" ? "keydown" : "keyup";
    wrapper.find("input").simulate("focus").simulate(eventName, { which: Keys.ENTER });

    assert.strictEqual(callbackSpy.callCount, 1, "container callback call count");
    assert.strictEqual(callbackSpy.firstCall.args[0].which, Keys.ENTER, "first arg (event)");
    assert.strictEqual(callbackSpy.firstCall.args[1], expectedIndex, "second arg (active index)");
    // invokes inputProps.callbackSpy as well
    assert.strictEqual(inputProps[callbackName].callCount, 1, "inputProps.onKeyDown call count");
}<|MERGE_RESOLUTION|>--- conflicted
+++ resolved
@@ -25,19 +25,11 @@
 import React from "react";
 import sinon from "sinon";
 
-<<<<<<< HEAD
-import { Button, Classes, Intent, TagInputProps, Keys, Tag, TagInput } from "../../src";
-=======
 import { Button, Classes, Intent, Keys, Tag, TagInput, TagInputProps } from "../../src";
->>>>>>> 14b01e25
 
 /**
  * @see https://github.com/DefinitelyTyped/DefinitelyTyped/issues/26979#issuecomment-465304376
  */
-<<<<<<< HEAD
-// tslint:disable no-unnecessary-callback-wrapper
-=======
->>>>>>> 14b01e25
 const mount = (el: React.ReactElement<TagInputProps>, options?: MountRendererProps) =>
     untypedMount<TagInput>(el, options);
 const shallow = (el: React.ReactElement<TagInputProps>, options?: ShallowRendererProps) =>
