/*
 * Copyright 2015 Palantir Technologies, Inc. All rights reserved.
 *
 * Licensed under the Apache License, Version 2.0 (the "License");
 * you may not use this file except in compliance with the License.
 * You may obtain a copy of the License at
 *
 *     http://www.apache.org/licenses/LICENSE-2.0
 *
 * Unless required by applicable law or agreed to in writing, software
 * distributed under the License is distributed on an "AS IS" BASIS,
 * WITHOUT WARRANTIES OR CONDITIONS OF ANY KIND, either express or implied.
 * See the License for the specific language governing permissions and
 * limitations under the License.
 */

import { assert } from "chai";
import { mount, shallow } from "enzyme";
import React from "react";
import { spy } from "sinon";

import { Classes, Icon, Tag, Text } from "../../src";

describe("<Tag>", () => {
    it("renders its text", () => {
        assert.strictEqual(
            shallow(<Tag>Hello</Tag>)
                .find(Text)
                .prop("children"),
            "Hello",
        );
    });

    it("text is not rendered if omitted", () => {
        assert.isFalse(
            shallow(<Tag icon="tick" />)
                .find(Text)
                .exists(),
        );
    });

    it("renders icons", () => {
        const wrapper = shallow(<Tag icon="tick" rightIcon="airplane" />);
        assert.lengthOf(wrapper.find(Icon), 2);
    });

    it("renders close button when onRemove is a function", () => {
        const wrapper = shallow(<Tag onRemove={spy()}>Hello</Tag>);
        assert.lengthOf(wrapper.find(`.${Classes.TAG_REMOVE}`), 1);
    });

    it("clicking close button triggers onRemove", () => {
        const handleRemove = spy();
        shallow(<Tag onRemove={handleRemove}>Hello</Tag>)
            .find(`.${Classes.TAG_REMOVE}`)
            .simulate("click");
        assert.isTrue(handleRemove.calledOnce);
    });

    it(`passes other props onto .${Classes.TAG} element`, () => {
        const element = shallow(<Tag title="baz qux">Hello</Tag>).find("." + Classes.TAG);
        assert.deepEqual(element.prop("title"), "baz qux");
    });

    it("passes all props to the onRemove handler", () => {
        const handleRemove = spy();
        const DATA_ATTR_FOO = "data-foo";
        const tagProps = {
            onRemove: handleRemove,
            [DATA_ATTR_FOO]: {
                bar: "baz",
                foo: 5,
            },
        };
        shallow(<Tag {...tagProps}>Hello</Tag>)
            .find(`.${Classes.TAG_REMOVE}`)
            .simulate("click");
        assert.isTrue(handleRemove.args.length > 0 && handleRemove.args[0].length === 2);
        assert.isTrue(handleRemove.args[0][1][DATA_ATTR_FOO] !== undefined);
        assert.deepEqual(handleRemove.args[0][1][DATA_ATTR_FOO], tagProps[DATA_ATTR_FOO]);
    });

<<<<<<< HEAD
    if (typeof React.createRef !== "undefined") {
        it("supports ref objects", done => {
            const tagRef = React.createRef<HTMLSpanElement>();
            const wrapper = mount(<Tag ref={tagRef}>Hello</Tag>);

            // wait for the whole lifecycle to run
            setTimeout(() => {
                assert.equal(tagRef.current, wrapper.find(`.${Classes.TAG}`).getDOMNode<HTMLSpanElement>());
                done();
            }, 0);
        });
    }
=======
    it("supports ref objects", done => {
        const elementRef = React.createRef<HTMLSpanElement>();
        const wrapper = mount(<Tag elementRef={elementRef}>Hello</Tag>);

        // wait for the whole lifecycle to run
        setTimeout(() => {
            assert.equal(elementRef.current, wrapper.find(`.${Classes.TAG}`).getDOMNode<HTMLSpanElement>());
            done();
        }, 0);
    });
>>>>>>> ac8eec58
});<|MERGE_RESOLUTION|>--- conflicted
+++ resolved
@@ -80,23 +80,9 @@
         assert.deepEqual(handleRemove.args[0][1][DATA_ATTR_FOO], tagProps[DATA_ATTR_FOO]);
     });
 
-<<<<<<< HEAD
-    if (typeof React.createRef !== "undefined") {
-        it("supports ref objects", done => {
-            const tagRef = React.createRef<HTMLSpanElement>();
-            const wrapper = mount(<Tag ref={tagRef}>Hello</Tag>);
-
-            // wait for the whole lifecycle to run
-            setTimeout(() => {
-                assert.equal(tagRef.current, wrapper.find(`.${Classes.TAG}`).getDOMNode<HTMLSpanElement>());
-                done();
-            }, 0);
-        });
-    }
-=======
     it("supports ref objects", done => {
         const elementRef = React.createRef<HTMLSpanElement>();
-        const wrapper = mount(<Tag elementRef={elementRef}>Hello</Tag>);
+        const wrapper = mount(<Tag ref={elementRef}>Hello</Tag>);
 
         // wait for the whole lifecycle to run
         setTimeout(() => {
@@ -104,5 +90,4 @@
             done();
         }, 0);
     });
->>>>>>> ac8eec58
 });