--- conflicted
+++ resolved
@@ -8,149 +8,7 @@
 import { shallow } from "enzyme";
 import * as React from "react";
 
-<<<<<<< HEAD
 import { Classes, Menu, MenuDivider, MenuItem } from "../../src/index";
-=======
-import { MENU_WARN_CHILDREN_SUBMENU_MUTEX } from "../../src/common/errors";
-import {
-    Button,
-    Classes,
-    Icon,
-    IMenuItemProps,
-    IMenuProps,
-    IPopoverProps,
-    Menu,
-    MenuDivider,
-    MenuItem,
-    Popover,
-    PopoverInteractionKind,
-    Text,
-} from "../../src/index";
-
-describe("MenuItem", () => {
-    it("React renders MenuItem", () => {
-        const wrapper = shallow(<MenuItem icon="graph" text="Graph" />);
-        assert.isTrue(wrapper.find(Icon).exists());
-        assert.strictEqual(findText(wrapper).text(), "Graph");
-    });
-
-    it("children appear in submenu", () => {
-        const wrapper = shallow(
-            <MenuItem icon="style" text="Style">
-                <MenuItem icon="bold" text="Bold" />
-                <MenuItem icon="italic" text="Italic" />
-                <MenuItem icon="underline" text="Underline" />
-            </MenuItem>,
-        );
-        const submenu = findSubmenu(wrapper);
-        assert.lengthOf(submenu.props.children, 3);
-    });
-
-    it("submenu props appear as MenuItems in submenu", () => {
-        const items: IMenuItemProps[] = [
-            { icon: "align-left", text: "Align Left" },
-            { icon: "align-center", text: "Align Center" },
-            { icon: "align-right", text: "Align Right" },
-        ];
-        const wrapper = shallow(<MenuItem icon="align-left" text="Alignment" submenu={items} />);
-        const submenu = findSubmenu(wrapper);
-        assert.lengthOf(submenu.props.children, items.length);
-    });
-
-    it("disabled MenuItem will not show its submenu", () => {
-        const wrapper = shallow(
-            <MenuItem disabled={true} icon="style" text="Style">
-                <MenuItem icon="bold" text="Bold" />
-                <MenuItem icon="italic" text="Italic" />
-                <MenuItem icon="underline" text="Underline" />
-            </MenuItem>,
-        );
-        assert.isTrue(wrapper.find(Popover).prop("disabled"));
-    });
-
-    it("renders children if given children and submenu", () => {
-        const warnSpy = stub(console, "warn");
-        const wrapper = shallow(
-            <MenuItem icon="style" text="Style" submenu={[{ text: "foo" }]}>
-                <MenuItem text="one" />
-                <MenuItem text="two" />
-            </MenuItem>,
-        );
-        const submenu = findSubmenu(wrapper);
-        assert.lengthOf(submenu.props.children, 2);
-        assert.isTrue(warnSpy.alwaysCalledWith(MENU_WARN_CHILDREN_SUBMENU_MUTEX));
-        warnSpy.restore();
-    });
-
-    it("Clicking MenuItem triggers onClick prop", () => {
-        const onClick = spy();
-        shallow(<MenuItem text="Graph" onClick={onClick} />)
-            .find("a")
-            .simulate("click");
-        assert.isTrue(onClick.calledOnce);
-    });
-
-    it("Clicking disabled MenuItem does not trigger onClick prop", () => {
-        const onClick = spy();
-        shallow(<MenuItem disabled={true} text="Graph" onClick={onClick} />)
-            .find("a")
-            .simulate("click");
-        assert.isTrue(onClick.notCalled);
-    });
-
-    it("shouldDismissPopover=false prevents a clicked MenuItem from closing the Popover automatically", () => {
-        const handleClose = spy();
-        const menu = <MenuItem text="Graph" shouldDismissPopover={false} />;
-        const wrapper = mount(
-            <Popover content={menu} isOpen={true} onInteraction={handleClose}>
-                <Button />
-            </Popover>,
-        );
-        wrapper
-            .find(MenuItem)
-            .find("a")
-            .simulate("click");
-        assert.isTrue(handleClose.notCalled);
-    });
-
-    it("popoverProps (except content) are forwarded to Popover", () => {
-        // Ensures that popover props are passed to Popover component, except content property
-        const popoverProps: Partial<IPopoverProps> = {
-            content: "CUSTOM_CONTENT",
-            interactionKind: PopoverInteractionKind.CLICK,
-            popoverClassName: "CUSTOM_POPOVER_CLASS_NAME",
-        };
-        const wrapper = shallow(
-            <MenuItem icon="style" text="Style" popoverProps={popoverProps}>
-                <MenuItem text="one" />
-                <MenuItem text="two" />
-            </MenuItem>,
-        );
-        assert.strictEqual(wrapper.find(Popover).prop("interactionKind"), popoverProps.interactionKind);
-        assert.notStrictEqual(
-            wrapper
-                .find(Popover)
-                .prop("popoverClassName")
-                .indexOf(popoverProps.popoverClassName),
-            0,
-        );
-        assert.notStrictEqual(wrapper.find(Popover).prop("content"), popoverProps.content);
-    });
-
-    it("multiline prop determines if long content is ellipsized", () => {
-        const wrapper = mount(
-            <MenuItem multiline={false} text="multiline prop determines if long content is ellipsized." />,
-        );
-        function assertOverflow(expected: boolean) {
-            assert.strictEqual(findText(wrapper).hasClass(Classes.TEXT_OVERFLOW_ELLIPSIS), expected);
-        }
-
-        assertOverflow(true);
-        wrapper.setProps({ multiline: true });
-        assertOverflow(false);
-    });
-});
->>>>>>> e4d5b44d
 
 describe("MenuDivider", () => {
     it("React renders MenuDivider", () => {
