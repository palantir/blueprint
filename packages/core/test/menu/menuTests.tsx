--- conflicted
+++ resolved
@@ -27,15 +27,9 @@
 
 describe("MenuItem", () => {
     it("React renders MenuItem", () => {
-<<<<<<< HEAD
         const wrapper = shallow(<MenuItem icon="graph" text="Graph" />);
-        assert.lengthOf(wrapper.find(Icon), 1);
-        assert.match(wrapper.text(), /Graph$/);
-=======
-        const wrapper = shallow(<MenuItem iconName="graph" text="Graph" />);
         assert.isTrue(wrapper.find(Icon).exists());
         assert.strictEqual(findText(wrapper).text(), "Graph");
->>>>>>> a057afa9
     });
 
     it("children appear in submenu", () => {
