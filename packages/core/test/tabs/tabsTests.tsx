--- conflicted
+++ resolved
@@ -116,13 +116,8 @@
             </Tabs>,
         );
         const NUM_TABS = 3;
-<<<<<<< HEAD
-        assert.lengthOf(wrapper.find(TAB), NUM_TABS);
-        assert.lengthOf(wrapper.find(TAB_PANEL), NUM_TABS);
-=======
         assert.lengthOf(wrapper.find(TAB_SELECTOR), NUM_TABS);
         assert.lengthOf(wrapper.find(TAB_PANEL_SELECTOR), NUM_TABS);
->>>>>>> 2254a184
         assert.lengthOf(wrapper.find(`.${tabClassName}`).hostNodes(), NUM_TABS * 2);
     });
 
@@ -137,15 +132,9 @@
             </Tabs>,
         );
         const NUM_TABS = 3;
-<<<<<<< HEAD
-        assert.lengthOf(wrapper.find(TAB), NUM_TABS);
-        assert.lengthOf(wrapper.find(TAB_PANEL), NUM_TABS);
-        assert.lengthOf(wrapper.find(`.${panelClassName}`).hostNodes(), 1);
-=======
         assert.lengthOf(wrapper.find(TAB_SELECTOR), NUM_TABS);
         assert.lengthOf(wrapper.find(TAB_PANEL_SELECTOR), NUM_TABS);
         assert.lengthOf(wrapper.find(`.${panelClassName}`), 1);
->>>>>>> 2254a184
     });
 
     it("passes correct tabTitleId and tabPanelId to panel renderer", () => {
