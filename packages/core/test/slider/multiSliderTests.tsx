--- conflicted
+++ resolved
@@ -115,6 +115,17 @@
             assert.equal(onChange.callCount, 1, "higher handle invokes onChange");
             assert.deepEqual(onChange.firstCall.args[0], [5, 5, 9], "higher handle moves");
         });
+
+        it("values outside of bounds are clamped", () => {
+            const slider = renderSlider({ values: [-1, 5, 12] });
+            slider.find(`.${Classes.SLIDER_PROGRESS}`).forEach(progress => {
+                const { left, right } = progress.prop("style");
+                // CSS properties are percentage strings, but parsing will ignore trailing "%".
+                // percentages should be in 0-100% range.
+                assert.isAtLeast(parseFloat(left), 0);
+                assert.isAtMost(parseFloat(right), 100);
+            });
+        });
     });
 
     describe("labels", () => {
@@ -147,35 +158,9 @@
             assert.strictEqual(wrapper.state("labelPrecision"), 2);
         });
 
-<<<<<<< HEAD
-    it("handle values outside of bounds are clamped", () => {
-        const slider = renderSlider({ values: [-1, 5, 12] });
-        slider.find(`.${Classes.SLIDER_PROGRESS}`).forEach(progress => {
-            const { left, right } = progress.prop("style");
-            // CSS properties are percentage strings, but parsing will ignore trailing "%".
-            // percentages should be in 0-100% range.
-            assert.isAtLeast(parseFloat(left), 0);
-            assert.isAtMost(parseFloat(right), 100);
-        });
-    });
-
-    describe("vertical orientation", () => {
-        it("moving mouse on bottom handle updates first value", () => {
-            const slider = renderSlider({ vertical: true, onChange });
-            const sliderBottom = Utils.getSliderBottomPixel(slider);
-            slider
-                .find(Handle)
-                .first()
-                .simulate("mousedown", { clientY: sliderBottom });
-            Utils.mouseMoveVertical(slider.state("tickSize"), 5, 0, sliderBottom);
-            // called 4 times, for the move to 1, 2, 3, and 4
-            assert.equal(onChange.callCount, 4);
-            assert.deepEqual(onChange.args.map(arg => arg[0]), [[1, 5, 10], [2, 5, 10], [3, 5, 10], [4, 5, 10]]);
-=======
         it("labelRenderer={false} removes all labels", () => {
             const wrapper = renderSlider({ labelRenderer: false });
             assertLabelCount(wrapper, 0);
->>>>>>> 751e193c
         });
 
         function assertLabelCount(wrapper: ReactWrapper, expected: number) {
@@ -237,11 +222,7 @@
         });
     });
 
-<<<<<<< HEAD
-    function renderSlider(joinedProps?: IMultiSliderProps & { values?: [number, number, number] }) {
-=======
     function renderSlider(joinedProps: IMultiSliderProps & { values?: [number, number, number] } = {}) {
->>>>>>> 751e193c
         const { values = [0, 5, 10], ...props } = joinedProps;
         return mount(
             <MultiSlider {...props}>
