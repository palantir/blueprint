--- conflicted
+++ resolved
@@ -6,11 +6,7 @@
 
 import { dispatchMouseEvent, dispatchTouchEvent } from "@blueprintjs/test-commons";
 import { ReactWrapper } from "enzyme";
-<<<<<<< HEAD
-import { ISliderBaseProps } from "../../src/components/slider/multiSlider";
-=======
 import { Handle } from "../../src/components/slider/handle";
->>>>>>> 751e193c
 
 interface IMoveOptions {
     /** Size in pixels of one drag event. Direction of drag is determined by `vertical` option. */
@@ -29,43 +25,6 @@
     verticalHeight?: number;
 }
 
-<<<<<<< HEAD
-export function mouseMoveVertical(movement: number, times = 1, initialValue = 0, offsetTop: number) {
-    genericMoveVertical(movement, times, initialValue, "mousemove", offsetTop);
-}
-
-export function mouseUpHorizontal(clientPixel = 0) {
-    dispatchMouseEvent(document, "mouseup", clientPixel, undefined);
-}
-
-export function mouseUpVertical(clientPixel = 0) {
-    dispatchMouseEvent(document, "mouseup", undefined, clientPixel);
-}
-
-export function touchMoveHorizontal(movement: number, times = 1, initialValue = 0) {
-    genericMoveHorizontal(movement, times, initialValue, "touchmove");
-}
-
-export function touchMoveVertical(movement: number, times = 1, initialValue = 0, offsetTop: number) {
-    genericMoveVertical(movement, times, initialValue, "touchmove", offsetTop);
-}
-
-export function touchEndHorizontal(clientX = 0) {
-    dispatchTouchEvent(document, "touchend", clientX, undefined);
-}
-
-export function touchEndVertical(clientY = 0) {
-    dispatchTouchEvent(document, "touchend", undefined, clientY);
-}
-
-export function getSliderTopPixel(slider: ReactWrapper<ISliderBaseProps, any>) {
-    return slider.getDOMNode().getBoundingClientRect().top;
-}
-
-export function getSliderBottomPixel(slider: ReactWrapper<ISliderBaseProps, any>) {
-    const { height, top } = slider.getDOMNode().getBoundingClientRect();
-    return height + top;
-=======
 export const DRAG_SIZE = 20;
 
 /**
@@ -84,7 +43,6 @@
     genericMove(options);
     genericRelease(options);
     return wrapper;
->>>>>>> 751e193c
 }
 
 /** Release the mouse at the given clientX pixel. Useful for ending a drag interaction. */
