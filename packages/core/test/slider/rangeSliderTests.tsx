--- conflicted
+++ resolved
@@ -10,11 +10,7 @@
 
 import * as Keys from "../../src/common/keys";
 import { Handle } from "../../src/components/slider/handle";
-<<<<<<< HEAD
-import { Classes, RangeSlider } from "../../src/index";
-=======
 import { Classes, ISliderProps, RangeSlider } from "../../src/index";
->>>>>>> 2c3bc8d3
 import { dispatchMouseEvent, dispatchTouchEvent } from "../common/utils";
 
 describe("<RangeSlider>", () => {
@@ -189,7 +185,6 @@
         assert.isTrue(changeSpy.notCalled, "onChange was called when disabled");
     });
 
-<<<<<<< HEAD
     it("when values are equal, releasing mouse on a track still moves the nearest handle", () => {
         const NEXT_LOW_VALUE = 1;
         const NEXT_HIGH_VALUE = 9;
@@ -207,7 +202,8 @@
         slider.find(`.${Classes.SLIDER}`).simulate("mousedown", { clientX: tickSize * NEXT_HIGH_VALUE });
         assert.equal(changeSpy.callCount, 1, "higher handle invokes onChange");
         assert.deepEqual(changeSpy.firstCall.args[0], [VALUE, NEXT_HIGH_VALUE], "higher handle moves");
-=======
+    });
+
     describe("vertical orientation", () => {
         let changeSpy: Sinon.SinonSpy;
         let releaseSpy: Sinon.SinonSpy;
@@ -316,7 +312,6 @@
             assert.isTrue(releaseSpy.calledOnce, "onRelease not called exactly once");
             assert.deepEqual(releaseSpy.args[0][0], [0, 4]);
         });
->>>>>>> 2c3bc8d3
     });
 
     function renderSlider(slider: JSX.Element) {
