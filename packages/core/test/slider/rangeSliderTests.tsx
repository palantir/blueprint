--- conflicted
+++ resolved
@@ -11,11 +11,7 @@
 
 import * as Keys from "../../src/common/keys";
 import { Handle } from "../../src/components/slider/handle";
-<<<<<<< HEAD
-import { Classes, RangeSlider } from "../../src/index";
-=======
 import { Classes, ISliderProps, RangeSlider } from "../../src/index";
->>>>>>> ab3b4594
 import { dispatchMouseEvent, dispatchTouchEvent } from "../common/utils";
 
 describe("<RangeSlider>", () => {
