--- conflicted
+++ resolved
@@ -1,7 +1,5 @@
 @# useHotkeys
 
-<<<<<<< HEAD
-=======
 <div class="@ns-callout @ns-intent-primary @ns-icon-info-sign">
     <h5 class="@ns-heading">
 
@@ -16,7 +14,6 @@
 
 </div>
 
->>>>>>> ac8eec58
 The `useHotkeys` hook adds hotkey / keyboard shortcut interactions to your application using a custom React hook.
 Compared to the deprecated [Hotkeys](#core/components/hotkeys) API, it works with function components and its
 corresponding [context provider](#core/context/hotkeys-provider) allows more customization of the hotkeys dialog.
@@ -60,13 +57,8 @@
 
     return (
         <div tabIndex={0} onKeyDown={handleKeyDown} onKeyUp={handleKeyUp}>
-<<<<<<< HEAD
-            Press "R" to refresh data, "F" to focus the input...
+            Press <KeyCombo combo="R" /> to refresh data, <KeyCombo combo="F" /> to focus the input...
             <InputGroup ref={inputRef} />
-=======
-            Press <KeyCombo combo="R" /> to refresh data, <KeyCombo combo="F" /> to focus the input...
-            <InputGroup inputRef={inputRef} />
->>>>>>> ac8eec58
         </div>
     );
 }
