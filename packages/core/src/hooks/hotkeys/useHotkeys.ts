/*
 * Copyright 2021 Palantir Technologies, Inc. All rights reserved.
 *
 * Licensed under the Apache License, Version 2.0 (the "License");
 * you may not use this file except in compliance with the License.
 * You may obtain a copy of the License at
 *
 *     http://www.apache.org/licenses/LICENSE-2.0
 *
 * Unless required by applicable law or agreed to in writing, software
 * distributed under the License is distributed on an "AS IS" BASIS,
 * WITHOUT WARRANTIES OR CONDITIONS OF ANY KIND, either express or implied.
 * See the License for the specific language governing permissions and
 * limitations under the License.
 */

import React from "react";

import { HOTKEYS_PROVIDER_NOT_FOUND } from "../../common/errors";
<<<<<<< HEAD
import { comboMatches, getKeyCombo, KeyCombo, parseKeyCombo } from "../../components/hotkeys/hotkeyParser";
=======
import { elementIsTextInput } from "../../common/utils/domUtils";
import { comboMatches, getKeyCombo, IKeyCombo, parseKeyCombo } from "../../components/hotkeys/hotkeyParser";
>>>>>>> ac8eec58
import { HotkeysContext } from "../../context";
import { HotkeyConfig } from "./hotkeyConfig";

export interface UseHotkeysOptions {
    /**
     * A custom document to reference when binding global event handlers.
     * This can be useful when using iframes in an application.
     *
     * @default window.document
     */
    document?: Document;

    /**
     * The key combo which will trigger the hotkeys dialog to open.
     *
     * @default "?"
     */
    showDialogKeyCombo?: string;
}

export interface UseHotkeysReturnValue {
    handleKeyDown: React.KeyboardEventHandler<HTMLElement>;
    handleKeyUp: React.KeyboardEventHandler<HTMLElement>;
}

/**
 * React hook to register global and local hotkeys for a component.
 *
 * @see https://blueprintjs.com/docs/#core/hooks/use-hotkeys
 * @param keys list of hotkeys to configure
 * @param options hook options
 */
export function useHotkeys(keys: readonly HotkeyConfig[], options: UseHotkeysOptions = {}): UseHotkeysReturnValue {
    const { document = getDefaultDocument(), showDialogKeyCombo = "?" } = options;
    const localKeys = React.useMemo(
        () =>
            keys
                .filter(k => !k.global)
                .map(k => ({
                    combo: parseKeyCombo(k.combo),
                    config: k,
                })),
        [keys],
    );
    const globalKeys = React.useMemo(
        () =>
            keys
                .filter(k => k.global)
                .map(k => ({
                    combo: parseKeyCombo(k.combo),
                    config: k,
                })),
        [keys],
    );

    // register keys with global context
    const [state, dispatch] = React.useContext(HotkeysContext);

    if (!state.hasProvider) {
        React.useEffect(() => console.warn(HOTKEYS_PROVIDER_NOT_FOUND), []);
    }

    // we can still bind the hotkeys if there is no HotkeysProvider, they just won't show up in the dialog
    React.useEffect(() => {
        const payload = [...globalKeys.map(k => k.config), ...localKeys.map(k => k.config)];
        dispatch({ type: "ADD_HOTKEYS", payload });
        return () => dispatch({ type: "REMOVE_HOTKEYS", payload });
    }, [keys]);

    const invokeNamedCallbackIfComboRecognized = (
        global: boolean,
        combo: KeyCombo,
        callbackName: "onKeyDown" | "onKeyUp",
        e: KeyboardEvent,
    ) => {
        const isTextInput = elementIsTextInput(e.target as HTMLElement);
        for (const key of global ? globalKeys : localKeys) {
            const {
                allowInInput = false,
                disabled = false,
                preventDefault = false,
                stopPropagation = false,
            } = key.config;
            const shouldIgnore = (isTextInput && !allowInInput) || disabled;
            if (!shouldIgnore && comboMatches(key.combo, combo)) {
                if (preventDefault) {
                    e.preventDefault();
                }
                if (stopPropagation) {
                    // set a flag just for unit testing. not meant to be referenced in feature work.
                    (e as any).isPropagationStopped = true;
                    e.stopPropagation();
                }
                key.config[callbackName]?.(e);
            }
        }
    };

    const handleGlobalKeyDown = React.useCallback(
        (e: KeyboardEvent) => {
            // special case for global keydown: if '?' is pressed, open the hotkeys dialog
            const combo = getKeyCombo(e);
            const isTextInput = elementIsTextInput(e.target as HTMLElement);
            if (!isTextInput && comboMatches(parseKeyCombo(showDialogKeyCombo), combo)) {
                dispatch({ type: "OPEN_DIALOG" });
            } else {
                invokeNamedCallbackIfComboRecognized(true, getKeyCombo(e), "onKeyDown", e);
            }
        },
        [globalKeys],
    );
    const handleGlobalKeyUp = React.useCallback(
        (e: KeyboardEvent) => invokeNamedCallbackIfComboRecognized(true, getKeyCombo(e), "onKeyUp", e),
        [globalKeys],
    );

    const handleLocalKeyDown = React.useCallback(
        (e: React.KeyboardEvent<HTMLElement>) =>
            invokeNamedCallbackIfComboRecognized(false, getKeyCombo(e.nativeEvent), "onKeyDown", e.nativeEvent),
        [localKeys],
    );
    const handleLocalKeyUp = React.useCallback(
        (e: React.KeyboardEvent<HTMLElement>) =>
            invokeNamedCallbackIfComboRecognized(false, getKeyCombo(e.nativeEvent), "onKeyUp", e.nativeEvent),
        [localKeys],
    );

    React.useEffect(() => {
        // document is guaranteed to be defined inside effects
        document!.addEventListener("keydown", handleGlobalKeyDown);
        document!.addEventListener("keyup", handleGlobalKeyUp);
        return () => {
            document!.removeEventListener("keydown", handleGlobalKeyDown);
            document!.removeEventListener("keyup", handleGlobalKeyUp);
        };
    }, [handleGlobalKeyDown, handleGlobalKeyUp]);

    return { handleKeyDown: handleLocalKeyDown, handleKeyUp: handleLocalKeyUp };
}

function getDefaultDocument(): Document | undefined {
    if (typeof window === "undefined") {
        return undefined;
    }
    return window.document;
}<|MERGE_RESOLUTION|>--- conflicted
+++ resolved
@@ -17,12 +17,8 @@
 import React from "react";
 
 import { HOTKEYS_PROVIDER_NOT_FOUND } from "../../common/errors";
-<<<<<<< HEAD
+import { elementIsTextInput } from "../../common/utils/domUtils";
 import { comboMatches, getKeyCombo, KeyCombo, parseKeyCombo } from "../../components/hotkeys/hotkeyParser";
-=======
-import { elementIsTextInput } from "../../common/utils/domUtils";
-import { comboMatches, getKeyCombo, IKeyCombo, parseKeyCombo } from "../../components/hotkeys/hotkeyParser";
->>>>>>> ac8eec58
 import { HotkeysContext } from "../../context";
 import { HotkeyConfig } from "./hotkeyConfig";
 
