--- conflicted
+++ resolved
@@ -33,11 +33,7 @@
      *   This type is supported to simplify usage of this component in other Blueprint components.
      *   As a consumer, you should never use `<Icon icon={<element />}` directly; simply render `<element />` instead.
      */
-<<<<<<< HEAD
-    icon: LegacyIconName | JSX.Element | false | null | undefined;
-=======
-    iconName?: IconName;
->>>>>>> ac0103b6
+    icon: IconName | JSX.Element | false | null | undefined;
 
     /**
      * Size of the icon, in pixels.
@@ -64,15 +60,10 @@
         } else if (typeof icon !== "string") {
             return icon;
         }
-<<<<<<< HEAD
-        const normalizedIcon = icon.replace("pt-icon-", "") as IconName;
-=======
-        const { className, iconName, iconSize = Icon.SIZE_STANDARD, intent, ...svgProps } = this.props;
->>>>>>> ac0103b6
 
         // choose which pixel grid is most appropriate for given icon size
         const pixelGridSize = iconSize >= Icon.SIZE_LARGE ? Icon.SIZE_LARGE : Icon.SIZE_STANDARD;
-        const paths = this.renderSvgPaths(pixelGridSize, iconName);
+        const paths = this.renderSvgPaths(pixelGridSize, icon);
         if (paths == null) {
             return null;
         }
@@ -83,22 +74,13 @@
             <svg
                 {...svgProps}
                 className={classes}
-<<<<<<< HEAD
-                data-icon={normalizedIcon}
-=======
-                data-icon={iconName}
->>>>>>> ac0103b6
+                data-icon={icon}
                 width={iconSize}
                 height={iconSize}
                 viewBox={viewBox}
             >
-<<<<<<< HEAD
-                <title>{normalizedIcon}</title>
-                {this.renderSvgPaths(pixelGridSize, normalizedIcon)}
-=======
-                <title>{iconName}</title>
+                <title>{icon}</title>
                 {paths}
->>>>>>> ac0103b6
             </svg>
         );
     }
