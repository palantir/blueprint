/*
 * Copyright 2017 Palantir Technologies, Inc. All rights reserved.
 *
 * Licensed under the Apache License, Version 2.0 (the "License");
 * you may not use this file except in compliance with the License.
 * You may obtain a copy of the License at
 *
 *     http://www.apache.org/licenses/LICENSE-2.0
 *
 * Unless required by applicable law or agreed to in writing, software
 * distributed under the License is distributed on an "AS IS" BASIS,
 * WITHOUT WARRANTIES OR CONDITIONS OF ANY KIND, either express or implied.
 * See the License for the specific language governing permissions and
 * limitations under the License.
 */

import classNames from "classnames";
import React, { forwardRef, useEffect, useState } from "react";

<<<<<<< HEAD
import { IconComponent, ICON_SIZE_LARGE, ICON_SIZE_STANDARD, IconName, Icons, SVGIconProps } from "@blueprintjs/icons";
=======
import { IconComponent, IconName, Icons, IconSize, SVGIconProps } from "@blueprintjs/icons";
>>>>>>> 10dcd9f5

import { Classes, DISPLAYNAME_PREFIX, IntentProps, Props, MaybeElement } from "../../common";

<<<<<<< HEAD
// re-export for convenience, since some users won't be importing from or have a direct dependency on the icons package
export { IconName, ICON_SIZE_LARGE, ICON_SIZE_STANDARD };
=======
export { IconName, IconSize };
>>>>>>> 10dcd9f5

export interface IconProps extends IntentProps, Props, SVGIconProps {
    /**
     * Whether the component should automatically load icon contents using an async import.
     *
     * @default true
     */
    autoLoad?: boolean;

    /**
     * Name of a Blueprint UI icon, or an icon element, to render. This prop is
     * required because it determines the content of the component, but it can
     * be explicitly set to falsy values to render nothing.
     *
     * - If `null` or `undefined` or `false`, this component will render nothing.
     * - If given an `IconName` (a string literal union of all icon names), that
     *   icon will be rendered as an `<svg>` with `<path>` tags. Unknown strings
     *   will render a blank icon to occupy space.
     * - If given a `JSX.Element`, that element will be rendered and _all other
     *   props on this component are ignored._ This type is supported to
     *   simplify icon support in other Blueprint components. As a consumer, you
     *   should avoid using `<Icon icon={<Element />}` directly; simply render
     *   `<Element />` instead.
     */
    icon: IconName | MaybeElement;
}

<<<<<<< HEAD
export const Icon: React.FC<IconProps & Omit<React.HTMLAttributes<HTMLElement>, "title">> = forwardRef<any, IconProps>(
    (props, ref) => {
        const { icon } = props;
=======
interface IconState {
    iconComponent: IconComponent | undefined;
}

export class Icon extends AbstractPureComponent<
    IconProps & Omit<React.HTMLAttributes<HTMLElement>, "title">,
    IconState
> {
    public static displayName = `${DISPLAYNAME_PREFIX}.Icon`;

    public static defaultProps: Partial<IconProps> = {
        autoLoad: true,
        size: IconSize.STANDARD,
        tagName: "span",
    };

    /** @deprecated use IconSize.STANDARD */
    public static readonly SIZE_STANDARD = IconSize.STANDARD;

    /** @deprecated use IconSize.LARGE */
    public static readonly SIZE_LARGE = IconSize.LARGE;

    public state: IconState = {
        iconComponent: undefined,
    };

    // this component may have unmounted by the time iconContents load, so make sure we don't try to setState
    private hasUnmounted = false;

    public async componentDidMount() {
        this.hasUnmounted = false;

        const { icon } = this.props;

        if (typeof icon === "string") {
            await this.loadIconComponentModule(icon);
        }
    }

    public async componentDidUpdate(prevProps: IconProps, _prevState: IconState) {
        const { icon } = this.props;

        if (prevProps.icon !== icon && typeof icon === "string") {
            // reload the module to get the component, but it will be cached if it's the same icon
            await this.loadIconComponentModule(icon);
        }
    }

    public componentWillUnmount() {
        this.hasUnmounted = true;
    }

    public render(): JSX.Element | null {
        const { icon } = this.props;
>>>>>>> 10dcd9f5
        if (icon == null || typeof icon === "boolean") {
            return null;
        } else if (typeof icon !== "string") {
            return icon;
        }

        const {
            autoLoad,
            className,
            color,
            size,
            icon: _icon,
            intent,
            tagName,
            title = icon,
            htmlTitle,
            ...htmlProps
        } = props;
        const [Component, setIconComponent] = useState<IconComponent>();

        useEffect(() => {
            let shouldCancelIconLoading = false;
            if (typeof icon === "string") {
                if (autoLoad) {
                    // load the module to get the component (it will be cached if it's the same icon)
                    Icons.load(icon).then(() => {
                        // if this effect expired by the time icon loaded, then don't set state
                        if (!shouldCancelIconLoading) {
                            setIconComponent(Icons.getComponent(icon));
                        }
                    });
                } else {
                    setIconComponent(Icons.getComponent(icon));
                }
            }
            return () => {
                shouldCancelIconLoading = true;
            };
        }, [autoLoad, icon]);

        if (Component == null) {
            // fall back to icon font if unloaded or unable to load SVG implementation
            return React.createElement(tagName!, {
                ...htmlProps,
                className: classNames(Classes.ICON, Classes.iconClass(icon), Classes.intentClass(intent), className),
                ref,
                title: htmlTitle,
            });
        } else {
            return (
                <Component
                    className={classNames(Classes.intentClass(intent), className)}
                    color={color}
                    size={size}
                    tagName={tagName}
                    title={title}
                    htmlTitle={htmlTitle}
                    ref={ref}
                    {...htmlProps}
                />
            );
        }
    },
);
Icon.defaultProps = {
    autoLoad: true,
    tagName: "span",
};
Icon.displayName = `${DISPLAYNAME_PREFIX}.Icon`;<|MERGE_RESOLUTION|>--- conflicted
+++ resolved
@@ -17,20 +17,12 @@
 import classNames from "classnames";
 import React, { forwardRef, useEffect, useState } from "react";
 
-<<<<<<< HEAD
-import { IconComponent, ICON_SIZE_LARGE, ICON_SIZE_STANDARD, IconName, Icons, SVGIconProps } from "@blueprintjs/icons";
-=======
 import { IconComponent, IconName, Icons, IconSize, SVGIconProps } from "@blueprintjs/icons";
->>>>>>> 10dcd9f5
 
 import { Classes, DISPLAYNAME_PREFIX, IntentProps, Props, MaybeElement } from "../../common";
 
-<<<<<<< HEAD
 // re-export for convenience, since some users won't be importing from or have a direct dependency on the icons package
-export { IconName, ICON_SIZE_LARGE, ICON_SIZE_STANDARD };
-=======
 export { IconName, IconSize };
->>>>>>> 10dcd9f5
 
 export interface IconProps extends IntentProps, Props, SVGIconProps {
     /**
@@ -58,66 +50,9 @@
     icon: IconName | MaybeElement;
 }
 
-<<<<<<< HEAD
 export const Icon: React.FC<IconProps & Omit<React.HTMLAttributes<HTMLElement>, "title">> = forwardRef<any, IconProps>(
     (props, ref) => {
         const { icon } = props;
-=======
-interface IconState {
-    iconComponent: IconComponent | undefined;
-}
-
-export class Icon extends AbstractPureComponent<
-    IconProps & Omit<React.HTMLAttributes<HTMLElement>, "title">,
-    IconState
-> {
-    public static displayName = `${DISPLAYNAME_PREFIX}.Icon`;
-
-    public static defaultProps: Partial<IconProps> = {
-        autoLoad: true,
-        size: IconSize.STANDARD,
-        tagName: "span",
-    };
-
-    /** @deprecated use IconSize.STANDARD */
-    public static readonly SIZE_STANDARD = IconSize.STANDARD;
-
-    /** @deprecated use IconSize.LARGE */
-    public static readonly SIZE_LARGE = IconSize.LARGE;
-
-    public state: IconState = {
-        iconComponent: undefined,
-    };
-
-    // this component may have unmounted by the time iconContents load, so make sure we don't try to setState
-    private hasUnmounted = false;
-
-    public async componentDidMount() {
-        this.hasUnmounted = false;
-
-        const { icon } = this.props;
-
-        if (typeof icon === "string") {
-            await this.loadIconComponentModule(icon);
-        }
-    }
-
-    public async componentDidUpdate(prevProps: IconProps, _prevState: IconState) {
-        const { icon } = this.props;
-
-        if (prevProps.icon !== icon && typeof icon === "string") {
-            // reload the module to get the component, but it will be cached if it's the same icon
-            await this.loadIconComponentModule(icon);
-        }
-    }
-
-    public componentWillUnmount() {
-        this.hasUnmounted = true;
-    }
-
-    public render(): JSX.Element | null {
-        const { icon } = this.props;
->>>>>>> 10dcd9f5
         if (icon == null || typeof icon === "boolean") {
             return null;
         } else if (typeof icon !== "string") {
@@ -184,6 +119,7 @@
 );
 Icon.defaultProps = {
     autoLoad: true,
+    size: IconSize.STANDARD,
     tagName: "span",
 };
 Icon.displayName = `${DISPLAYNAME_PREFIX}.Icon`;