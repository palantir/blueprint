/*
 * Copyright 2016 Palantir Technologies, Inc. All rights reserved.
 *
 * Licensed under the terms of the LICENSE file distributed with this project.
 */

import classNames from "classnames";
import * as React from "react";

import * as Classes from "../../common/classes";
import { IIntentProps, IProps } from "../../common/props";
import { clamp } from "../../common/utils";

export interface IProgressBarProps extends IProps, IIntentProps {
    /**
     * Whether the background should animate.
     * @default true
     */
    animate?: boolean;

    /**
     * Whether the background should be striped.
     * @default true
     */
    stripes?: boolean;

    /**
     * A value between 0 and 1 (inclusive) representing how far along the operation is.
     * Values below 0 or above 1 will be interpreted as 0 or 1, respectively.
     * Omitting this prop will result in an "indeterminate" progress meter that fills the entire bar.
     */
    value?: number;
}

export class ProgressBar extends React.PureComponent<IProgressBarProps, {}> {
    public static displayName = "Blueprint2.ProgressBar";

    public render() {
<<<<<<< HEAD
        const { className, intent, value } = this.props;
        const classes = classNames(Classes.PROGRESS_BAR, Classes.intentClass(intent), className);
=======
        const { animate = true, className, intent, stripes = true, value } = this.props;
        const classes = classNames(
            Classes.PROGRESS_BAR,
            Classes.intentClass(intent),
            { [Classes.PROGRESS_NO_ANIMATION]: !animate, [Classes.PROGRESS_NO_STRIPES]: !stripes },
            className,
        );
>>>>>>> 66bf8673
        // don't set width if value is null (rely on default CSS value)
        const width = value == null ? null : 100 * clamp(value, 0, 1) + "%";

        return (
            <div className={classes}>
                <div className={Classes.PROGRESS_METER} style={{ width }} />
            </div>
        );
    }
}<|MERGE_RESOLUTION|>--- conflicted
+++ resolved
@@ -36,10 +36,6 @@
     public static displayName = "Blueprint2.ProgressBar";
 
     public render() {
-<<<<<<< HEAD
-        const { className, intent, value } = this.props;
-        const classes = classNames(Classes.PROGRESS_BAR, Classes.intentClass(intent), className);
-=======
         const { animate = true, className, intent, stripes = true, value } = this.props;
         const classes = classNames(
             Classes.PROGRESS_BAR,
@@ -47,7 +43,6 @@
             { [Classes.PROGRESS_NO_ANIMATION]: !animate, [Classes.PROGRESS_NO_STRIPES]: !stripes },
             className,
         );
->>>>>>> 66bf8673
         // don't set width if value is null (rely on default CSS value)
         const width = value == null ? null : 100 * clamp(value, 0, 1) + "%";
 
