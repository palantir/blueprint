/*
 * Copyright 2017 Palantir Technologies, Inc. All rights reserved.
 *
 * Licensed under the Apache License, Version 2.0 (the "License");
 * you may not use this file except in compliance with the License.
 * You may obtain a copy of the License at
 *
 *     http://www.apache.org/licenses/LICENSE-2.0
 *
 * Unless required by applicable law or agreed to in writing, software
 * distributed under the License is distributed on an "AS IS" BASIS,
 * WITHOUT WARRANTIES OR CONDITIONS OF ANY KIND, either express or implied.
 * See the License for the specific language governing permissions and
 * limitations under the License.
 */

import classNames from "classnames";
import React from "react";

import { AbstractPureComponent, Classes, Elevation } from "../../common";
import { DISPLAYNAME_PREFIX, HTMLDivProps, Props } from "../../common/props";

export interface CardProps extends Props, HTMLDivProps {
    /**
     * Controls the intensity of the drop shadow beneath the card: the higher
     * the elevation, the higher the drop shadow. At elevation `0`, no drop
     * shadow is applied.
     *
     * @default 0
     */
    elevation?: Elevation;

    /**
     * Whether the card should respond to user interactions. If set to `true`,
     * hovering over the card will increase the card's elevation
     * and change the mouse cursor to a pointer.
     *
     * Recommended when `onClick` is also defined.
     *
     * @default false
     */
    interactive?: boolean;

    /**
     * Callback invoked when the card is clicked.
     * Recommended when `interactive` is `true`.
     */
    onClick?: (e: React.MouseEvent<HTMLDivElement>) => void;
}

<<<<<<< HEAD
export class Card extends AbstractPureComponent<CardProps> {
=======
/**
 * Card component.
 *
 * @see https://blueprintjs.com/docs/#core/components/card
 */
export class Card extends AbstractPureComponent2<CardProps> {
>>>>>>> ac8eec58
    public static displayName = `${DISPLAYNAME_PREFIX}.Card`;

    public static defaultProps: CardProps = {
        elevation: Elevation.ZERO,
        interactive: false,
    };

    public render() {
        const { className, elevation, interactive, ...htmlProps } = this.props;
        const classes = classNames(
            Classes.CARD,
            { [Classes.INTERACTIVE]: interactive },
            Classes.elevationClass(elevation!),
            className,
        );
        return <div className={classes} {...htmlProps} />;
    }
}<|MERGE_RESOLUTION|>--- conflicted
+++ resolved
@@ -48,16 +48,12 @@
     onClick?: (e: React.MouseEvent<HTMLDivElement>) => void;
 }
 
-<<<<<<< HEAD
-export class Card extends AbstractPureComponent<CardProps> {
-=======
 /**
  * Card component.
  *
  * @see https://blueprintjs.com/docs/#core/components/card
  */
-export class Card extends AbstractPureComponent2<CardProps> {
->>>>>>> ac8eec58
+export class Card extends AbstractPureComponent<CardProps> {
     public static displayName = `${DISPLAYNAME_PREFIX}.Card`;
 
     public static defaultProps: CardProps = {
