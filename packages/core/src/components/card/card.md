--- conflicted
+++ resolved
@@ -4,21 +4,7 @@
 
 @reactExample CardExample
 
-<<<<<<< HEAD
-@## Elevation
-
-Apply an `elevation` value to a card to apply a drop shadow that simulates
-height in the UI. Five elevations are supported, from 0 to 4.
-
-The `Classes.ELEVATION_*` constants can be used on any element (not just a
-`Card`) to apply the drop shadow.
-
-@## Props interface
-
-This component is a simple stateless container for its children.
-=======
 @## Usage
->>>>>>> 96cb5822
 
 ```tsx
 import { Button, Card, Elevation } from "@blueprintjs/core";
@@ -42,8 +28,6 @@
 @interface CardProps
 
 @## CSS API
-<<<<<<< HEAD
-=======
 
 <div class="@ns-callout @ns-intent-warning @ns-icon-warning-sign @ns-callout-has-body-content">
     <h5 class="@ns-heading">
@@ -55,7 +39,7 @@
 often fall out of sync as the design system is updated. You should use the React component APIs instead.
 
 </div>
->>>>>>> 96cb5822
+
 
 Start with `.@ns-card` and add an elevation class `.@ns-elevation-*` to apply a drop shadow that simulates height in
 the UI.
