/*
 * Copyright 2015 Palantir Technologies, Inc. All rights reserved.
 *
 * Licensed under the Apache License, Version 2.0 (the "License");
 * you may not use this file except in compliance with the License.
 * You may obtain a copy of the License at
 *
 *     http://www.apache.org/licenses/LICENSE-2.0
 *
 * Unless required by applicable law or agreed to in writing, software
 * distributed under the License is distributed on an "AS IS" BASIS,
 * WITHOUT WARRANTIES OR CONDITIONS OF ANY KIND, either express or implied.
 * See the License for the specific language governing permissions and
 * limitations under the License.
 */

import classNames from "classnames";
import * as React from "react";
import { polyfill } from "react-lifecycles-compat";
<<<<<<< HEAD
import { AbstractPureComponent2, Classes, IRef } from "../../common";
=======

import { AbstractPureComponent2, Classes } from "../../common";
>>>>>>> f4cf4a70
import { DISPLAYNAME_PREFIX, IProps } from "../../common/props";
import { MenuDivider } from "./menuDivider";
// eslint-disable-next-line import/no-cycle
import { MenuItem } from "./menuItem";

export interface IMenuProps extends IProps, React.HTMLAttributes<HTMLUListElement> {
    /** Whether the menu items in this menu should use a large appearance. */
    large?: boolean;

    /** Ref handler that receives the HTML `<ul>` element backing this component. */
    ulRef?: IRef<HTMLUListElement>;
}

@polyfill
export class Menu extends AbstractPureComponent2<IMenuProps> {
    public static displayName = `${DISPLAYNAME_PREFIX}.Menu`;

    public static Divider = MenuDivider;

    public static Item = MenuItem;

    public render() {
        const { className, children, large, ulRef, ...htmlProps } = this.props;
        const classes = classNames(Classes.MENU, { [Classes.LARGE]: large }, className);
        return (
            <ul {...htmlProps} className={classes} ref={ulRef}>
                {children}
            </ul>
        );
    }
}<|MERGE_RESOLUTION|>--- conflicted
+++ resolved
@@ -17,12 +17,8 @@
 import classNames from "classnames";
 import * as React from "react";
 import { polyfill } from "react-lifecycles-compat";
-<<<<<<< HEAD
+
 import { AbstractPureComponent2, Classes, IRef } from "../../common";
-=======
-
-import { AbstractPureComponent2, Classes } from "../../common";
->>>>>>> f4cf4a70
 import { DISPLAYNAME_PREFIX, IProps } from "../../common/props";
 import { MenuDivider } from "./menuDivider";
 // eslint-disable-next-line import/no-cycle
