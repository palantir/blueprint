--- conflicted
+++ resolved
@@ -192,13 +192,6 @@
         );
     }
 
-<<<<<<< HEAD
-    protected validateProps(props: IToasterProps) {
-        if (props.position === Position.LEFT || props.position === Position.RIGHT) {
-            console.warn(TOASTER_WARN_LEFT_RIGHT);
-        }
-    }
-
     private hasToastWithKey(key: string) {
         for (const toast of this.state.toasts) {
             if (toast.key === key) {
@@ -208,8 +201,6 @@
         return false;
     }
 
-=======
->>>>>>> af65a434
     private renderToast(toast: IToastOptions) {
         return <Toast {...toast} onDismiss={this.getDismissHandler(toast)} />;
     }
