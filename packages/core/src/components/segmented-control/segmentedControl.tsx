/*
 * Copyright 2023 Palantir Technologies, Inc. All rights reserved.
 *
 * Licensed under the Apache License, Version 2.0 (the "License");
 * you may not use this file except in compliance with the License.
 * You may obtain a copy of the License at
 *
 *     http://www.apache.org/licenses/LICENSE-2.0
 *
 * Unless required by applicable law or agreed to in writing, software
 * distributed under the License is distributed on an "AS IS" BASIS,
 * WITHOUT WARRANTIES OR CONDITIONS OF ANY KIND, either express or implied.
 * See the License for the specific language governing permissions and
 * limitations under the License.
 */

import classNames from "classnames";
import * as React from "react";

import { Classes, Intent, mergeRefs, Utils } from "../../common";
import {
    type ControlledValueProps,
    DISPLAYNAME_PREFIX,
    type OptionProps,
    type Props,
    removeNonHTMLProps,
} from "../../common/props";
import type { ButtonProps } from "../button/buttonProps";
import { Button } from "../button/buttons";

export type SegmentedControlIntent = typeof Intent.NONE | typeof Intent.PRIMARY;

/**
 * SegmentedControl component props.
 */
export interface SegmentedControlProps
    extends Props,
        ControlledValueProps<string>,
        React.RefAttributes<HTMLDivElement> {
    /**
     * Whether the control should take up the full width of its container.
     *
     * @default false
     */
    fill?: boolean;

    /**
     * Whether the control should appear as an inline element.
     */
    inline?: boolean;

    /**
     * Whether this control should use large buttons.
     *
     * @default false
     */
    large?: boolean;

    /**
     * Visual intent to apply to the selected value.
     */
    intent?: SegmentedControlIntent;

    /**
     * List of available options.
     */
    options: Array<OptionProps<string>>;

    /**
     * Aria role for the overall component. Child buttons get appropriate roles.
     *
     * @see https://www.w3.org/WAI/ARIA/apg/patterns/toolbar/examples/toolbar
     *
     * @default 'radiogroup'
     */
    role?: Extract<React.AriaRole, "radiogroup" | "group" | "toolbar">;

    /**
     * Whether this control should use small buttons.
     *
     * @default false
     */
    small?: boolean;
}

/**
 * Segmented control component.
 *
 * @see https://blueprintjs.com/docs/#core/components/segmented-control
 */
export const SegmentedControl: React.FC<SegmentedControlProps> = React.forwardRef((props, ref) => {
    const {
        className,
        defaultValue,
        fill,
        inline,
        intent,
        large,
        onValueChange,
        options,
        role = "radiogroup",
        small,
        value: controlledValue,
        ...htmlProps
    } = props;

    const [localValue, setLocalValue] = React.useState<string | undefined>(defaultValue);
    const selectedValue = controlledValue ?? localValue;

    const outerRef = React.useRef<HTMLDivElement>(null);

    const handleOptionClick = React.useCallback(
        (newSelectedValue: string, targetElement: HTMLElement) => {
            setLocalValue(newSelectedValue);
            onValueChange?.(newSelectedValue, targetElement);
        },
        [onValueChange],
    );

    const handleKeyDown = React.useCallback(
        (e: React.KeyboardEvent<HTMLDivElement>) => {
            if (role === "radiogroup") {
                // in a `radiogroup`, arrow keys select next item, not tab key.
<<<<<<< HEAD
                const direction = getArrowKeyDirection(e, true);
                const outerElement = outerRef.current;
=======
                const direction = Utils.getArrowKeyDirection(e, ["ArrowLeft", "ArrowUp"], ["ArrowRight", "ArrowDown"]);
                const { current: outerElement } = outerRef;
>>>>>>> 3f4a8944
                if (direction === undefined || !outerElement) return;

                const focusedElement = Utils.getActiveElement(outerElement)?.closest<HTMLButtonElement>("button");
                if (!focusedElement) return;

                // must rely on DOM state because we have no way of mapping `focusedElement` to a React.JSX.Element
                const enabledOptionElements = Array.from(
                    outerElement.querySelectorAll<HTMLButtonElement>("button:not(:disabled)"),
                );
                const focusedIndex = enabledOptionElements.indexOf(focusedElement);
                if (focusedIndex < 0) return;

                e.preventDefault();
                // auto-wrapping at 0 and `length`
                const newIndex =
                    (focusedIndex + direction + enabledOptionElements.length) % enabledOptionElements.length;
                const newOption = enabledOptionElements[newIndex];
                newOption.click();
                newOption.focus();
            }
        },
        [outerRef, role],
    );

    const classes = classNames(Classes.SEGMENTED_CONTROL, className, {
        [Classes.FILL]: fill,
        [Classes.INLINE]: inline,
    });

    const isAnySelected = options.some(option => selectedValue === option.value);

    return (
        <div
            {...removeNonHTMLProps(htmlProps)}
            role={role}
            onKeyDown={handleKeyDown}
            className={classes}
            ref={mergeRefs(ref, outerRef)}
        >
            {options.map((option, index) => {
                const isSelected = selectedValue === option.value;
                return (
                    <SegmentedControlOption
                        {...option}
                        intent={intent}
                        isSelected={isSelected}
                        key={option.value}
                        large={large}
                        onClick={handleOptionClick}
                        small={small}
                        {...(role === "radiogroup"
                            ? {
                                  "aria-checked": isSelected,
                                  role: "radio",
                                  // "roving tabIndex" on a radiogroup: https://www.w3.org/WAI/ARIA/apg/practices/keyboard-interface/#kbd_roving_tabindex
                                  // `!isAnySelected` accounts for case where no value is currently selected
                                  // (passed value/defaultValue is not one of the values of the passed options.)
                                  // In this case, set first item to be tabbable even though it's unselected.
                                  tabIndex: isSelected || (index === 0 && !isAnySelected) ? 0 : -1,
                              }
                            : {
                                  "aria-pressed": isSelected,
                              })}
                    />
                );
            })}
        </div>
    );
});
SegmentedControl.defaultProps = {
    defaultValue: undefined,
    intent: Intent.NONE,
};
SegmentedControl.displayName = `${DISPLAYNAME_PREFIX}.SegmentedControl`;

interface SegmentedControlOptionProps
    extends OptionProps<string>,
        Pick<SegmentedControlProps, "intent" | "small" | "large">,
        Pick<ButtonProps, "role" | "tabIndex">,
        React.AriaAttributes {
    isSelected: boolean;
    onClick: (value: string, targetElement: HTMLElement) => void;
}

function SegmentedControlOption({ isSelected, label, onClick, value, ...buttonProps }: SegmentedControlOptionProps) {
    const handleClick = React.useCallback(
        (event: React.MouseEvent<HTMLElement>) => onClick?.(value, event.currentTarget),
        [onClick, value],
    );

    return <Button {...buttonProps} onClick={handleClick} minimal={!isSelected} text={label} />;
}
SegmentedControlOption.displayName = `${DISPLAYNAME_PREFIX}.SegmentedControlOption`;<|MERGE_RESOLUTION|>--- conflicted
+++ resolved
@@ -121,13 +121,8 @@
         (e: React.KeyboardEvent<HTMLDivElement>) => {
             if (role === "radiogroup") {
                 // in a `radiogroup`, arrow keys select next item, not tab key.
-<<<<<<< HEAD
-                const direction = getArrowKeyDirection(e, true);
+                const direction = Utils.getArrowKeyDirection(e, ["ArrowLeft", "ArrowUp"], ["ArrowRight", "ArrowDown"]);
                 const outerElement = outerRef.current;
-=======
-                const direction = Utils.getArrowKeyDirection(e, ["ArrowLeft", "ArrowUp"], ["ArrowRight", "ArrowDown"]);
-                const { current: outerElement } = outerRef;
->>>>>>> 3f4a8944
                 if (direction === undefined || !outerElement) return;
 
                 const focusedElement = Utils.getActiveElement(outerElement)?.closest<HTMLButtonElement>("button");
