--- conflicted
+++ resolved
@@ -93,21 +93,6 @@
 } from "./popover/popoverSharedProps";
 export { PopperPlacements } from "./popover/popperUtils";
 export { PopupKind } from "./popover/popupKind";
-<<<<<<< HEAD
-export { Portal, PortalProps, PortalLegacyContext } from "./portal/portal";
-export { ProgressBar, ProgressBarProps } from "./progress-bar/progressBar";
-export { ResizeEntry, ResizeSensor, ResizeSensorProps } from "./resize-sensor/resizeSensor";
-export { HandleHtmlProps, HandleInteractionKind, HandleProps, HandleType } from "./slider/handleProps";
-export { MultiSlider, MultiSliderProps, SliderBaseProps } from "./slider/multiSlider";
-export { NumberRange, RangeSlider, RangeSliderProps } from "./slider/rangeSlider";
-export { Section, SectionElevation, SectionProps } from "./section/section";
-export { SectionCard, SectionCardProps } from "./section/sectionCard";
-export { SegmentedControl } from "./segmented-control/segmentedControl";
-export { Slider, SliderProps } from "./slider/slider";
-export { Spinner, SpinnerProps, SpinnerSize } from "./spinner/spinner";
-export { SwitchCard, SwitchCardProps } from "./control-card/switchCard";
-export { Tab, TabId, TabProps } from "./tabs/tab";
-=======
 export { Portal, type PortalProps, type PortalLegacyContext } from "./portal/portal";
 export { ProgressBar, type ProgressBarProps } from "./progress-bar/progressBar";
 export { type ResizeEntry, ResizeSensor, type ResizeSensorProps } from "./resize-sensor/resizeSensor";
@@ -116,12 +101,12 @@
 export { type NumberRange, RangeSlider, type RangeSliderProps } from "./slider/rangeSlider";
 export { Section, type SectionElevation, type SectionProps } from "./section/section";
 export { SectionCard, type SectionCardProps } from "./section/sectionCard";
+export { SegmentedControl, type SegmentedControlProps } from "./segmented-control/segmentedControl";
 export { Slider, type SliderProps } from "./slider/slider";
 export { Spinner, type SpinnerProps, SpinnerSize } from "./spinner/spinner";
 export { CheckboxCard, type CheckboxCardProps } from "./control-card/checkboxCard";
 export { SwitchCard, type SwitchCardProps } from "./control-card/switchCard";
 export { Tab, type TabId, type TabProps } from "./tabs/tab";
->>>>>>> 94b1f794
 // eslint-disable-next-line deprecation/deprecation
 export { Tabs, type TabsProps, TabsExpander, Expander } from "./tabs/tabs";
 export { Tag, type TagProps } from "./tag/tag";
