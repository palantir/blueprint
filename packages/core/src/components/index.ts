--- conflicted
+++ resolved
@@ -27,11 +27,7 @@
 export { ButtonGroup, ButtonGroupProps } from "./button/buttonGroup";
 export { Callout, CalloutProps } from "./callout/callout";
 export { Card, CardProps } from "./card/card";
-<<<<<<< HEAD
-export { CardList, CardListProps } from "./card-list/card-list";
-=======
 export { CardList, CardListProps } from "./card-list/cardList";
->>>>>>> 96cb5822
 export { Collapse, CollapseProps } from "./collapse/collapse";
 export {
     ContextMenu,
@@ -102,13 +98,8 @@
 export { HandleHtmlProps, HandleInteractionKind, HandleProps, HandleType } from "./slider/handleProps";
 export { MultiSlider, MultiSliderProps, SliderBaseProps } from "./slider/multiSlider";
 export { NumberRange, RangeSlider, RangeSliderProps } from "./slider/rangeSlider";
-<<<<<<< HEAD
-export { Section, SectionProps } from "./section/section";
-export { SectionContent, SectionContentProps } from "./section/section-content";
-=======
 export { Section, SectionElevation, SectionProps } from "./section/section";
 export { SectionCard, SectionCardProps } from "./section/sectionCard";
->>>>>>> 96cb5822
 export { Slider, SliderProps } from "./slider/slider";
 export { Spinner, SpinnerProps, SpinnerSize } from "./spinner/spinner";
 export { SwitchCard, SwitchCardProps } from "./card/switch-card";
