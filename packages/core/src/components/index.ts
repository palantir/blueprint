/*
 * Copyright 2016 Palantir Technologies, Inc. All rights reserved.
 *
 * Licensed under the terms of the LICENSE file distributed with this project.
 */

declare function require(moduleName: string): any; // declare node.js "require" so that we can conditionally import
if (typeof window !== "undefined" && typeof document !== "undefined") {
    // we're in browser
    // tslint:disable-next-line:no-var-requires
    require("dom4"); // only import actual dom4 if we're in the browser (not server-compatible)
    // we'll still need dom4 types for the TypeScript to compile, these are included in package.json
}

import * as contextMenu from "./context-menu/contextMenu";
export const ContextMenu = contextMenu;

export * from "./alert/alert";
export * from "./breadcrumbs/breadcrumb";
export * from "./button/buttons";
export * from "./button/buttonGroup";
export * from "./callout/callout";
export * from "./card/card";
export * from "./collapse/collapse";
export * from "./collapsible-list/collapsibleList";
export * from "./context-menu/contextMenuTarget";
export * from "./dialog/dialog";
export * from "./editable-text/editableText";
export * from "./forms/controlGroup";
export * from "./forms/controls";
export * from "./forms/fileInput";
export * from "./forms/formGroup";
export * from "./forms/inputGroup";
export * from "./forms/label";
export * from "./forms/numericInput";
export * from "./forms/radioGroup";
export * from "./forms/textArea";
export * from "./hotkeys/hotkeys";
export * from "./icon/icon";
export * from "./menu/menu";
export * from "./menu/menuDivider";
export * from "./menu/menuItem";
export * from "./navbar/navbar";
export * from "./navbar/navbarDivider";
export * from "./navbar/navbarGroup";
export * from "./navbar/navbarHeading";
export * from "./non-ideal-state/nonIdealState";
export * from "./overlay/overlay";
export * from "./text/text";
export * from "./popover/popover";
export * from "./portal/portal";
<<<<<<< HEAD
export * from "./progress/progressBar";
export * from "./slider/multiRangeSlider";
=======
export * from "./progress-bar/progressBar";
>>>>>>> 6841a426
export * from "./slider/rangeSlider";
export * from "./slider/slider";
export * from "./slider/sliderHandle";
export * from "./spinner/spinner";
export * from "./spinner/svgSpinner";
export * from "./tabs/tab";
export * from "./tabs/tabs";
export * from "./tag/tag";
export * from "./tag-input/tagInput";
export * from "./toast/toast";
export * from "./toast/toaster";
export * from "./tooltip/tooltip";
export * from "./tree/tree";
export * from "./tree/treeNode";<|MERGE_RESOLUTION|>--- conflicted
+++ resolved
@@ -49,12 +49,8 @@
 export * from "./text/text";
 export * from "./popover/popover";
 export * from "./portal/portal";
-<<<<<<< HEAD
-export * from "./progress/progressBar";
+export * from "./progress-bar/progressBar";
 export * from "./slider/multiRangeSlider";
-=======
-export * from "./progress-bar/progressBar";
->>>>>>> 6841a426
 export * from "./slider/rangeSlider";
 export * from "./slider/slider";
 export * from "./slider/sliderHandle";
