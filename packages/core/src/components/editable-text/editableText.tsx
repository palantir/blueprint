--- conflicted
+++ resolved
@@ -394,25 +394,11 @@
             }
             // Chrome's input caret height misaligns text so the line-height must be larger than font-size.
             // The computed scrollHeight must also account for a larger inherited line-height from the parent.
-<<<<<<< HEAD
-            scrollHeight = Math.max(
-                scrollHeight,
-                getFontSize(this.valueElement) + 1,
-                this.getLineHeight(parentElement),
-            );
-            // IE11 & Edge needs a small buffer so text does not shift prior to resizing
-            if (Browser.isEdge()) {
-                scrollWidth += BUFFER_WIDTH_EDGE;
-            } else if (Browser.isInternetExplorer()) {
-                scrollWidth += BUFFER_WIDTH_IE;
-            }
-=======
-            scrollHeight = Math.max(scrollHeight, getFontSize(this.valueElement) + 1, getLineHeight(parentElement!));
+            scrollHeight = Math.max(scrollHeight, getFontSize(this.valueElement) + 1, this.getLineHeight(parentElement!));
             // Need to add a small buffer so text does not shift prior to resizing, causing an infinite loop.
             // IE needs a larger buffer than other browsers.
             scrollWidth += Browser.isInternetExplorer() ? BUFFER_WIDTH_IE : BUFFER_WIDTH_DEFAULT;
 
->>>>>>> 6906ffce
             this.setState({
                 inputHeight: scrollHeight,
                 inputWidth: Math.max(scrollWidth, minWidth!),
