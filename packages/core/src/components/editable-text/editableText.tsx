--- conflicted
+++ resolved
@@ -348,7 +348,6 @@
     return lineHeight;
 }
 
-<<<<<<< HEAD
 function insertAtCaret(el: HTMLTextAreaElement, text: string) {
     const { selectionEnd, selectionStart, value } = el;
     if (selectionStart >= 0) {
@@ -361,7 +360,4 @@
     }
 }
 
-export var EditableTextFactory = React.createFactory(EditableText);
-=======
-export const EditableTextFactory = React.createFactory(EditableText);
->>>>>>> e7460681
+export const EditableTextFactory = React.createFactory(EditableText);