--- conflicted
+++ resolved
@@ -18,14 +18,10 @@
 import React from "react";
 
 import { Classes } from "../../common";
-<<<<<<< HEAD
 import { HotkeyConfig } from "../../hooks";
 import { Dialog, DialogProps } from "../dialog/dialog";
+import { DialogBody } from "../dialog/dialogBody";
 import { Hotkey } from "./hotkey";
-=======
-import { Dialog, DialogBody, DialogProps } from "../../components";
-import { Hotkey, IHotkeyProps } from "./hotkey";
->>>>>>> ac8eec58
 import { Hotkeys } from "./hotkeys";
 
 export interface HotkeysDialogProps extends DialogProps {
@@ -35,65 +31,13 @@
      */
     globalGroupName?: string;
 
-<<<<<<< HEAD
     hotkeys: readonly HotkeyConfig[];
-=======
-    public hide = () => {
-        this.isDialogShowing = false;
-        this.render();
-    };
-
-    public isShowing() {
-        return this.isDialogShowing;
-    }
-
-    private getContainer() {
-        if (this.container == null) {
-            this.container = document.createElement("div");
-            this.container.classList.add(Classes.PORTAL);
-            document.body.appendChild(this.container);
-        }
-        return this.container;
-    }
-
-    private renderComponent() {
-        return (
-            <Dialog
-                {...this.componentProps}
-                className={classNames(Classes.HOTKEY_DIALOG, this.componentProps.className)}
-                isOpen={this.isDialogShowing}
-                onClose={this.hide}
-            >
-                <DialogBody>{this.renderHotkeys()}</DialogBody>
-            </Dialog>
-        );
-    }
-
-    private renderHotkeys() {
-        const hotkeys = this.emptyHotkeyQueue();
-        const elements = hotkeys.map((hotkey, index) => {
-            const group =
-                hotkey.global === true && hotkey.group == null ? this.componentProps.globalHotkeysGroup : hotkey.group;
-
-            return <Hotkey key={index} {...hotkey} group={group} />;
-        });
-
-        return <Hotkeys>{elements}</Hotkeys>;
-    }
-
-    private emptyHotkeyQueue() {
-        // flatten then empty the hotkeys queue
-        const hotkeys = this.hotkeysQueue.reduce((arr, queued) => arr.concat(queued), []);
-        this.hotkeysQueue.length = 0;
-        return hotkeys;
-    }
->>>>>>> ac8eec58
 }
 
 export const HotkeysDialog: React.FC<HotkeysDialogProps> = ({ globalGroupName = "Global", hotkeys, ...props }) => {
     return (
         <Dialog {...props} className={classNames(Classes.HOTKEY_DIALOG, props.className)}>
-            <div className={Classes.DIALOG_BODY}>
+            <DialogBody>
                 <Hotkeys>
                     {hotkeys.map((hotkey, index) => (
                         <Hotkey
@@ -103,7 +47,7 @@
                         />
                     ))}
                 </Hotkeys>
-            </div>
+            </DialogBody>
         </Dialog>
     );
 };