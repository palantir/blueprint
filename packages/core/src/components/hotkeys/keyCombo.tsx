/*
 * Copyright 2016 Palantir Technologies, Inc. All rights reserved.
 *
 * Licensed under the terms of the LICENSE file distributed with this project.
 */

import classNames from "classnames";
import * as React from "react";
import { IProps } from "../../common";
import { Icon, IconName } from "../icon/icon";
import { normalizeKeyCombo } from "./hotkeyParser";

const KeyIcons: { [key: string]: IconName } = {
    alt: "key-option",
    cmd: "key-command",
    ctrl: "key-control",
    delete: "key-delete",
    down: "arrow-down",
    enter: "key-enter",
    left: "arrow-left",
    meta: "key-command",
    right: "arrow-right",
    shift: "key-shift",
    up: "arrow-up",
};

export interface IKeyComboProps extends IProps {
    /** The key combo to display, such as `"cmd + s"`. */
    combo: string;
<<<<<<< HEAD
    disabled?: boolean;
    minimal?: boolean;
    preventDefault?: boolean;
    stopPropagation?: boolean;
=======

    /**
     * Whether to render in a minimal style.
     * If `false`, each key in the combo will be rendered inside a `kbd.pt-key`.
     * If `true`, only the icon or short name of a key will be rendered with no wrapper styles.
     * @default false
     */
    minimal?: boolean;
>>>>>>> 043c55e0
}

export class KeyCombo extends React.Component<IKeyComboProps, {}> {
    public render() {
<<<<<<< HEAD
        const keys = normalizeKeyCombo(this.props.combo).map(this.renderKey);
        const rootClasses = classNames("pt-key-combo", this.props.className);
        return <span className={rootClasses}>{keys}</span>;
    }

    private renderKey = (key: string, index: number) => {
        const { minimal } = this.props;
        const icon = KeyIcons[key];
        const reactKey = `key-${index}`;
        if (icon != null) {
            return minimal ? (
                <Icon icon={icon} key={reactKey} />
            ) : (
                <kbd className="pt-key pt-modifier-key" key={reactKey}>
                    <Icon icon={icon} /> {key}
                </kbd>
            );
        } else {
            if (key.length === 1) {
                key = key.toUpperCase();
            }
            return minimal ? (
                key
            ) : (
                <kbd className="pt-key" key={reactKey}>
                    {key}
                </kbd>
            );
        }
=======
        const { className, combo, minimal } = this.props;
        const keys = normalizeKeyCombo(combo)
            .map(key => (key.length === 1 ? key.toUpperCase() : key))
            .map(minimal ? this.renderMinimalKey : this.renderKey);
        return <span className={classNames("pt-key-combo", className)}>{keys}</span>;
    }

    private renderKey = (key: string, index: number) => {
        const icon = KeyIcons[key];
        const reactKey = `key-${index}`;
        return icon == null ? (
            <kbd className="pt-key" key={reactKey}>
                {key}
            </kbd>
        ) : (
            <kbd className="pt-key pt-modifier-key" key={reactKey}>
                <Icon icon={icon} /> {key}
            </kbd>
        );
    };

    private renderMinimalKey = (key: string, index: number) => {
        const icon = KeyIcons[key];
        return icon == null ? key : <Icon icon={icon} key={`key-${index}`} />;
>>>>>>> 043c55e0
    };
}<|MERGE_RESOLUTION|>--- conflicted
+++ resolved
@@ -27,12 +27,6 @@
 export interface IKeyComboProps extends IProps {
     /** The key combo to display, such as `"cmd + s"`. */
     combo: string;
-<<<<<<< HEAD
-    disabled?: boolean;
-    minimal?: boolean;
-    preventDefault?: boolean;
-    stopPropagation?: boolean;
-=======
 
     /**
      * Whether to render in a minimal style.
@@ -41,42 +35,10 @@
      * @default false
      */
     minimal?: boolean;
->>>>>>> 043c55e0
 }
 
 export class KeyCombo extends React.Component<IKeyComboProps, {}> {
     public render() {
-<<<<<<< HEAD
-        const keys = normalizeKeyCombo(this.props.combo).map(this.renderKey);
-        const rootClasses = classNames("pt-key-combo", this.props.className);
-        return <span className={rootClasses}>{keys}</span>;
-    }
-
-    private renderKey = (key: string, index: number) => {
-        const { minimal } = this.props;
-        const icon = KeyIcons[key];
-        const reactKey = `key-${index}`;
-        if (icon != null) {
-            return minimal ? (
-                <Icon icon={icon} key={reactKey} />
-            ) : (
-                <kbd className="pt-key pt-modifier-key" key={reactKey}>
-                    <Icon icon={icon} /> {key}
-                </kbd>
-            );
-        } else {
-            if (key.length === 1) {
-                key = key.toUpperCase();
-            }
-            return minimal ? (
-                key
-            ) : (
-                <kbd className="pt-key" key={reactKey}>
-                    {key}
-                </kbd>
-            );
-        }
-=======
         const { className, combo, minimal } = this.props;
         const keys = normalizeKeyCombo(combo)
             .map(key => (key.length === 1 ? key.toUpperCase() : key))
@@ -101,6 +63,5 @@
     private renderMinimalKey = (key: string, index: number) => {
         const icon = KeyIcons[key];
         return icon == null ? key : <Icon icon={icon} key={`key-${index}`} />;
->>>>>>> 043c55e0
     };
 }