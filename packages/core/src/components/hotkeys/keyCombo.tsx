/**
 * Copyright 2016 Palantir Technologies, Inc. All rights reserved.
 * Licensed under the BSD-3 License as modified (the “License”); you may obtain a copy
 * of the license at https://github.com/palantir/blueprint/blob/master/LICENSE
 * and https://github.com/palantir/blueprint/blob/master/PATENTS
 */

import * as React from "react";
import { PlatformType } from "../../common/platformType";
import { normalizeKeyCombo } from "./hotkeyParser";

const KeyIcons = {
    alt: "pt-icon-key-option",
    cmd: "pt-icon-key-command",
    ctrl: "pt-icon-key-control",
    delete: "pt-icon-key-delete",
    down: "pt-icon-arrow-down",
    enter: "pt-icon-key-enter",
    left: "pt-icon-arrow-left",
    meta: "pt-icon-key-command",
    right: "pt-icon-arrow-right",
    shift: "pt-icon-key-shift",
    up: "pt-icon-arrow-up",
} as {[key: string]: string};

export interface IKeyComboProps {
    allowInInput?: boolean;
    combo: string;
<<<<<<< HEAD
    platformType?: PlatformType;
=======
    disabled?: boolean;
    preventDefault?: boolean;
    stopPropagation?: boolean;
>>>>>>> e4cde27d
}

export class KeyCombo extends React.Component<IKeyComboProps, {}> {
    public render() {
        const keys = normalizeKeyCombo(this.props.combo, this.props.platformType);
        const components = [] as JSX.Element[];
        for (let i = 0; i < keys.length; i++) {
            let key = keys[i];
            const icon = KeyIcons[key];
            if (icon != null) {
                components.push(
                    <kbd className="pt-key pt-modifier-key" key={`key-${i}`}>
                        <span className={`pt-icon-standard ${icon}`} />
                        {key}
                    </kbd>,
                );
            } else {
                if (key.length === 1) {
                    key = key.toUpperCase();
                }
                components.push(<kbd className="pt-key" key={`key-${i}`}>{key}</kbd>);
            }
        }
        return <div className="pt-key-combo">{components}</div>;
    }
}<|MERGE_RESOLUTION|>--- conflicted
+++ resolved
@@ -26,13 +26,10 @@
 export interface IKeyComboProps {
     allowInInput?: boolean;
     combo: string;
-<<<<<<< HEAD
+    disabled?: boolean;
     platformType?: PlatformType;
-=======
-    disabled?: boolean;
     preventDefault?: boolean;
     stopPropagation?: boolean;
->>>>>>> e4cde27d
 }
 
 export class KeyCombo extends React.Component<IKeyComboProps, {}> {
