--- conflicted
+++ resolved
@@ -157,12 +157,6 @@
             setIsCollapsed(!isCollapsed);
         }
     }, [collapseProps, isCollapsed, isControlled]);
-
-<<<<<<< HEAD
-    const isHeaderLeftContainerVisible = title != null || icon != null || subtitle != null;
-=======
-    const isHeaderRightContainerVisible = rightElement != null || collapsible;
->>>>>>> fbfb5918
 
     const sectionId = uniqueId("section");
     const sectionTitleId = title ? uniqueId("section-title") : undefined;
@@ -202,10 +196,9 @@
                                 <div className={classNames(Classes.TEXT_MUTED, Classes.SECTION_HEADER_SUB_TITLE)}>
                                     {subtitle}
                                 </div>
-<<<<<<< HEAD
-                            </div>
-                        </>
-                    )}
+                            )}
+                        </div>
+                    </div>
 
                     {collapsible &&
                         (isCollapsed ? (
@@ -230,22 +223,6 @@
                     >
                         {rightElement}
                     </div>
-=======
-                            )}
-                        </div>
-                    </div>
-                    {isHeaderRightContainerVisible && (
-                        <div className={Classes.SECTION_HEADER_RIGHT}>
-                            {rightElement}
-                            {collapsible &&
-                                (isCollapsed ? (
-                                    <ChevronDown className={Classes.TEXT_MUTED} />
-                                ) : (
-                                    <ChevronUp className={Classes.TEXT_MUTED} />
-                                ))}
-                        </div>
-                    )}
->>>>>>> fbfb5918
                 </div>
             )}
 
