/*
 * Copyright 2015 Palantir Technologies, Inc. All rights reserved.
 *
 * Licensed under the terms of the LICENSE file distributed with this project.
 */

import * as classNames from "classnames";
import * as React from "react";

import * as Classes from "../../common/classes";
import { IProps } from "../../common/props";
import { isFunction } from "../../common/utils";
import { ITreeNode, TreeNode } from "./treeNode";

export type TreeEventHandler = (node: ITreeNode, nodePath: number[], e: React.MouseEvent<HTMLElement>) => void;

export interface ITreeProps<T = {}> extends IProps {
    /**
     * The data specifying the contents and appearance of the tree.
     */
    contents: Array<ITreeNode<T>>;

    /**
     * Invoked when a node is clicked anywhere other than the caret for expanding/collapsing the node.
     */
    onNodeClick?: TreeEventHandler;

    /**
     * Invoked when caret of an expanded node is clicked.
     */
    onNodeCollapse?: TreeEventHandler;

    /**
     * Invoked when a node is right-clicked or the context menu button is pressed on a focused node.
     */
    onNodeContextMenu?: TreeEventHandler;

    /**
     * Invoked when a node is double-clicked. Be careful when using this in combination with
     * an `onNodeClick` (single-click) handler, as the way this behaves can vary between browsers.
     * See http://stackoverflow.com/q/5497073/3124288
     */
    onNodeDoubleClick?: TreeEventHandler;

    /**
     * Invoked when the caret of a collapsed node is clicked.
     */
    onNodeExpand?: TreeEventHandler;
}

export class Tree<T = {}> extends React.Component<ITreeProps<T>, {}> {
    public static ofType<T>() {
        return Tree as new () => Tree<T>;
    }

    public static nodeFromPath(path: number[], treeNodes: ITreeNode[]): ITreeNode {
        if (path.length === 1) {
            return treeNodes[ path[ 0 ] ];
        } else {
            return Tree.nodeFromPath(path.slice(1), treeNodes[ path[ 0 ] ].childNodes);
        }
    }

    constructor(props?: ITreeProps<T>, context?: any) {
        super(props, context);
    }

<<<<<<< HEAD
    private nodeRefs: { [nodeId: string]: HTMLElement } = {};
=======
    private nodeRefs: { [ nodeId: string ]: HTMLElement } = {};
>>>>>>> a6b9aa86

    public render() {
        return (
            <div className={ classNames(Classes.TREE, this.props.className) }>
                { this.renderNodes(this.props.contents, [], Classes.TREE_ROOT) }
            </div>
        );
    }

    /**
     * Returns the underlying HTML element of the `Tree` node with an id of `nodeId`.
     * This element does not contain the children of the node, only its label and controls.
     * If the node is not currently mounted, `undefined` is returned.
     */
    public getNodeContentElement(nodeId: string | number): HTMLElement | undefined {
        return this.nodeRefs[ nodeId ];
    }

    private renderNodes(treeNodes: ITreeNode[], currentPath?: number[], className?: string): JSX.Element {
        if (treeNodes == null) {
            return null;
        }

        const nodeItems = treeNodes.map((node, i) => {
            const elementPath = currentPath.concat(i);
            return (
                <TreeNode
                    { ...node }
                    key={ node.id }
                    contentRef={ this.handleContentRef }
                    depth={ elementPath.length - 1 }
                    onClick={ this.handleNodeClick }
                    onContextMenu={ this.handleNodeContextMenu }
                    onCollapse={ this.handleNodeCollapse }
                    onDoubleClick={ this.handleNodeDoubleClick }
                    onExpand={ this.handleNodeExpand }
                    path={ elementPath }
                >
                    { this.renderNodes(node.childNodes, elementPath) }
                </TreeNode>
            );
        });

        return <ul className={ classNames(Classes.TREE_NODE_LIST, className) }>{ nodeItems }</ul>;
    }

    private handleNodeCollapse = (node: TreeNode, e: React.MouseEvent<HTMLElement>) => {
        this.handlerHelper(this.props.onNodeCollapse, node, e);
    };

    private handleNodeClick = (node: TreeNode, e: React.MouseEvent<HTMLElement>) => {
        this.handlerHelper(this.props.onNodeClick, node, e);
    };

    private handleContentRef = (node: TreeNode, element: HTMLElement | null) => {
        if (element != null) {
            this.nodeRefs[ node.props.id ] = element;
        } else {
            // don't want our object to get bloated with old keys
            delete this.nodeRefs[ node.props.id ];
        }
    };

    private handleNodeContextMenu = (node: TreeNode, e: React.MouseEvent<HTMLElement>) => {
        this.handlerHelper(this.props.onNodeContextMenu, node, e);
    };

    private handleNodeDoubleClick = (node: TreeNode, e: React.MouseEvent<HTMLElement>) => {
        this.handlerHelper(this.props.onNodeDoubleClick, node, e);
    };

    private handleNodeExpand = (node: TreeNode, e: React.MouseEvent<HTMLElement>) => {
        this.handlerHelper(this.props.onNodeExpand, node, e);
    };

    private handlerHelper(handlerFromProps: TreeEventHandler, node: TreeNode, e: React.MouseEvent<HTMLElement>) {
        if (isFunction(handlerFromProps)) {
            const nodeData = Tree.nodeFromPath(node.props.path, this.props.contents);
            handlerFromProps(nodeData, node.props.path, e);
        }
    }
}<|MERGE_RESOLUTION|>--- conflicted
+++ resolved
@@ -55,9 +55,9 @@
 
     public static nodeFromPath(path: number[], treeNodes: ITreeNode[]): ITreeNode {
         if (path.length === 1) {
-            return treeNodes[ path[ 0 ] ];
+            return treeNodes[path[0]];
         } else {
-            return Tree.nodeFromPath(path.slice(1), treeNodes[ path[ 0 ] ].childNodes);
+            return Tree.nodeFromPath(path.slice(1), treeNodes[path[0]].childNodes);
         }
     }
 
@@ -65,16 +65,12 @@
         super(props, context);
     }
 
-<<<<<<< HEAD
     private nodeRefs: { [nodeId: string]: HTMLElement } = {};
-=======
-    private nodeRefs: { [ nodeId: string ]: HTMLElement } = {};
->>>>>>> a6b9aa86
 
     public render() {
         return (
-            <div className={ classNames(Classes.TREE, this.props.className) }>
-                { this.renderNodes(this.props.contents, [], Classes.TREE_ROOT) }
+            <div className={classNames(Classes.TREE, this.props.className)}>
+                {this.renderNodes(this.props.contents, [], Classes.TREE_ROOT)}
             </div>
         );
     }
@@ -85,7 +81,7 @@
      * If the node is not currently mounted, `undefined` is returned.
      */
     public getNodeContentElement(nodeId: string | number): HTMLElement | undefined {
-        return this.nodeRefs[ nodeId ];
+        return this.nodeRefs[nodeId];
     }
 
     private renderNodes(treeNodes: ITreeNode[], currentPath?: number[], className?: string): JSX.Element {
@@ -97,23 +93,23 @@
             const elementPath = currentPath.concat(i);
             return (
                 <TreeNode
-                    { ...node }
-                    key={ node.id }
-                    contentRef={ this.handleContentRef }
-                    depth={ elementPath.length - 1 }
-                    onClick={ this.handleNodeClick }
-                    onContextMenu={ this.handleNodeContextMenu }
-                    onCollapse={ this.handleNodeCollapse }
-                    onDoubleClick={ this.handleNodeDoubleClick }
-                    onExpand={ this.handleNodeExpand }
-                    path={ elementPath }
+                    {...node}
+                    key={node.id}
+                    contentRef={this.handleContentRef}
+                    depth={elementPath.length - 1}
+                    onClick={this.handleNodeClick}
+                    onContextMenu={this.handleNodeContextMenu}
+                    onCollapse={this.handleNodeCollapse}
+                    onDoubleClick={this.handleNodeDoubleClick}
+                    onExpand={this.handleNodeExpand}
+                    path={elementPath}
                 >
-                    { this.renderNodes(node.childNodes, elementPath) }
+                    {this.renderNodes(node.childNodes, elementPath)}
                 </TreeNode>
-            );
+                 );
         });
 
-        return <ul className={ classNames(Classes.TREE_NODE_LIST, className) }>{ nodeItems }</ul>;
+        return <ul className={classNames(Classes.TREE_NODE_LIST, className)}>{nodeItems}</ul>;
     }
 
     private handleNodeCollapse = (node: TreeNode, e: React.MouseEvent<HTMLElement>) => {
@@ -126,10 +122,10 @@
 
     private handleContentRef = (node: TreeNode, element: HTMLElement | null) => {
         if (element != null) {
-            this.nodeRefs[ node.props.id ] = element;
+            this.nodeRefs[node.props.id] = element;
         } else {
             // don't want our object to get bloated with old keys
-            delete this.nodeRefs[ node.props.id ];
+            delete this.nodeRefs[node.props.id];
         }
     };
 
