/*
 * Copyright 2018 Palantir Technologies, Inc. All rights reserved.
 *
 * Licensed under the Apache License, Version 2.0 (the "License");
 * you may not use this file except in compliance with the License.
 * You may obtain a copy of the License at
 *
 *     http://www.apache.org/licenses/LICENSE-2.0
 *
 * Unless required by applicable law or agreed to in writing, software
 * distributed under the License is distributed on an "AS IS" BASIS,
 * WITHOUT WARRANTIES OR CONDITIONS OF ANY KIND, either express or implied.
 * See the License for the specific language governing permissions and
 * limitations under the License.
 */

import classNames from "classnames";
<<<<<<< HEAD
import React from "react";
=======
import * as React from "react";
>>>>>>> 0ef7029d

import { SmallCross, IconName, IconSize } from "@blueprintjs/icons";

import { AbstractPureComponent, Classes } from "../../common";
import * as Errors from "../../common/errors";
import { getPositionIgnoreAngles, isPositionHorizontal, Position } from "../../common/position";
import { DISPLAYNAME_PREFIX, Props, MaybeElement } from "../../common/props";
import { Button } from "../button/buttons";
import { H4 } from "../html/html";
import { Icon } from "../icon/icon";
import { BackdropProps, OverlayableProps, Overlay } from "../overlay/overlay";

export enum DrawerSize {
    SMALL = "360px",
    STANDARD = "50%",
    LARGE = "90%",
}

export interface DrawerProps extends OverlayableProps, BackdropProps, Props {
    /**
     * Name of a Blueprint UI icon (or an icon element) to render in the
     * drawer's header. Note that the header will only be rendered if `title` is
     * provided.
     */
    icon?: IconName | MaybeElement;

    /**
     * Whether to show the close button in the dialog's header.
     * Note that the header will only be rendered if `title` is provided.
     *
     * @default true
     */
    isCloseButtonShown?: boolean;

    /**
     * Toggles the visibility of the overlay and its children.
     * This prop is required because the component is controlled.
     */
    isOpen: boolean;

    /**
     * Position of a drawer. All angled positions will be casted into pure positions
     * (top, bottom, left, or right).
     *
     * @default "right"
     */
    position: Position;

    /**
     * CSS size of the drawer. This sets `width` if horizontal position (default)
     * and `height` otherwise.
     *
     * Constants are available for common sizes:
     * - `DrawerSize.SMALL = 360px`
     * - `DrawerSize.STANDARD = 50%`
     * - `DrawerSize.LARGE = 90%`
     *
     * @default DrawerSize.STANDARD = "50%"
     */
    size?: number | string;

    /**
     * CSS styles to apply to the dialog.
     *
     * @default {}
     */
    style?: React.CSSProperties;

    /**
     * Title of the dialog. If provided, an element with `Classes.DIALOG_HEADER`
     * will be rendered inside the dialog before any children elements.
     */
    title?: React.ReactNode;

    /**
     * Name of the transition for internal `CSSTransition`. Providing your own
     * name here will require defining new CSS transition properties.
     */
    transitionName?: string;
}

<<<<<<< HEAD
export class Drawer extends AbstractPureComponent<DrawerProps> {
=======
export class Drawer extends AbstractPureComponent2<DrawerProps> {
>>>>>>> 0ef7029d
    public static displayName = `${DISPLAYNAME_PREFIX}.Drawer`;

    public static defaultProps: DrawerProps = {
        canOutsideClickClose: true,
        isOpen: false,
        position: "right",
        style: {},
    };

    public render() {
        const { size, style, position } = this.props;
<<<<<<< HEAD
        const realPosition = getPositionIgnoreAngles(position);
=======
        const realPosition = getPositionIgnoreAngles(position!);
>>>>>>> 0ef7029d

        const classes = classNames(
            Classes.DRAWER,
            {
                [Classes.positionClass(realPosition) ?? ""]: true,
            },
            this.props.className,
        );

        const styleProp =
            size == null
                ? style
                : {
                      ...style,
                      [isPositionHorizontal(realPosition) ? "height" : "width"]: size,
                  };
        return (
            <Overlay {...this.props} className={Classes.OVERLAY_CONTAINER}>
                <div className={classes} style={styleProp}>
                    {this.maybeRenderHeader()}
                    {this.props.children}
                </div>
            </Overlay>
        );
    }

    protected validateProps(props: DrawerProps) {
        if (props.title == null) {
            if (props.icon != null) {
                console.warn(Errors.DIALOG_WARN_NO_HEADER_ICON);
            }
            if (props.isCloseButtonShown != null) {
                console.warn(Errors.DIALOG_WARN_NO_HEADER_CLOSE_BUTTON);
            }
        }
        if (props.position != null) {
            if (props.position !== getPositionIgnoreAngles(props.position)) {
                console.warn(Errors.DRAWER_ANGLE_POSITIONS_ARE_CASTED);
            }
        }
    }

    private maybeRenderCloseButton() {
        // `isCloseButtonShown` can't be defaulted through default props because of props validation
        // so this check actually defaults it to true (fails only if directly set to false)
        if (this.props.isCloseButtonShown !== false) {
            return (
                <Button
                    aria-label="Close"
                    className={Classes.DIALOG_CLOSE_BUTTON}
                    icon={<SmallCross size={IconSize.LARGE} />}
                    minimal={true}
                    onClick={this.props.onClose}
                />
            );
        } else {
            return null;
        }
    }

    private maybeRenderHeader() {
        const { icon, title } = this.props;
        if (title == null) {
            return null;
        }
        return (
            <div className={Classes.DRAWER_HEADER}>
                <Icon icon={icon} size={IconSize.LARGE} />
                <H4>{title}</H4>
                {this.maybeRenderCloseButton()}
            </div>
        );
    }
}<|MERGE_RESOLUTION|>--- conflicted
+++ resolved
@@ -15,11 +15,7 @@
  */
 
 import classNames from "classnames";
-<<<<<<< HEAD
 import React from "react";
-=======
-import * as React from "react";
->>>>>>> 0ef7029d
 
 import { SmallCross, IconName, IconSize } from "@blueprintjs/icons";
 
@@ -66,7 +62,7 @@
      *
      * @default "right"
      */
-    position: Position;
+    position?: Position;
 
     /**
      * CSS size of the drawer. This sets `width` if horizontal position (default)
@@ -101,11 +97,7 @@
     transitionName?: string;
 }
 
-<<<<<<< HEAD
 export class Drawer extends AbstractPureComponent<DrawerProps> {
-=======
-export class Drawer extends AbstractPureComponent2<DrawerProps> {
->>>>>>> 0ef7029d
     public static displayName = `${DISPLAYNAME_PREFIX}.Drawer`;
 
     public static defaultProps: DrawerProps = {
@@ -117,11 +109,7 @@
 
     public render() {
         const { size, style, position } = this.props;
-<<<<<<< HEAD
-        const realPosition = getPositionIgnoreAngles(position);
-=======
         const realPosition = getPositionIgnoreAngles(position!);
->>>>>>> 0ef7029d
 
         const classes = classNames(
             Classes.DRAWER,
