/*
 * Copyright 2015 Palantir Technologies, Inc. All rights reserved.
 *
 * Licensed under the Apache License, Version 2.0 (the "License");
 * you may not use this file except in compliance with the License.
 * You may obtain a copy of the License at
 *
 *     http://www.apache.org/licenses/LICENSE-2.0
 *
 * Unless required by applicable law or agreed to in writing, software
 * distributed under the License is distributed on an "AS IS" BASIS,
 * WITHOUT WARRANTIES OR CONDITIONS OF ANY KIND, either express or implied.
 * See the License for the specific language governing permissions and
 * limitations under the License.
 */

import classNames from "classnames";
import React from "react";

<<<<<<< HEAD
import { AbstractPureComponent, Classes, DISPLAYNAME_PREFIX, Intent, Props, MaybeElement } from "../../common";
=======
import { AbstractPureComponent2, Classes, DISPLAYNAME_PREFIX, Intent, MaybeElement, Props } from "../../common";
>>>>>>> 14b01e25
import {
    ALERT_WARN_CANCEL_ESCAPE_KEY,
    ALERT_WARN_CANCEL_OUTSIDE_CLICK,
    ALERT_WARN_CANCEL_PROPS,
} from "../../common/errors";
import { Button } from "../button/buttons";
import { Dialog } from "../dialog/dialog";
import { Icon, IconName } from "../icon/icon";
import { OverlayLifecycleProps } from "../overlay/overlay";

export interface AlertProps extends OverlayLifecycleProps, Props {
    /**
     * Whether pressing <kbd>escape</kbd> when focused on the Alert should cancel the alert.
     * If this prop is enabled, then either `onCancel` or `onClose` must also be defined.
     *
     * @default false
     */
    canEscapeKeyCancel?: boolean;

    /**
     * Whether clicking outside the Alert should cancel the alert.
     * If this prop is enabled, then either `onCancel` or `onClose` must also be defined.
     *
     * @default false
     */
    canOutsideClickCancel?: boolean;

    /**
     * The text for the cancel button.
     * If this prop is defined, then either `onCancel` or `onClose` must also be defined.
     */
    cancelButtonText?: string;

    /** Dialog contents. */
    children?: React.ReactNode;

    /**
     * The text for the confirm (right-most) button.
     * This button will always appear, and uses the value of the `intent` prop below.
     *
     * @default "OK"
     */
    confirmButtonText?: string;

    /** Name of a Blueprint UI icon (or an icon element) to display on the left side. */
    icon?: IconName | MaybeElement;

    /**
     * The intent to be applied to the confirm (right-most) button and the icon (if provided).
     */
    intent?: Intent;

    /**
     * Toggles the visibility of the alert.
     * This prop is required because the component is controlled.
     */
    isOpen: boolean;

    /**
     * If set to `true`, the confirm button will be set to its loading state. The cancel button, if
     * visible, will be disabled.
     *
     * @default false
     */
    loading?: boolean;

    /**
     * CSS styles to apply to the alert.
     */
    style?: React.CSSProperties;

    /**
     * Indicates how long (in milliseconds) the overlay's enter/leave transition takes.
     * This is used by React `CSSTransition` to know when a transition completes and must match
     * the duration of the animation in CSS. Only set this prop if you override Blueprint's default
     * transitions with new transitions of a different length.
     *
     * @default 300
     */
    transitionDuration?: number;

    /**
     * The container element into which the overlay renders its contents, when `usePortal` is `true`.
     * This prop is ignored if `usePortal` is `false`.
     *
     * @default document.body
     */
    portalContainer?: HTMLElement;

    /**
     * Handler invoked when the alert is canceled. Alerts can be **canceled** in the following ways:
     * - clicking the cancel button (if `cancelButtonText` is defined)
     * - pressing the escape key (if `canEscapeKeyCancel` is enabled)
     * - clicking on the overlay backdrop (if `canOutsideClickCancel` is enabled)
     *
     * If any of the `cancel` props are defined, then either `onCancel` or `onClose` must be defined.
     */
    onCancel?(evt?: React.SyntheticEvent<HTMLElement>): void;

    /**
     * Handler invoked when the confirm button is clicked. Alerts can be **confirmed** in the following ways:
     * - clicking the confirm button
     * - focusing on the confirm button and pressing `enter` or `space`
     */
    onConfirm?(evt?: React.SyntheticEvent<HTMLElement>): void;

    /**
     * Handler invoked when the Alert is confirmed or canceled; see `onConfirm` and `onCancel` for more details.
     * First argument is `true` if confirmed, `false` otherwise.
     * This is an alternative to defining separate `onConfirm` and `onCancel` handlers.
     */
    onClose?(confirmed: boolean, evt?: React.SyntheticEvent<HTMLElement>): void;
}

export class Alert extends AbstractPureComponent<AlertProps> {
    public static defaultProps: AlertProps = {
        canEscapeKeyCancel: false,
        canOutsideClickCancel: false,
        confirmButtonText: "OK",
        isOpen: false,
        loading: false,
    };

    public static displayName = `${DISPLAYNAME_PREFIX}.Alert`;

    public render() {
        const {
            canEscapeKeyCancel,
            canOutsideClickCancel,
            children,
            className,
            icon,
            intent,
            loading,
            cancelButtonText,
            confirmButtonText,
            onClose,
            ...overlayProps
        } = this.props;
        return (
            <Dialog
                {...overlayProps}
                className={classNames(Classes.ALERT, className)}
                canEscapeKeyClose={canEscapeKeyCancel}
                canOutsideClickClose={canOutsideClickCancel}
                onClose={this.handleCancel}
                portalContainer={this.props.portalContainer}
            >
                <div className={Classes.ALERT_BODY}>
                    <Icon icon={icon} size={40} intent={intent} />
                    <div className={Classes.ALERT_CONTENTS}>{children}</div>
                </div>
                <div className={Classes.ALERT_FOOTER}>
                    <Button loading={loading} intent={intent} text={confirmButtonText} onClick={this.handleConfirm} />
                    {cancelButtonText && (
                        <Button text={cancelButtonText} disabled={loading} onClick={this.handleCancel} />
                    )}
                </div>
            </Dialog>
        );
    }

    protected validateProps(props: AlertProps) {
        if (props.onClose == null && (props.cancelButtonText == null) !== (props.onCancel == null)) {
            console.warn(ALERT_WARN_CANCEL_PROPS);
        }

        const hasCancelHandler = props.onCancel != null || props.onClose != null;
        if (props.canEscapeKeyCancel && !hasCancelHandler) {
            console.warn(ALERT_WARN_CANCEL_ESCAPE_KEY);
        }
        if (props.canOutsideClickCancel && !hasCancelHandler) {
            console.warn(ALERT_WARN_CANCEL_OUTSIDE_CLICK);
        }
    }

    private handleCancel = (evt?: React.SyntheticEvent<HTMLElement>) => this.internalHandleCallbacks(false, evt);

    private handleConfirm = (evt: React.SyntheticEvent<HTMLElement>) => this.internalHandleCallbacks(true, evt);

    private internalHandleCallbacks(confirmed: boolean, evt?: React.SyntheticEvent<HTMLElement>) {
        const { onCancel, onClose, onConfirm } = this.props;
        (confirmed ? onConfirm : onCancel)?.(evt);
        onClose?.(confirmed, evt);
    }
}<|MERGE_RESOLUTION|>--- conflicted
+++ resolved
@@ -17,11 +17,7 @@
 import classNames from "classnames";
 import React from "react";
 
-<<<<<<< HEAD
-import { AbstractPureComponent, Classes, DISPLAYNAME_PREFIX, Intent, Props, MaybeElement } from "../../common";
-=======
-import { AbstractPureComponent2, Classes, DISPLAYNAME_PREFIX, Intent, MaybeElement, Props } from "../../common";
->>>>>>> 14b01e25
+import { AbstractPureComponent, Classes, DISPLAYNAME_PREFIX, Intent, MaybeElement, Props } from "../../common";
 import {
     ALERT_WARN_CANCEL_ESCAPE_KEY,
     ALERT_WARN_CANCEL_OUTSIDE_CLICK,
