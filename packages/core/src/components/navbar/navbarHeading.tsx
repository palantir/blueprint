/*
 * Copyright 2017 Palantir Technologies, Inc. All rights reserved.
 *
 * Licensed under the Apache License, Version 2.0 (the "License");
 * you may not use this file except in compliance with the License.
 * You may obtain a copy of the License at
 *
 *     http://www.apache.org/licenses/LICENSE-2.0
 *
 * Unless required by applicable law or agreed to in writing, software
 * distributed under the License is distributed on an "AS IS" BASIS,
 * WITHOUT WARRANTIES OR CONDITIONS OF ANY KIND, either express or implied.
 * See the License for the specific language governing permissions and
 * limitations under the License.
 */

import classNames from "classnames";
import React from "react";

import { AbstractPureComponent, Classes } from "../../common";
import { DISPLAYNAME_PREFIX, HTMLDivProps, Props } from "../../common/props";

<<<<<<< HEAD
// allow the empty interface so we can label it clearly in the docs
export interface NavbarHeadingProps extends Props, HTMLDivProps {
    // Empty
=======
// eslint-disable-next-line deprecation/deprecation
export type NavbarHeadingProps = INavbarHeadingProps;
/** @deprecated use NavbarHeadingProps */
export interface INavbarHeadingProps extends Props, HTMLDivProps {
    children?: React.ReactNode;
>>>>>>> 14b01e25
}

// this component is simple enough that tests would be purely tautological.
/* istanbul ignore next */
export class NavbarHeading extends AbstractPureComponent<NavbarHeadingProps> {
    public static displayName = `${DISPLAYNAME_PREFIX}.NavbarHeading`;

    public render() {
        const { children, className, ...htmlProps } = this.props;
        return (
            <div className={classNames(Classes.NAVBAR_HEADING, className)} {...htmlProps}>
                {children}
            </div>
        );
    }
}<|MERGE_RESOLUTION|>--- conflicted
+++ resolved
@@ -20,17 +20,8 @@
 import { AbstractPureComponent, Classes } from "../../common";
 import { DISPLAYNAME_PREFIX, HTMLDivProps, Props } from "../../common/props";
 
-<<<<<<< HEAD
-// allow the empty interface so we can label it clearly in the docs
 export interface NavbarHeadingProps extends Props, HTMLDivProps {
-    // Empty
-=======
-// eslint-disable-next-line deprecation/deprecation
-export type NavbarHeadingProps = INavbarHeadingProps;
-/** @deprecated use NavbarHeadingProps */
-export interface INavbarHeadingProps extends Props, HTMLDivProps {
     children?: React.ReactNode;
->>>>>>> 14b01e25
 }
 
 // this component is simple enough that tests would be purely tautological.
