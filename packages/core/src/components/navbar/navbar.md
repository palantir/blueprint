@# Navbars

Navbars present useful navigation controls at the top of an application.

The `.pt-navbar` CSS component can have up to two groups of elements: a left-aligned group and a
right-aligned group. These groups can contain multiple elements, which are laid out horizontally.

@## CSS API

Use the following classes to construct a navbar:

* `nav.pt-navbar` &ndash; The parent element. Use a `<nav>` element for accessibility.
* `.pt-navbar-group.pt-align-(left|right)` &ndash; Left- or right-aligned group.
* `.pt-navbar-heading` &ndash; Larger text for your application title.
* `.pt-navbar-divider` &ndash; Thin vertical line that can be placed between groups of elements.

@css pt-navbar

@### Fixed to viewport top

Add the `.pt-fixed-top` class to the `.pt-navbar` to attach it to the top of the viewport using
`position: fixed; top: 0;`. This is so-called "sticky" behavior: the navbar stays at the top of the
screen as the user scrolls through the document.

This modifier is not illustrated here because it breaks the documentation flow.

<div class="pt-callout pt-intent-danger pt-icon-error">
    <h5>Body padding required</h5>
    The fixed navbar will lie on top of your other content unless you add padding to the top of the
    `<body>` element equal to the height of the navbar. Use the `$pt-navbar-height` Sass variable to
    access the height of the navbar (50px).
</div>

@### Fixed width

If your application is inside a fixed-width container (instead of spanning the entire viewport), you
can align the navbar to match.

Wrap your `.pt-navbar-group`s in an element with your desired `width` and `margin: 0 auto;` to
horizontally center it.

@css pt-navbar.pt-container

@## JavaScript API

The `Navbar` component is available in the **@blueprintjs/core** package. The
package also includes three small helper components: `NavbarGroup`,
`NavbarHeading`, and `NavbarDivider`. These can be referenced by their aliases
as well: `Navbar.Group`, `Navbar.Heading`, and `Navbar.Divider`, respectively.
Make sure to review the [general usage docs for JS components](#blueprint.usage).

These components are simple wrappers around the corresponding CSS APIs. Each of
them supports the full range of HTML props.

```tsx
<Navbar>
    <NavbarGroup align={Alignment.LEFT}>
        <NavbarHeading>Blueprint</NavbarHeading>
<<<<<<< HEAD
    </NavbarGroup>
    <NavbarGroup align={Alignment.RIGHT}>
        <Button className="pt-minimal" icon="home">
            Home
        </Button>
        <Button className="pt-minimal" icon="document">
            Files
        </Button>
        <NavbarDivider />
        <Button className="pt-minimal" icon="user" />
        <Button className="pt-minimal" icon="notifications" />
        <Button className="pt-minimal" icon="cog" />
=======
        <NavbarDivider />
        <Button className="pt-minimal" icon="home" text="Home" />
        <Button className="pt-minimal" icon="document" text="Files" />
>>>>>>> ad3306e2
    </NavbarGroup>
</Navbar>
```

@reactExample NavbarExample

@interface INavbarProps
@interface INavbarGroupProps
@interface INavbarHeadingProps
@interface INavbarDividerProps<|MERGE_RESOLUTION|>--- conflicted
+++ resolved
@@ -56,24 +56,9 @@
 <Navbar>
     <NavbarGroup align={Alignment.LEFT}>
         <NavbarHeading>Blueprint</NavbarHeading>
-<<<<<<< HEAD
-    </NavbarGroup>
-    <NavbarGroup align={Alignment.RIGHT}>
-        <Button className="pt-minimal" icon="home">
-            Home
-        </Button>
-        <Button className="pt-minimal" icon="document">
-            Files
-        </Button>
-        <NavbarDivider />
-        <Button className="pt-minimal" icon="user" />
-        <Button className="pt-minimal" icon="notifications" />
-        <Button className="pt-minimal" icon="cog" />
-=======
         <NavbarDivider />
         <Button className="pt-minimal" icon="home" text="Home" />
         <Button className="pt-minimal" icon="document" text="Files" />
->>>>>>> ad3306e2
     </NavbarGroup>
 </Navbar>
 ```
