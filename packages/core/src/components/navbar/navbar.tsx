--- conflicted
+++ resolved
@@ -36,16 +36,12 @@
 
 // this component is simple enough that tests would be purely tautological.
 /* istanbul ignore next */
-<<<<<<< HEAD
-export class Navbar extends AbstractPureComponent<NavbarProps> {
-=======
 /**
  * Navbar component.
  *
  * @see https://blueprintjs.com/docs/#core/components/navbar
  */
-export class Navbar extends AbstractPureComponent2<NavbarProps> {
->>>>>>> ac8eec58
+export class Navbar extends AbstractPureComponent<NavbarProps> {
     public static displayName = `${DISPLAYNAME_PREFIX}.Navbar`;
 
     public static Divider = NavbarDivider;
