--- conflicted
+++ resolved
@@ -29,12 +29,8 @@
   width: 100%;
   padding: $pt-grid-size ($pt-grid-size * 1.2) ($pt-grid-size * 0.9);
 
-<<<<<<< HEAD
+  // CSS API support
   &[class*="#{$ns}-icon-"] {
-=======
-  // CSS API support
-  &[class*="pt-icon-"] {
->>>>>>> a1e8ddb2
     padding-left: ($pt-grid-size * 2) + $pt-icon-size-large;
 
     &::before {
@@ -46,13 +42,10 @@
     }
   }
 
-<<<<<<< HEAD
-  .#{$ns}-callout-title {
-=======
-  &.pt-callout-icon {
+  &.#{$ns}-callout-icon {
     padding-left: ($pt-grid-size * 2) + $pt-icon-size-large;
 
-    .pt-icon {
+    .#{$ns}-icon {
       position: absolute;
       top: $pt-grid-size;
       left: $pt-grid-size;
@@ -60,8 +53,7 @@
     }
   }
 
-  .pt-callout-title {
->>>>>>> a1e8ddb2
+  .#{$ns}-callout-title {
     margin-top: 0;
     margin-bottom: $pt-grid-size / 2;
     line-height: $pt-icon-size-large;
@@ -79,15 +71,9 @@
     &.#{$ns}-intent-#{$intent} {
       background-color: rgba($color, 0.15);
 
-<<<<<<< HEAD
       &[class*="#{$ns}-icon-"]::before,
-      .#{$ns}-callout-icon,
+      .#{$ns}-icon,
       .#{$ns}-callout-title {
-=======
-      &[class*="pt-icon-"]::before,
-      .pt-icon,
-      .pt-callout-title {
->>>>>>> a1e8ddb2
         color: map-get($pt-intent-text-colors, $intent);
       }
 
@@ -106,16 +92,4 @@
   .#{$ns}-running-text & {
     margin: ($pt-grid-size * 2) 0;
   }
-<<<<<<< HEAD
-}
-
-// callout icon fills vertical space at left side, pushing title and content over.
-// note that CSS API `.#{$ns}-callout.#{$ns}-icon-[name]` is still supported.
-.#{$ns}-callout-icon {
-  float: left;
-  margin-right: $pt-grid-size;
-  height: 100%;
-  color: $pt-icon-color;
-=======
->>>>>>> a1e8ddb2
 }