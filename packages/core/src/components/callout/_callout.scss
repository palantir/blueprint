// Copyright 2015 Palantir Technologies, Inc. All rights reserved.
// Licensed under the Apache License, Version 2.0 - http://www.apache.org/licenses/LICENSE-2.0

@import "../../../node_modules/bourbon/app/assets/stylesheets/bourbon";
@import "../../common/variables";

/*
Callouts

Callouts visually highlight important content for the user.

Styleguide components.callout
*/

/*
CSS API

Callouts use the same visual intent modifier classes as buttons. If you add a header
to the callout, use `<h5>`.

Markup:
<div class="pt-callout {{.modifier}}">
  <h5>Callout Example</h5>
  Lorem ipsum dolor sit amet, consectetur adipisicing elit. Ex, delectus!
</div>

.pt-intent-primary - Primary intent
.pt-intent-success - Success intent
.pt-intent-warning - Warning intent
.pt-intent-danger  - Danger intent
.pt-icon-info-sign - With an icon

Styleguide components.callout.css
*/

.pt-callout {
  @include running-typography-small();

  position: relative;
  border-radius: $pt-border-radius;
  background-color: rgba($gray3, 0.15);
  padding: $pt-grid-size ($pt-grid-size * 1.2) ($pt-grid-size * 0.9);

  &[class*="pt-icon-"] {
    padding-left: ($pt-grid-size * 2) + $pt-icon-size-large;

    &::before {
      @include pt-icon($pt-icon-size-large);
      @include position(absolute, $pt-grid-size null null $pt-grid-size);

      color: $pt-icon-color;
    }
  }

  h5 {
    margin-bottom: $pt-grid-size / 2;
    line-height: $pt-icon-size-large;
  }

  @each $intent, $color in $pt-intent-colors {
    &.pt-intent-#{$intent} {
      background-color: rgba($color, 0.15);

      &[class*="pt-icon-"]::before {
        color: $color;
      }

      h5 {
        color: $color;
      }

      .pt-dark & {
        background-color: rgba($color, 0.2);

        h5,
        &[class*="pt-icon-"]::before {
          color: $color;
        }
      }
    }
  }

<<<<<<< HEAD
  .pt-running-text & {
    margin: ($pt-grid-size * 2) 0;
=======
  .pt-dark & {
    background-color: rgba($black, 0.2);
>>>>>>> 92fadf40
  }

  .pt-dark & {
    background-color: rgba($black, 0.25);
  }
}<|MERGE_RESOLUTION|>--- conflicted
+++ resolved
@@ -66,30 +66,28 @@
       }
 
       h5 {
-        color: $color;
+        color: map-get($pt-intent-text-colors, $intent);
       }
 
       .pt-dark & {
         background-color: rgba($color, 0.2);
 
-        h5,
-        &[class*="pt-icon-"]::before {
-          color: $color;
+        h5 {
+          color: map-get($pt-dark-intent-text-colors, $intent);
         }
       }
     }
   }
 
-<<<<<<< HEAD
   .pt-running-text & {
     margin: ($pt-grid-size * 2) 0;
-=======
-  .pt-dark & {
-    background-color: rgba($black, 0.2);
->>>>>>> 92fadf40
   }
 
   .pt-dark & {
-    background-color: rgba($black, 0.25);
+    background-color: rgba($gray3, 0.2);
+
+    &[class*="pt-icon-"]::before {
+      color: $pt-dark-icon-color;
+    }
   }
 }