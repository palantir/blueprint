// Copyright 2015 Palantir Technologies, Inc. All rights reserved.
// Licensed under the terms of the LICENSE file distributed with this project.

@import "../../common/variables";

/*
Callout

Markup:
<div class="#{$ns}-callout {{.modifier}}">
  <h4 class="#{$ns}-callout-title">Callout Heading</h4>
  Lorem ipsum dolor sit amet, consectetur adipisicing elit. Ex, delectus!
</div>

.#{$ns}-intent-primary - Primary intent
.#{$ns}-intent-success - Success intent
.#{$ns}-intent-warning - Warning intent
.#{$ns}-intent-danger  - Danger intent
.#{$ns}-icon-info-sign - With an icon

Styleguide callout
*/

<<<<<<< HEAD
.pt-callout {
  @include running-typography();
=======
.#{$ns}-callout {
  @include running-typography-small();
>>>>>>> 813e93f2
  position: relative;
  border-radius: $pt-border-radius;
  background-color: rgba($gray3, 0.15);
  width: 100%;
  padding: $pt-grid-size ($pt-grid-size * 1.2) ($pt-grid-size * 0.9);

  // CSS API support
  &[class*="#{$ns}-icon-"] {
    padding-left: ($pt-grid-size * 2) + $pt-icon-size-large;

    &::before {
      @include pt-icon($pt-icon-size-large);
      position: absolute;
      top: $pt-grid-size;
      left: $pt-grid-size;
      color: $pt-icon-color;
    }
  }

  &.#{$ns}-callout-icon {
    padding-left: ($pt-grid-size * 2) + $pt-icon-size-large;

    .#{$ns}-icon {
      position: absolute;
      top: $pt-grid-size;
      left: $pt-grid-size;
      color: $pt-icon-color;
    }
  }

  .#{$ns}-callout-title {
    margin-top: 0;
    margin-bottom: $pt-grid-size / 2;
    line-height: $pt-icon-size-large;
  }

  .#{$ns}-dark & {
    background-color: rgba($gray3, 0.2);

    &[class*="#{$ns}-icon-"]::before {
      color: $pt-dark-icon-color;
    }
  }

  @each $intent, $color in $pt-intent-colors {
    &.#{$ns}-intent-#{$intent} {
      background-color: rgba($color, 0.15);

      &[class*="#{$ns}-icon-"]::before,
      .#{$ns}-icon,
      .#{$ns}-callout-title {
        color: map-get($pt-intent-text-colors, $intent);
      }

      .#{$ns}-dark & {
        background-color: rgba($color, 0.25);

        &[class*="#{$ns}-icon-"]::before,
        .#{$ns}-callout-icon,
        .#{$ns}-callout-title {
          color: map-get($pt-dark-intent-text-colors, $intent);
        }
      }
    }
  }

  .#{$ns}-running-text & {
    margin: ($pt-grid-size * 2) 0;
  }
}<|MERGE_RESOLUTION|>--- conflicted
+++ resolved
@@ -21,13 +21,8 @@
 Styleguide callout
 */
 
-<<<<<<< HEAD
-.pt-callout {
+.#{$ns}-callout {
   @include running-typography();
-=======
-.#{$ns}-callout {
-  @include running-typography-small();
->>>>>>> 813e93f2
   position: relative;
   border-radius: $pt-border-radius;
   background-color: rgba($gray3, 0.15);
