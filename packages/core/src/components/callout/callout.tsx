/*
 * Copyright 2017 Palantir Technologies, Inc. All rights reserved.
 *
 * Licensed under the Apache License, Version 2.0 (the "License");
 * you may not use this file except in compliance with the License.
 * You may obtain a copy of the License at
 *
 *     http://www.apache.org/licenses/LICENSE-2.0
 *
 * Unless required by applicable law or agreed to in writing, software
 * distributed under the License is distributed on an "AS IS" BASIS,
 * WITHOUT WARRANTIES OR CONDITIONS OF ANY KIND, either express or implied.
 * See the License for the specific language governing permissions and
 * limitations under the License.
 */

import classNames from "classnames";
import * as React from "react";

import { Error, type IconName, InfoSign, type SVGIconProps, Tick, WarningSign } from "@blueprintjs/icons";

import {
    Classes,
    DISPLAYNAME_PREFIX,
    type HTMLDivProps,
    Intent,
    type IntentProps,
    type MaybeElement,
    type Props,
    Utils,
} from "../../common";
import { H5 } from "../html/html";
import { Icon } from "../icon/icon";

/** This component also supports the full range of HTML `<div>` attributes. */
export interface CalloutProps extends IntentProps, Props, HTMLDivProps {
    /** Callout contents. */
    children?: React.ReactNode;

    /**
     * Whether to use a compact appearance, which reduces the visual padding around callout content.
     */
    compact?: boolean;

    /**
     * Name of a Blueprint UI icon (or an icon element) to render on the left side.
     *
     * If this prop is omitted or `undefined`, the `intent` prop will determine a default icon.
     * If this prop is explicitly `null`, no icon will be displayed (regardless of `intent`).
     */
    icon?: IconName | MaybeElement;

    /**
     * Visual intent color to apply to background, title, and icon.
     *
     * Defining this prop also applies a default icon, if the `icon` prop is omitted.
     */
    intent?: Intent;

    /**
     * Whether the callout should have a minimal appearance with no background color fill.
     *
     * @default false
     */
    minimal?: boolean;

    /**
     * String content of optional title element.
     *
     * Due to a conflict with the HTML prop types, to provide JSX content simply
     * pass `<H4>JSX title content</H4>` as first `children` element instead of
     * using this prop (note uppercase tag name to use the Blueprint Heading
     * component).
     */
    title?: string;
}

/**
 * Callout component.
 *
 * @see https://blueprintjs.com/docs/#core/components/callout
 */
export const Callout: React.FC<CalloutProps> = props => {
    const { className, children, icon, intent, title, compact, ...htmlProps } = props;
    const iconElement = renderIcon(icon, intent);
    const classes = classNames(Classes.CALLOUT, Classes.intentClass(intent), className, {
        [Classes.CALLOUT_HAS_BODY_CONTENT]: !Utils.isReactNodeEmpty(children),
        [Classes.CALLOUT_ICON]: iconElement != null,
        [Classes.COMPACT]: compact,
    });

<<<<<<< HEAD
    return (
        <div className={classes} {...htmlProps}>
            {iconElement}
            {title && <H5>{title}</H5>}
            {children}
        </div>
    );
};
Callout.displayName = `${DISPLAYNAME_PREFIX}.Callout`;
=======
    public render() {
        const { className, children, icon, intent, title, compact, minimal = false, ...htmlProps } = this.props;
        const iconElement = this.renderIcon(icon, intent);
        const classes = classNames(Classes.CALLOUT, Classes.intentClass(intent), className, {
            [Classes.CALLOUT_HAS_BODY_CONTENT]: !Utils.isReactNodeEmpty(children),
            [Classes.CALLOUT_ICON]: iconElement != null,
            [Classes.COMPACT]: compact,
            [Classes.MINIMAL]: minimal,
        });
>>>>>>> 960b8faa

const renderIcon = (icon?: CalloutProps["icon"], intent?: Intent): IconName | MaybeElement => {
    // 1. no icon
    if (icon === null || icon === false) {
        return undefined;
    }

    const iconProps = {
        "aria-hidden": true,
        tabIndex: -1,
    } satisfies SVGIconProps;

    // 2. icon specified by name or as a custom SVG element
    if (icon !== undefined) {
        return <Icon icon={icon} {...iconProps} />;
    }

    // 3. icon specified by intent prop
    switch (intent) {
        case Intent.DANGER:
            return <Error {...iconProps} />;
        case Intent.PRIMARY:
            return <InfoSign {...iconProps} />;
        case Intent.WARNING:
            return <WarningSign {...iconProps} />;
        case Intent.SUCCESS:
            return <Tick {...iconProps} />;
        default:
            return undefined;
    }
};<|MERGE_RESOLUTION|>--- conflicted
+++ resolved
@@ -81,15 +81,15 @@
  * @see https://blueprintjs.com/docs/#core/components/callout
  */
 export const Callout: React.FC<CalloutProps> = props => {
-    const { className, children, icon, intent, title, compact, ...htmlProps } = props;
+    const { className, children, icon, intent, title, compact, minimal = false, ...htmlProps } = props;
     const iconElement = renderIcon(icon, intent);
     const classes = classNames(Classes.CALLOUT, Classes.intentClass(intent), className, {
         [Classes.CALLOUT_HAS_BODY_CONTENT]: !Utils.isReactNodeEmpty(children),
         [Classes.CALLOUT_ICON]: iconElement != null,
         [Classes.COMPACT]: compact,
+        [Classes.MINIMAL]: minimal,
     });
 
-<<<<<<< HEAD
     return (
         <div className={classes} {...htmlProps}>
             {iconElement}
@@ -99,17 +99,6 @@
     );
 };
 Callout.displayName = `${DISPLAYNAME_PREFIX}.Callout`;
-=======
-    public render() {
-        const { className, children, icon, intent, title, compact, minimal = false, ...htmlProps } = this.props;
-        const iconElement = this.renderIcon(icon, intent);
-        const classes = classNames(Classes.CALLOUT, Classes.intentClass(intent), className, {
-            [Classes.CALLOUT_HAS_BODY_CONTENT]: !Utils.isReactNodeEmpty(children),
-            [Classes.CALLOUT_ICON]: iconElement != null,
-            [Classes.COMPACT]: compact,
-            [Classes.MINIMAL]: minimal,
-        });
->>>>>>> 960b8faa
 
 const renderIcon = (icon?: CalloutProps["icon"], intent?: Intent): IconName | MaybeElement => {
     // 1. no icon
