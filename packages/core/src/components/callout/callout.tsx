--- conflicted
+++ resolved
@@ -17,7 +17,7 @@
 import classNames from "classnames";
 import React from "react";
 
-import { ICON_SIZE_LARGE } from "@blueprintjs/icons";
+import { IconName, IconSize } from "@blueprintjs/icons";
 
 import {
     AbstractPureComponent,
@@ -30,7 +30,7 @@
     MaybeElement,
 } from "../../common";
 import { H4 } from "../html/html";
-import { Icon, IconName, IconSize } from "../icon/icon";
+import { Icon } from "../icon/icon";
 
 /** This component also supports the full range of HTML `<div>` props. */
 export interface CalloutProps extends IntentProps, Props, HTMLDivProps {
@@ -75,11 +75,7 @@
 
         return (
             <div className={classes} {...htmlProps}>
-<<<<<<< HEAD
-                {iconName && <Icon icon={iconName} size={ICON_SIZE_LARGE} />}
-=======
                 {iconName && <Icon icon={iconName} size={IconSize.LARGE} />}
->>>>>>> 10dcd9f5
                 {title && <H4>{title}</H4>}
                 {children}
             </div>
