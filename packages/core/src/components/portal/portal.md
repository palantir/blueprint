@# Portal

The Portal component renders its children into a new "subtree" outside of the current component
hierarchy. It is an essential piece of [Overlay](#core/components/overlay), responsible for ensuring that
the overlay contents cover the application below. In most cases you do not need to use a Portal
directly; this documentation is provided simply for reference.

<<<<<<< HEAD
@## Portal context options

`Portal` supports some customization through [React context](https://reactjs.org/docs/context.html).
Using this API can be helpful if you need to apply some custom styling or logic to _all_ Blueprint
components which use portals (popovers, tooltips, dialogs, etc.). You can do so by rendering a
`<PortalProvider>` in your React tree (usually, this should be done near the root of your application).

```tsx
import { Button, Popover, PortalProvider } from "@blueprintjs/core";
import React from "react";
import ReactDOM from "react-dom";

ReactDOM.render(
    <PortalProvider portalClassName="my-custom-class">
        <Popover content="My portal has a custom class">
            <Button text="Example" />
        </Popover>
    </PortalProvider>
    document.querySelector("#app"),
);
```

@interface PortalProviderProps
=======
For the most part, Portal is a thin wrapper around [`ReactDOM.createPortal`](https://reactjs.org/docs/portals.html).

@## React context (legacy)

<div class="@ns-callout @ns-intent-warning @ns-icon-warning-sign">
    <h4 class="@ns-heading">

React legacy API

</h4>

This feature uses React's legacy context API. Support for the
[newer React context API](https://reactjs.org/docs/context.html) will be coming soon
in Blueprint v5.x.

</div>

Portal supports the following options on its [React (legacy) context](https://reactjs.org/docs/legacy-context.html).
To use them, supply a child context to a subtree that contains the Portals you want to customize.

@interface PortalLegacyContext

<!--
@## React context

Portal supports the following options on its [React context](https://reactjs.org/docs/context.html)
via [PortalProvider](#core/context/portal-provider).
-->

<!-- @interface PortalContextOptions -->
>>>>>>> 14b01e25

@## Props

The Portal component functions like a declarative `appendChild()`, or jQuery's
`$.fn.appendTo()`. The children of a `Portal` component are inserted into a new
child of the `<body>`.

Portal is used inside [Overlay](#core/components/overlay) to actually overlay the content on the
application.

<div class="@ns-callout @ns-intent-warning @ns-icon-move">
    <h4 class="@ns-heading">A note about responsive layouts</h4>

For a single-page app, if the `<body>` is styled with `width: 100%` and `height: 100%`, a `Portal`
may take up extra whitespace and cause the window to undesirably scroll. To fix this, instead
apply `position: absolute` to the `<body>` tag.

</div>

@interface PortalProps<|MERGE_RESOLUTION|>--- conflicted
+++ resolved
@@ -5,7 +5,6 @@
 the overlay contents cover the application below. In most cases you do not need to use a Portal
 directly; this documentation is provided simply for reference.
 
-<<<<<<< HEAD
 @## Portal context options
 
 `Portal` supports some customization through [React context](https://reactjs.org/docs/context.html).
@@ -29,38 +28,6 @@
 ```
 
 @interface PortalProviderProps
-=======
-For the most part, Portal is a thin wrapper around [`ReactDOM.createPortal`](https://reactjs.org/docs/portals.html).
-
-@## React context (legacy)
-
-<div class="@ns-callout @ns-intent-warning @ns-icon-warning-sign">
-    <h4 class="@ns-heading">
-
-React legacy API
-
-</h4>
-
-This feature uses React's legacy context API. Support for the
-[newer React context API](https://reactjs.org/docs/context.html) will be coming soon
-in Blueprint v5.x.
-
-</div>
-
-Portal supports the following options on its [React (legacy) context](https://reactjs.org/docs/legacy-context.html).
-To use them, supply a child context to a subtree that contains the Portals you want to customize.
-
-@interface PortalLegacyContext
-
-<!--
-@## React context
-
-Portal supports the following options on its [React context](https://reactjs.org/docs/context.html)
-via [PortalProvider](#core/context/portal-provider).
--->
-
-<!-- @interface PortalContextOptions -->
->>>>>>> 14b01e25
 
 @## Props
 
