--- conflicted
+++ resolved
@@ -21,13 +21,8 @@
 import classNames from "classnames";
 import React from "react";
 
-<<<<<<< HEAD
-import { AbstractPureComponent, Alignment, Classes, Ref, refHandler } from "../../common";
+import { AbstractPureComponent, Alignment, Classes, Ref, refHandler, setRef } from "../../common";
 import { DISPLAYNAME_PREFIX, HTMLInputProps, Props } from "../../common/props";
-=======
-import { AbstractPureComponent2, Alignment, Classes, IRef, refHandler, setRef } from "../../common";
-import { DISPLAYNAME_PREFIX, HTMLInputProps, IProps } from "../../common/props";
->>>>>>> b9f91ee2
 
 export interface ControlProps extends Props, HTMLInputProps {
     // NOTE: HTML props are duplicated here to provide control-specific documentation
@@ -267,7 +262,7 @@
         this.updateIndeterminate();
     }
 
-    public componentDidUpdate(prevProps: ICheckboxProps) {
+    public componentDidUpdate(prevProps: CheckboxProps) {
         this.updateIndeterminate();
         if (prevProps.inputRef !== this.props.inputRef) {
             setRef(prevProps.inputRef, null);
