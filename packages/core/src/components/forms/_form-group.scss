--- conflicted
+++ resolved
@@ -8,31 +8,10 @@
 Form groups
 
 Markup:
-<<<<<<< HEAD
-<div class="#{$ns}-form-group">
-  <label class="#{$ns}-label" for="example-form-group-input-a">
-    <strong>Label A</strong>
-    <span class="#{$ns}-text-muted">(required)</span>
-  </label>
-  <div class="#{$ns}-form-content">
-    <input id="example-form-group-input-a" class="#{$ns}-input" style="width: 300px;" placeholder="Placeholder text" type="text" dir="auto" />
-    <div class="#{$ns}-form-helper-text">Helper text with details / user feedback</div>
-  </div>
-</div>
-<div class="#{$ns}-form-group #{$ns}-intent-danger">
-  <label class="#{$ns}-label" for="example-form-group-input-b">
-    <strong>Label B</strong>
-    <span class="#{$ns}-text-muted">(required)</span>
-  </label>
-  <div class="#{$ns}-form-content">
-    <div class="#{$ns}-input-group #{$ns}-intent-danger">
-      <span class="#{$ns}-icon #{$ns}-icon-calendar"></span>
-      <input id="example-form-group-input-b" class="#{$ns}-input" style="width: 200px;" type="text" placeholder="Placeholder text" dir="auto" />
-=======
 <div>
   <div class="#{$ns}-form-group">
     <label class="#{$ns}-label" for="example-form-group-input-a">
-      Label A
+      <strong>Label A</strong>
       <span class="#{$ns}-text-muted">(required)</span>
     </label>
     <div class="#{$ns}-form-content">
@@ -42,7 +21,7 @@
   </div>
   <div class="#{$ns}-form-group #{$ns}-intent-danger">
     <label class="#{$ns}-label" for="example-form-group-input-b">
-      Label B
+      <strong>Label B</strong>
       <span class="#{$ns}-text-muted">(required)</span>
     </label>
     <div class="#{$ns}-form-content">
@@ -51,27 +30,12 @@
         <input id="example-form-group-input-b" class="#{$ns}-input" style="width: 200px;" type="text" placeholder="Placeholder text" dir="auto" />
       </div>
       <div class="#{$ns}-form-helper-text">Please enter a value</div>
->>>>>>> 710dfec0
     </div>
   </div>
-<<<<<<< HEAD
-</div>
-<div class="#{$ns}-form-group">
-  <label class="#{$ns}-label" for="example-form-group-switch-c">
-    <strong>Label C</strong>
-    <span class="#{$ns}-text-muted">(required)</span>
-  </label>
-  <div class="#{$ns}-form-content">
-    <label class="#{$ns}-control #{$ns}-switch">
-      <input id="example-form-group-switch-c" type="checkbox" />
-      <span class="#{$ns}-control-indicator"></span>
-      Switch C
-=======
   <div class="#{$ns}-form-group">
     <label class="#{$ns}-label" for="example-form-group-switch-c">
-      Label C
+      <strong>Label C</strong>
       <span class="#{$ns}-text-muted">(required)</span>
->>>>>>> 710dfec0
     </label>
     <div class="#{$ns}-form-content">
       <label class="#{$ns}-control #{$ns}-switch">
@@ -82,21 +46,9 @@
       <div class="#{$ns}-form-helper-text">Helper text with details / user feedback</div>
     </div>
   </div>
-<<<<<<< HEAD
-</div>
-<div class="#{$ns}-form-group #{$ns}-inline">
-  <label class="#{$ns}-label" for="example-form-group-input-d">
-    <strong>Label D</strong>
-    <span class="#{$ns}-text-muted">(optional)</span>
-  </label>
-  <div class="#{$ns}-form-content">
-    <div class="#{$ns}-input-group">
-      <span class="#{$ns}-icon #{$ns}-icon-calendar"></span>
-      <input id="example-form-group-input-d" class="#{$ns}-input" style="width: 200px;" type="text" placeholder="Placeholder text" dir="auto" />
-=======
   <div class="#{$ns}-form-group #{$ns}-inline">
     <label class="#{$ns}-label" for="example-form-group-input-d">
-      Label D
+      <strong>Label D</strong>
       <span class="#{$ns}-text-muted">(optional)</span>
     </label>
     <div class="#{$ns}-form-content">
@@ -105,24 +57,11 @@
         <input id="example-form-group-input-d" class="#{$ns}-input" style="width: 200px;" type="text" placeholder="Placeholder text" dir="auto" />
       </div>
       <div class="#{$ns}-form-helper-text">Helper text with details / user feedback</div>
->>>>>>> 710dfec0
     </div>
   </div>
-<<<<<<< HEAD
-</div>
-<div class="#{$ns}-form-group #{$ns}-inline #{$ns}-large #{$ns}-disabled">
-  <label class="#{$ns}-label" for="example-form-group-input-e">
-    <strong>Label E</strong>
-    <span class="#{$ns}-text-muted">(optional)</span>
-  </label>
-  <div class="#{$ns}-form-content">
-    <div class="#{$ns}-input-group #{$ns}-large #{$ns}-disabled">
-      <span class="#{$ns}-icon #{$ns}-icon-calendar"></span>
-      <input id="example-form-group-input-e" class="#{$ns}-input" disabled style="width: 200px;" type="text" placeholder="Placeholder text" dir="auto" />
-=======
   <div class="#{$ns}-form-group #{$ns}-inline #{$ns}-large #{$ns}-disabled">
     <label class="#{$ns}-label" for="example-form-group-input-e">
-      Label E
+      <strong>Label E</strong>
       <span class="#{$ns}-text-muted">(optional)</span>
     </label>
     <div class="#{$ns}-form-content">
@@ -131,25 +70,11 @@
         <input id="example-form-group-input-e" class="#{$ns}-input" disabled style="width: 200px;" type="text" placeholder="Placeholder text" dir="auto" />
       </div>
       <div class="#{$ns}-form-helper-text">Helper text with details / user feedback</div>
->>>>>>> 710dfec0
     </div>
   </div>
-<<<<<<< HEAD
-</div>
-<div class="#{$ns}-form-group #{$ns}-inline">
-  <label class="#{$ns}-label" for="example-form-group-switch-f">
-    <strong>Label F</strong>
-  </label>
-  <div class="#{$ns}-form-content">
-    <label class="#{$ns}-control #{$ns}-switch">
-      <input id="example-form-group-switch-f" type="checkbox" />
-      <span class="#{$ns}-control-indicator"></span>
-      Switch F
-=======
   <div class="#{$ns}-form-group #{$ns}-inline">
     <label class="#{$ns}-label" for="example-form-group-switch-f">
-      Label F
->>>>>>> 710dfec0
+      <strong>Label F</strong>
     </label>
     <div class="#{$ns}-form-content">
       <label class="#{$ns}-control #{$ns}-switch">
@@ -160,22 +85,9 @@
       <div class="#{$ns}-form-helper-text">Helper text with details / user feedback</div>
     </div>
   </div>
-<<<<<<< HEAD
-</div>
-<div class="#{$ns}-form-group #{$ns}-inline #{$ns}-large #{$ns}-disabled">
-  <label class="#{$ns}-label" for="example-form-group-switch-g">
-    <strong>Label G</strong>
-  </label>
-  <div class="#{$ns}-form-content">
-    <label class="#{$ns}-control #{$ns}-switch #{$ns}-large #{$ns}-disabled">
-      <input id="example-form-group-switch-g" type="checkbox" disabled />
-      <span class="#{$ns}-control-indicator"></span>
-      Switch G
-=======
   <div class="#{$ns}-form-group #{$ns}-inline #{$ns}-large #{$ns}-disabled">
     <label class="#{$ns}-label" for="example-form-group-switch-g">
-      Label G
->>>>>>> 710dfec0
+      <strong>Label G</strong>
     </label>
     <div class="#{$ns}-form-content">
       <label class="#{$ns}-control #{$ns}-switch #{$ns}-large #{$ns}-disabled">
