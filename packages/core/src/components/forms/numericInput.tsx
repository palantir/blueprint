/*
 * Copyright 2017 Palantir Technologies, Inc. All rights reserved.
 * Licensed under the BSD-3 License as modified (the “License”); you may obtain a copy
 * of the license at https://github.com/palantir/blueprint/blob/master/LICENSE
 * and https://github.com/palantir/blueprint/blob/master/PATENTS
 */

import * as classNames from "classnames";
import * as PureRender from "pure-render-decorator";
import * as React from "react";

import {
    AbstractComponent,
    Classes,
    HTMLInputProps,
    IIntentProps,
    IProps,
    Keys,
    Position,
    removeNonHTMLProps,
    Utils,
} from "../../common";
import * as Errors from "../../common/errors";

import { Button } from "../button/buttons";
import { InputGroup } from "./inputGroup";

export interface INumericInputProps extends IIntentProps, IProps {

    /**
     * Whether to allow only floating-point number characters in the field,
     * mimicking the native `input[type="number"]`.
     * @default true
     */
    allowNumericCharactersOnly?: boolean;

    /**
     * The position of the buttons with respect to the input field.
     * @default Position.RIGHT
     */
    buttonPosition?: Position.LEFT | Position.RIGHT | "none";

    /**
     * Whether the value should be clamped to `[min, max]` on blur.
     * The value will be clamped to each bound only if the bound is defined.
     * Note that native `input[type="number"]` controls do *NOT* clamp on blur.
     * @default false
     */
    clampValueOnBlur?: boolean;

    /**
     * Whether the input is non-interactive.
     * @default false
     */
    disabled?: boolean;

    /**
     * If set to `true`, the input will display with larger styling.
     * This is equivalent to setting `pt-large` via className on the
     * parent `pt-control-group` and on the child `pt-input-group`.
     * @default false
     */
    large?: boolean;

    /**
     * Name of the icon (the part after `pt-icon-`) to render
     * on the left side of input.
     */
    leftIconName?: string;

    /** The placeholder text in the absence of any value. */
    placeholder?: string;

    /**
     * The increment between successive values when `shift` is held.
     * @default 10
     */
    majorStepSize?: number;

    /** The maximum value of the input. */
    max?: number;

    /** The minimum value of the input. */
    min?: number;

    /**
     * The increment between successive values when `alt` is held.
     * @default 0.1
     */
    minorStepSize?: number;

    /**
     * Whether the entire text field should be selected on focus.
     * @default false
     */
    selectAllOnFocus?: boolean;

    /**
     * Whether the entire text field should be selected on increment.
     * @default false
     */
    selectAllOnIncrement?: boolean;

    /**
     * The increment between successive values when no modifier keys are held.
     * @default 1
     */
    stepSize?: number;

    /** The value to display in the input field. */
    value?: number | string;

    /** The callback invoked when the value changes. */
    onValueChange?(valueAsNumber: number, valueAsString: string): void;
}

export interface INumericInputState {
    isInputGroupFocused?: boolean;
    isButtonGroupFocused?: boolean;
    shouldSelectAfterUpdate?: boolean;
    stepMaxPrecision?: number;
    value?: string;
}

enum IncrementDirection {
    DOWN = -1,
    UP = +1,
}

@PureRender
export class NumericInput extends AbstractComponent<HTMLInputProps & INumericInputProps, INumericInputState> {
    public static displayName = "Blueprint.NumericInput";

    public static VALUE_EMPTY = "";
    public static VALUE_ZERO = "0";

    public static defaultProps: INumericInputProps = {
        allowNumericCharactersOnly: true,
        buttonPosition: Position.RIGHT,
<<<<<<< HEAD
        large: false,
=======
        clampValueOnBlur: false,
>>>>>>> adf06a10
        majorStepSize: 10,
        minorStepSize: 0.1,
        selectAllOnFocus: false,
        selectAllOnIncrement: false,
        stepSize: 1,
        value: NumericInput.VALUE_EMPTY,
    };

    private static DECREMENT_KEY = "decrement";
    private static INCREMENT_KEY = "increment";

    private static DECREMENT_ICON_NAME = "chevron-down";
    private static INCREMENT_ICON_NAME = "chevron-up";

    /**
     * A regex that matches a string of length 1 (i.e. a standalone character)
     * if and only if it is a floating-point number character as defined by W3C:
     * https://www.w3.org/TR/2012/WD-html-markup-20120329/datatypes.html#common.data.float
     *
     * Floating-point number characters are the only characters that can be
     * printed within a default input[type="number"]. This component should
     * behave the same way when this.props.allowNumericCharactersOnly = true.
     * See here for the input[type="number"].value spec:
     * https://www.w3.org/TR/2012/WD-html-markup-20120329/input.number.html#input.number.attrs.value
     */
    private static FLOATING_POINT_NUMBER_CHARACTER_REGEX = /^[Ee0-9\+\-\.]$/;

    private inputElement: HTMLInputElement;

    // updating these flags need not trigger re-renders, so don't include them in this.state.
    private didPasteEventJustOccur = false;
    private shouldSelectAfterUpdate = false;

    public constructor(props?: HTMLInputProps & INumericInputProps, context?: any) {
        super(props, context);
        this.state = {
            stepMaxPrecision: this.getStepMaxPrecision(props),
            value: this.getValueOrEmptyValue(props.value),
        };
    }

    public componentWillReceiveProps(nextProps: HTMLInputProps & INumericInputProps) {
        super.componentWillReceiveProps(nextProps);

        const value = this.getValueOrEmptyValue(nextProps.value);

        const didMinChange = nextProps.min !== this.props.min;
        const didMaxChange = nextProps.max !== this.props.max;
        const didBoundsChange = didMinChange || didMaxChange;

        const sanitizedValue = (value !== NumericInput.VALUE_EMPTY)
            ? this.getSanitizedValue(value, /* delta */ 0, nextProps.min, nextProps.max)
            : NumericInput.VALUE_EMPTY;

        const stepMaxPrecision = this.getStepMaxPrecision(nextProps);

        // if a new min and max were provided that cause the existing value to fall
        // outside of the new bounds, then clamp the value to the new valid range.
        if (didBoundsChange && sanitizedValue !== this.state.value) {
            this.setState({ stepMaxPrecision, value: sanitizedValue });
            this.invokeOnValueChangeCallback(sanitizedValue);
        } else {
            this.setState({ stepMaxPrecision, value });
        }
    }

    public render() {
        const { buttonPosition, className, large } = this.props;

        const inputGroupHtmlProps = removeNonHTMLProps(this.props, [
            "allowNumericCharactersOnly",
            "buttonPosition",
            "clampValueOnBlur",
            "className",
            "large",
            "majorStepSize",
            "minorStepSize",
            "onValueChange",
            "selectAllOnFocus",
            "selectAllOnIncrement",
            "stepSize",
        ], true);

        const inputGroup = (
            <InputGroup
                {...inputGroupHtmlProps}
                className={classNames({ [Classes.LARGE]: large })}
                intent={this.props.intent}
                inputRef={this.inputRef}
                key="input-group"
                leftIconName={this.props.leftIconName}
                onFocus={this.handleInputFocus}
                onBlur={this.handleInputBlur}
                onChange={this.handleInputChange}
                onKeyDown={this.handleInputKeyDown}
                onKeyPress={this.handleInputKeyPress}
                onPaste={this.handleInputPaste}
                value={this.state.value}
            />
        );

        // the strict null check here is intentional; an undefined value should
        // fall back to the default button position on the right side.
        if (buttonPosition === "none" || buttonPosition === null) {
            // If there are no buttons, then the control group will render the
            // text field with squared border-radii on the left side, causing it
            // to look weird. This problem goes away if we simply don't nest within
            // a control group.
            return (
                <div className={className}>
                    {inputGroup}
                </div>
            );
        } else {
            const incrementButton = this.renderButton(
                NumericInput.INCREMENT_KEY, NumericInput.INCREMENT_ICON_NAME, this.handleIncrementButtonClick);
            const decrementButton = this.renderButton(
                NumericInput.DECREMENT_KEY, NumericInput.DECREMENT_ICON_NAME, this.handleDecrementButtonClick);

            const buttonGroup = (
                <div key="button-group" className={classNames(Classes.BUTTON_GROUP, Classes.VERTICAL, Classes.FIXED)}>
                    {incrementButton}
                    {decrementButton}
                </div>
            );

            const inputElems = (buttonPosition === Position.LEFT)
                ? [buttonGroup, inputGroup]
                : [inputGroup, buttonGroup];

            const classes = classNames(Classes.NUMERIC_INPUT, Classes.CONTROL_GROUP, {
                [Classes.LARGE]: large,
            }, className);

            return (
                <div className={classes}>
                    {inputElems}
                </div>
            );
        }
    }

    public componentDidUpdate() {
        if (this.shouldSelectAfterUpdate) {
            this.inputElement.setSelectionRange(0, this.state.value.length);
        }
    }

    protected validateProps(nextProps: HTMLInputProps & INumericInputProps) {
        const { majorStepSize, max, min, minorStepSize, stepSize } = nextProps;
        if (min != null && max != null && min >= max) {
            throw new Error(Errors.NUMERIC_INPUT_MIN_MAX);
        }
        if (stepSize == null) {
            throw new Error(Errors.NUMERIC_INPUT_STEP_SIZE_NULL);
        }
        if (stepSize <= 0) {
            throw new Error(Errors.NUMERIC_INPUT_STEP_SIZE_NON_POSITIVE);
        }
        if (minorStepSize && minorStepSize <= 0) {
            throw new Error(Errors.NUMERIC_INPUT_MINOR_STEP_SIZE_NON_POSITIVE);
        }
        if (majorStepSize && majorStepSize <= 0) {
            throw new Error(Errors.NUMERIC_INPUT_MAJOR_STEP_SIZE_NON_POSITIVE);
        }
        if (minorStepSize && minorStepSize > stepSize) {
            throw new Error(Errors.NUMERIC_INPUT_MINOR_STEP_SIZE_BOUND);
        }
        if (majorStepSize && majorStepSize < stepSize) {
            throw new Error(Errors.NUMERIC_INPUT_MAJOR_STEP_SIZE_BOUND);
        }
    }

    // Render Helpers
    // ==============

    private renderButton(key: string, iconName: string, onClick: React.MouseEventHandler<HTMLElement>) {
        // respond explicitly on key *up*, because onKeyDown triggers multiple
        // times and doesn't always receive modifier-key flags, leading to an
        // unintuitive/out-of-control incrementing experience.
        const onKeyUp = (e: React.KeyboardEvent<HTMLInputElement>) => {
            this.handleButtonKeyUp(e, onClick);
        };
        return (
            <Button
                disabled={this.props.disabled || this.props.readOnly}
                iconName={iconName}
                intent={this.props.intent}
                key={key}
                onBlur={this.handleButtonBlur}
                onClick={onClick}
                onFocus={this.handleButtonFocus}
                onKeyUp={onKeyUp}
            />
        );
    }

    private inputRef = (input: HTMLInputElement) => {
        this.inputElement = input;
    }

    // Callbacks - Buttons
    // ===================

    private handleDecrementButtonClick = (e: React.MouseEvent<HTMLInputElement>) => {
        const delta = this.getIncrementDelta(IncrementDirection.DOWN, e.shiftKey, e.altKey);
        this.incrementValue(delta);
    }

    private handleIncrementButtonClick = (e: React.MouseEvent<HTMLInputElement>) => {
        const delta = this.getIncrementDelta(IncrementDirection.UP, e.shiftKey, e.altKey);
        this.incrementValue(delta);
    }

    private handleButtonFocus = () => {
        this.setState({ isButtonGroupFocused: true });
    }

    private handleButtonBlur = () => {
        this.setState({ isButtonGroupFocused: false });
    }

    private handleButtonKeyUp =
        (e: React.KeyboardEvent<HTMLInputElement>, onClick: React.MouseEventHandler<HTMLInputElement>) => {

        if (e.keyCode === Keys.SPACE || e.keyCode === Keys.ENTER) {
            // prevent the page from scrolling (this is the default browser
            // behavior for shift + space or alt + space).
            e.preventDefault();

            // trigger a click event to update the input value appropriately,
            // based on the active modifier keys.
            const fakeClickEvent = {
                altKey: e.altKey,
                currentTarget: e.currentTarget,
                shiftKey: e.shiftKey,
                target: e.target,
            };
            onClick(fakeClickEvent as React.MouseEvent<HTMLInputElement>);
        }
    }

    // Callbacks - Input
    // =================

    private handleInputFocus = (e: React.FocusEvent<HTMLInputElement>) => {
        this.shouldSelectAfterUpdate = this.props.selectAllOnFocus;
        this.setState({ isInputGroupFocused: true });
        Utils.safeInvoke(this.props.onFocus, e);
    }

    private handleInputBlur = (e: React.FocusEvent<HTMLInputElement>) => {
        // explicitly set `shouldSelectAfterUpdate` to `false` to prevent focus
        // hoarding on IE11 (#704)
        this.shouldSelectAfterUpdate = false;

        const baseStateChange: INumericInputState = { isInputGroupFocused: false };
        if (this.props.clampValueOnBlur) {
            const value = (e.target as HTMLInputElement).value;
            const sanitizedValue = this.getSanitizedValue(value);
            this.setState({ ...baseStateChange, value: sanitizedValue });
            if (value !== sanitizedValue) {
                this.invokeOnValueChangeCallback(sanitizedValue);
            }
        } else {
            this.setState(baseStateChange);
        }

        Utils.safeInvoke(this.props.onBlur, e);
    }

    private handleInputKeyDown = (e: React.KeyboardEvent<HTMLInputElement>) => {
        if (this.props.disabled || this.props.readOnly) {
            return;
        }

        const { keyCode } = e;

        let direction: IncrementDirection;

        if (keyCode === Keys.ARROW_UP) {
            direction = IncrementDirection.UP;
        } else if (keyCode === Keys.ARROW_DOWN) {
            direction = IncrementDirection.DOWN;
        }

        if (direction != null) {
            // when the input field has focus, some key combinations will modify
            // the field's selection range. we'll actually want to select all
            // text in the field after we modify the value on the following
            // lines. preventing the default selection behavior lets us do that
            // without interference.
            e.preventDefault();

            const delta = this.getIncrementDelta(direction, e.shiftKey, e.altKey);
            this.incrementValue(delta);
        }

        Utils.safeInvoke(this.props.onKeyDown, e);
    }

    private handleInputKeyPress = (e: React.KeyboardEvent<HTMLInputElement>) => {
        // we prohibit keystrokes in onKeyPress instead of onKeyDown, because
        // e.key is not trustworthy in onKeyDown in all browsers.
        if (this.props.allowNumericCharactersOnly && this.isKeyboardEventDisabledForBasicNumericEntry(e)) {
            e.preventDefault();
        }

        Utils.safeInvoke(this.props.onKeyPress, e);
    }

    private handleInputPaste = (e: React.ClipboardEvent<HTMLInputElement>) => {
        this.didPasteEventJustOccur = true;
        Utils.safeInvoke(this.props.onPaste, e);
    }

    private handleInputChange = (e: React.FormEvent<HTMLInputElement>) => {
        const value = (e.target as HTMLInputElement).value;

        let nextValue: string;

        if (this.props.allowNumericCharactersOnly && this.didPasteEventJustOccur) {
            this.didPasteEventJustOccur = false;
            const valueChars = value.split("");
            const sanitizedValueChars = valueChars.filter(this.isFloatingPointNumericCharacter);
            const sanitizedValue = sanitizedValueChars.join("");
            nextValue = sanitizedValue;
        } else {
            nextValue = value;
        }

        this.shouldSelectAfterUpdate = false;
        this.setState({ value: nextValue });
        this.invokeOnValueChangeCallback(nextValue);
    }

    private invokeOnValueChangeCallback(value: string) {
        const valueAsString = value;
        const valueAsNumber = +value; // coerces non-numeric strings to NaN
        Utils.safeInvoke(this.props.onValueChange, valueAsNumber, valueAsString);
    }

    // Value Helpers
    // =============

    private incrementValue(delta: number/*, e: React.FormEvent<HTMLInputElement>*/) {
        // pretend we're incrementing from 0 if currValue is empty
        const currValue = this.state.value || NumericInput.VALUE_ZERO;
        const nextValue = this.getSanitizedValue(currValue, delta);

        this.shouldSelectAfterUpdate = this.props.selectAllOnIncrement;
        this.setState({ value: nextValue });
        this.invokeOnValueChangeCallback(nextValue);
    }

    private getIncrementDelta(direction: IncrementDirection, isShiftKeyPressed: boolean, isAltKeyPressed: boolean) {
        const { majorStepSize, minorStepSize, stepSize } = this.props;

        if (isShiftKeyPressed && majorStepSize != null) {
            return direction * majorStepSize;
        } else if (isAltKeyPressed && minorStepSize != null) {
            return direction * minorStepSize;
        } else {
            return direction * stepSize;
        }
    }

    private getSanitizedValue(value: string, delta = 0, min = this.props.min, max = this.props.max) {
        if (!this.isValueNumeric(value)) {
            return NumericInput.VALUE_EMPTY;
        }

        let nextValue = this.toMaxPrecision(parseFloat(value) + delta);

        // defaultProps won't work if the user passes in null, so just default
        // to +/- infinity here instead, as a catch-all.
        const adjustedMin = (min != null) ? min : -Infinity;
        const adjustedMax = (max != null) ? max : Infinity;
        nextValue = Utils.clamp(nextValue, adjustedMin, adjustedMax);

        return nextValue.toString();
    }

    private getValueOrEmptyValue(value: number | string) {
        return (value != null) ? value.toString() : NumericInput.VALUE_EMPTY;
    }

    private isValueNumeric(value: string) {
        // checking if a string is numeric in Typescript is a big pain, because
        // we can't simply toss a string parameter to isFinite. below is the
        // essential approach that jQuery uses, which involves subtracting a
        // parsed numeric value from the string representation of the value. we
        // need to cast the value to the `any` type to allow this operation
        // between dissimilar types.
        return value != null && ((value as any) - parseFloat(value) + 1) >= 0;
    }

    private isKeyboardEventDisabledForBasicNumericEntry(e: React.KeyboardEvent<HTMLInputElement>) {
        // unit tests may not include e.key. don't bother disabling those events.
        if (e.key == null) {
            return false;
        }

        // allow modified key strokes that may involve letters and other
        // non-numeric/invalid characters (Cmd + A, Cmd + C, Cmd + V, Cmd + X).
        if (e.ctrlKey || e.altKey || e.metaKey)  {
            return false;
        }

        // keys that print a single character when pressed have a `key` name of
        // length 1. every other key has a longer `key` name (e.g. "Backspace",
        // "ArrowUp", "Shift"). since none of those keys can print a character
        // to the field--and since they may have important native behaviors
        // beyond printing a character--we don't want to disable their effects.
        const isSingleCharKey = e.key.length === 1;
        if (!isSingleCharKey) {
            return false;
        }

        // now we can simply check that the single character that wants to be printed
        // is a floating-point number character that we're allowed to print.
        return !this.isFloatingPointNumericCharacter(e.key);
    }

    private isFloatingPointNumericCharacter(char: string) {
        return NumericInput.FLOATING_POINT_NUMBER_CHARACTER_REGEX.test(char);
    }

    private getStepMaxPrecision(props: HTMLInputProps & INumericInputProps) {
        if (props.minorStepSize != null) {
            return Utils.countDecimalPlaces(props.minorStepSize);
        } else {
            return Utils.countDecimalPlaces(props.stepSize);
        }
    }

    private toMaxPrecision(value: number) {
        // round the value to have the specified maximum precision (toFixed is the wrong choice,
        // because it would show trailing zeros in the decimal part out to the specified precision)
        // source: http://stackoverflow.com/a/18358056/5199574
        const scaleFactor = Math.pow(10, this.state.stepMaxPrecision);
        return Math.round(value * scaleFactor) / scaleFactor;
    }
}

export const NumericInputFactory = React.createFactory(NumericInput);<|MERGE_RESOLUTION|>--- conflicted
+++ resolved
@@ -137,11 +137,8 @@
     public static defaultProps: INumericInputProps = {
         allowNumericCharactersOnly: true,
         buttonPosition: Position.RIGHT,
-<<<<<<< HEAD
+        clampValueOnBlur: false,
         large: false,
-=======
-        clampValueOnBlur: false,
->>>>>>> adf06a10
         majorStepSize: 10,
         minorStepSize: 0.1,
         selectAllOnFocus: false,
