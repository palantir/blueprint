--- conflicted
+++ resolved
@@ -92,16 +92,6 @@
  *
  * @see https://blueprintjs.com/docs/#core/components/file-input
  */
-<<<<<<< HEAD
-export class FileInput extends AbstractPureComponent<FileInputProps> {
-    public static displayName = `${DISPLAYNAME_PREFIX}.FileInput`;
-
-    public static defaultProps = {
-        hasSelection: false,
-        inputProps: {},
-        text: "Choose file...",
-    } satisfies FileInputProps;
-=======
 export const FileInput = (props: FileInputProps) => {
     const {
         buttonText,
@@ -136,7 +126,6 @@
         onInputChange?.(e);
         inputProps?.onChange?.(e);
     };
->>>>>>> b3f5a3d6
 
     return (
         <label {...htmlProps} className={rootClasses}>
