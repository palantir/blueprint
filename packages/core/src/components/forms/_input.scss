--- conflicted
+++ resolved
@@ -29,12 +29,8 @@
     @include pt-input-large();
   }
 
-<<<<<<< HEAD
   &.#{$ns}-fill {
-=======
-  &.pt-fill {
     flex: 1 1 auto;
->>>>>>> a1e8ddb2
     width: 100%;
   }
 
