--- conflicted
+++ resolved
@@ -55,11 +55,6 @@
   &.#{$ns}-tag-removable {
     padding-right: $tag-height;
   }
-<<<<<<< HEAD
-
-  &.#{$ns}-active {
-    @include focus-outline(0);
-  }
 
   > #{$icon-classes} {
     flex: 0 0 auto;
@@ -73,8 +68,6 @@
       margin-left: $tag-icon-spacing;
     }
   }
-=======
->>>>>>> 5463f165
 }
 
 @mixin pt-tag-large() {
