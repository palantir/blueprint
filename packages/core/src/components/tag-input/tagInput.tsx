--- conflicted
+++ resolved
@@ -17,13 +17,8 @@
 import classNames from "classnames";
 import React from "react";
 
-<<<<<<< HEAD
-import { AbstractPureComponent, Classes, getRef, Ref, RefObject, Keys, refHandler, Utils } from "../../common";
+import { AbstractPureComponent, Classes, Ref, Keys, refHandler, setRef, Utils } from "../../common";
 import { DISPLAYNAME_PREFIX, HTMLInputProps, IntentProps, Props, MaybeElement } from "../../common/props";
-=======
-import { AbstractPureComponent2, Classes, IRef, Keys, refHandler, setRef, Utils } from "../../common";
-import { DISPLAYNAME_PREFIX, HTMLInputProps, IIntentProps, IProps, MaybeElement } from "../../common/props";
->>>>>>> b9f91ee2
 import { Icon, IconName } from "../icon/icon";
 import { TagProps, Tag } from "../tag/tag";
 
@@ -225,11 +220,7 @@
         isInputFocused: false,
     };
 
-<<<<<<< HEAD
-    public inputElement: HTMLInputElement | RefObject<HTMLInputElement> | null = null;
-=======
     public inputElement: HTMLInputElement | null = null;
->>>>>>> b9f91ee2
 
     private handleRef: Ref<HTMLInputElement> = refHandler(this, "inputElement", this.props.inputRef);
 
@@ -283,7 +274,7 @@
         );
     }
 
-    public componentDidUpdate(prevProps: ITagInputProps) {
+    public componentDidUpdate(prevProps: TagInputProps) {
         if (prevProps.inputRef !== this.props.inputRef) {
             setRef(prevProps.inputRef, null);
             this.handleRef = refHandler(this, "inputElement", this.props.inputRef);
