--- conflicted
+++ resolved
@@ -222,19 +222,10 @@
         isInputFocused: false,
     };
 
-<<<<<<< HEAD
     public inputElement: HTMLInputElement | null = null;
+
     private refHandlers: IRefHandlerContainer<HTMLInputElement> = {
         input: refHandler(this.props.inputRef, this, "inputElement"),
-=======
-    private inputElement: HTMLInputElement | null = null;
-
-    private refHandlers = {
-        input: (ref: HTMLInputElement) => {
-            this.inputElement = ref;
-            this.props.inputRef?.(ref);
-        },
->>>>>>> f4cf4a70
     };
 
     public render() {
