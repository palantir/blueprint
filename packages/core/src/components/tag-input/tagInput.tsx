/*
 * Copyright 2017 Palantir Technologies, Inc. All rights reserved.
 *
 * Licensed under the Apache License, Version 2.0 (the "License");
 * you may not use this file except in compliance with the License.
 * You may obtain a copy of the License at
 *
 *     http://www.apache.org/licenses/LICENSE-2.0
 *
 * Unless required by applicable law or agreed to in writing, software
 * distributed under the License is distributed on an "AS IS" BASIS,
 * WITHOUT WARRANTIES OR CONDITIONS OF ANY KIND, either express or implied.
 * See the License for the specific language governing permissions and
 * limitations under the License.
 */

import classNames from "classnames";
import React from "react";

<<<<<<< HEAD
import { ICON_SIZE_LARGE, ICON_SIZE_STANDARD } from "@blueprintjs/icons";
=======
import { IconName, IconSize } from "@blueprintjs/icons";
>>>>>>> 10dcd9f5

import { AbstractPureComponent, Classes, Ref, Keys, refHandler, setRef, Utils } from "../../common";
import { DISPLAYNAME_PREFIX, HTMLInputProps, IntentProps, Props, MaybeElement } from "../../common/props";
import { Icon } from "../icon/icon";
import { TagProps, Tag } from "../tag/tag";

/**
 * The method in which a `TagInput` value was added.
 * - `"default"` - indicates that a value was added by manual selection.
 * - `"blur"` - indicates that a value was added when the `TagInput` lost focus.
 *   This is only possible when `addOnBlur=true`.
 * - `"paste"` - indicates that a value was added via paste. This is only
 *   possible when `addOnPaste=true`.
 */
export type TagInputAddMethod = "default" | "blur" | "paste";

export interface TagInputProps extends IntentProps, Props {
    /**
     * If true, `onAdd` will be invoked when the input loses focus.
     * Otherwise, `onAdd` is only invoked when `enter` is pressed.
     *
     * @default false
     */
    addOnBlur?: boolean;

    /**
     * If true, `onAdd` will be invoked when the user pastes text containing the `separator`
     * into the input. Otherwise, pasted text will remain in the input.
     *
     * __Note:__ For example, if `addOnPaste=true` and `separator="\n"` (new line), then:
     * - Pasting `"hello"` will _not_ invoke `onAdd`
     * - Pasting `"hello\n"` will invoke `onAdd` with `["hello"]`
     * - Pasting `"hello\nworld"` will invoke `onAdd` with `["hello", "world"]`
     *
     * @default true
     */
    addOnPaste?: boolean;

    /**
     * Whether the component is non-interactive.
     * Note that you'll also need to disable the component's `rightElement`,
     * if appropriate.
     *
     * @default false
     */
    disabled?: boolean;

    /** Whether the tag input should take up the full width of its container. */
    fill?: boolean;

    /**
     * React props to pass to the `<input>` element.
     * Note that `ref` and `key` are not supported here; use `inputRef` below.
     */
    inputProps?: HTMLInputProps;

    /** Ref handler for the `<input>` element. */
    inputRef?: (input: HTMLInputElement | null) => void;

    /** Controlled value of the `<input>` element. This is shorthand for `inputProps={{ value }}`. */
    inputValue?: string;

    /** Whether the tag input should use a large size. */
    large?: boolean;

    /** Name of a Blueprint UI icon (or an icon element) to render on the left side of the input. */
    leftIcon?: IconName | MaybeElement;

    /**
     * Callback invoked when new tags are added by the user pressing `enter` on the input.
     * Receives the current value of the input field split by `separator` into an array.
     * New tags are expected to be appended to the list.
     *
     * The input will be cleared after `onAdd` is invoked _unless_ the callback explicitly
     * returns `false`. This is useful if the provided `value` is somehow invalid and should
     * not be added as a tag.
     */
    onAdd?: (values: string[], method: TagInputAddMethod) => boolean | void;

    /**
     * Callback invoked when new tags are added or removed. Receives the updated list of `values`:
     * new tags are appended to the end of the list, removed tags are removed at their index.
     *
     * Like `onAdd`, the input will be cleared after this handler is invoked _unless_ the callback
     * explicitly returns `false`.
     *
     * This callback essentially implements basic `onAdd` and `onRemove` functionality and merges
     * the two handlers into one to simplify controlled usage.
     * ```
     */
    onChange?: (values: React.ReactNode[]) => boolean | void;

    /**
     * Callback invoked when the value of `<input>` element is changed.
     * This is shorthand for `inputProps={{ onChange }}`.
     */
    onInputChange?: React.FormEventHandler<HTMLInputElement>;

    /**
     * Callback invoked when the user depresses a keyboard key.
     * Receives the event and the index of the active tag (or `undefined` if
     * focused in the input).
     */
    onKeyDown?: (event: React.KeyboardEvent<HTMLElement>, index?: number) => void;

    /**
     * Callback invoked when the user releases a keyboard key.
     * Receives the event and the index of the active tag (or `undefined` if
     * focused in the input).
     */
    onKeyUp?: (event: React.KeyboardEvent<HTMLElement>, index?: number) => void;

    /**
     * Callback invoked when the user clicks the X button on a tag.
     * Receives value and index of removed tag.
     */
    onRemove?: (value: React.ReactNode, index: number) => void;

    /**
     * Input placeholder text which will not appear if `values` contains any items
     * (consistent with default HTML input behavior).
     * Use `inputProps.placeholder` if you want the placeholder text to _always_ appear.
     *
     * If you define both `placeholder` and `inputProps.placeholder`, then the former will appear
     * when `values` is empty and the latter at all other times.
     */
    placeholder?: string;

    /**
     * Element to render on right side of input.
     * For best results, use a small spinner or minimal button (button height will adjust if `TagInput` uses large styles).
     * Other elements will likely require custom styles for correct positioning.
     */
    rightElement?: JSX.Element;

    /**
     * Separator pattern used to split input text into multiple values. Default value splits on commas and newlines.
     * Explicit `false` value disables splitting (note that `onAdd` will still receive an array of length 1).
     *
     * @default /[,\n\r]/
     */
    separator?: string | RegExp | false;

    /**
     * React props to pass to each `Tag`. Provide an object to pass the same props to every tag,
     * or a function to customize props per tag.
     *
     * If you define `onRemove` here then you will have to implement your own tag removal
     * handling as `TagInput`'s own `onRemove` handler will never be invoked.
     */
    tagProps?: TagProps | ((value: React.ReactNode, index: number) => TagProps);

    /**
     * Controlled tag values. Each value will be rendered inside a `Tag`, which can be customized
     * using `tagProps`. Therefore, any valid React node can be used as a `TagInput` value; falsy
     * values will not be rendered.
     *
     * __Note about typed usage:__ If you know your `values` will always be of a certain `ReactNode`
     * subtype, such as `string` or `ReactChild`, you can use that type on all your handlers
     * to simplify type logic.
     */
    values: React.ReactNode[];
}

export interface TagInputState {
    activeIndex: number;
    inputValue: string;
    isInputFocused: boolean;
    prevInputValueProp?: string;
}

/** special value for absence of active tag */
const NONE = -1;

export class TagInput extends AbstractPureComponent<TagInputProps, TagInputState> {
    public static displayName = `${DISPLAYNAME_PREFIX}.TagInput`;

    public static defaultProps: Partial<TagInputProps> = {
        addOnBlur: false,
        addOnPaste: true,
        inputProps: {},
        separator: /[,\n\r]/,
        tagProps: {},
    };

    public static getDerivedStateFromProps(
        props: Readonly<TagInputProps>,
        state: Readonly<TagInputState>,
    ): Partial<TagInputState> | null {
        if (props.inputValue !== state.prevInputValueProp) {
            return {
                inputValue: props.inputValue,
                prevInputValueProp: props.inputValue,
            };
        }
        return null;
    }

    public state: TagInputState = {
        activeIndex: NONE,
        inputValue: this.props.inputValue || "",
        isInputFocused: false,
    };

    public inputElement: HTMLInputElement | null = null;

    private handleRef: Ref<HTMLInputElement> = refHandler(this, "inputElement", this.props.inputRef);

    public render() {
        const { className, disabled, fill, inputProps, intent, large, leftIcon, placeholder, values } = this.props;

        const classes = classNames(
            Classes.INPUT,
            Classes.TAG_INPUT,
            {
                [Classes.ACTIVE]: this.state.isInputFocused,
                [Classes.DISABLED]: disabled,
                [Classes.FILL]: fill,
                [Classes.LARGE]: large,
            },
            Classes.intentClass(intent),
            className,
        );
        const isLarge = classes.indexOf(Classes.LARGE) > NONE;

        // use placeholder prop only if it's defined and values list is empty or contains only falsy values
        const isSomeValueDefined = values.some(val => !!val);
        const resolvedPlaceholder = placeholder == null || isSomeValueDefined ? inputProps?.placeholder : placeholder;

        return (
            <div className={classes} onBlur={this.handleContainerBlur} onClick={this.handleContainerClick}>
                <Icon
                    className={Classes.TAG_INPUT_ICON}
                    icon={leftIcon}
<<<<<<< HEAD
                    size={isLarge ? ICON_SIZE_LARGE : ICON_SIZE_STANDARD}
=======
                    size={isLarge ? IconSize.LARGE : IconSize.STANDARD}
>>>>>>> 10dcd9f5
                />
                <div className={Classes.TAG_INPUT_VALUES}>
                    {values.map(this.maybeRenderTag)}
                    {this.props.children}
                    <input
                        value={this.state.inputValue}
                        {...inputProps}
                        onFocus={this.handleInputFocus}
                        onChange={this.handleInputChange}
                        onKeyDown={this.handleInputKeyDown}
                        onKeyUp={this.handleInputKeyUp}
                        onPaste={this.handleInputPaste}
                        placeholder={resolvedPlaceholder}
                        ref={this.handleRef}
                        className={classNames(Classes.INPUT_GHOST, inputProps?.className)}
                        disabled={disabled}
                    />
                </div>
                {this.props.rightElement}
            </div>
        );
    }

    public componentDidUpdate(prevProps: TagInputProps) {
        if (prevProps.inputRef !== this.props.inputRef) {
            setRef(prevProps.inputRef, null);
            this.handleRef = refHandler(this, "inputElement", this.props.inputRef);
            setRef(this.props.inputRef, this.inputElement);
        }
    }

    private addTags = (value: string, method: TagInputAddMethod = "default") => {
        const { inputValue, onAdd, onChange, values } = this.props;
        const newValues = this.getValues(value);
        let shouldClearInput = onAdd?.(newValues, method) !== false && inputValue === undefined;
        // avoid a potentially expensive computation if this prop is omitted
        if (Utils.isFunction(onChange)) {
            shouldClearInput = onChange([...values, ...newValues]) !== false && shouldClearInput;
        }
        // only explicit return false cancels text clearing
        if (shouldClearInput) {
            this.setState({ inputValue: "" });
        }
    };

    private maybeRenderTag = (tag: React.ReactNode, index: number) => {
        if (!tag) {
            return null;
        }
        const { large, tagProps } = this.props;
        const props = Utils.isFunction(tagProps) ? tagProps(tag, index) : tagProps;
        return (
            <Tag
                active={index === this.state.activeIndex}
                data-tag-index={index}
                key={tag + "__" + index}
                large={large}
                onRemove={this.props.disabled ? undefined : this.handleRemoveTag}
                {...props}
            >
                {tag}
            </Tag>
        );
    };

    private getNextActiveIndex(direction: number) {
        const { activeIndex } = this.state;
        if (activeIndex === NONE) {
            // nothing active & moving left: select last defined value. otherwise select nothing.
            return direction < 0 ? this.findNextIndex(this.props.values.length, -1) : NONE;
        } else {
            // otherwise, move in direction and clamp to bounds.
            // note that upper bound allows going one beyond last item
            // so focus can move off the right end, into the text input.
            return this.findNextIndex(activeIndex, direction);
        }
    }

    private findNextIndex(startIndex: number, direction: number) {
        const { values } = this.props;
        let index = startIndex + direction;
        while (index > 0 && index < values.length && !values[index]) {
            index += direction;
        }
        return Utils.clamp(index, 0, values.length);
    }

    /**
     * Splits inputValue on separator prop,
     * trims whitespace from each new value,
     * and ignores empty values.
     */
    private getValues(inputValue: string) {
        const { separator } = this.props;
        // NOTE: split() typings define two overrides for string and RegExp.
        // this does not play well with our union prop type, so we'll just declare it as a valid type.
        return (separator === false ? [inputValue] : inputValue.split(separator as string))
            .map(val => val.trim())
            .filter(val => val.length > 0);
    }

    private handleContainerClick = () => {
        this.inputElement?.focus();
    };

    private handleContainerBlur = ({ currentTarget }: React.FocusEvent<HTMLDivElement>) => {
        this.requestAnimationFrame(() => {
            // we only care if the blur event is leaving the container.
            // defer this check using rAF so activeElement will have updated.
            if (!currentTarget.contains(document.activeElement)) {
                if (this.props.addOnBlur && this.state.inputValue !== undefined && this.state.inputValue.length > 0) {
                    this.addTags(this.state.inputValue, "blur");
                }
                this.setState({ activeIndex: NONE, isInputFocused: false });
            }
        });
    };

    private handleInputFocus = (event: React.FocusEvent<HTMLInputElement>) => {
        this.setState({ isInputFocused: true });
        this.props.inputProps?.onFocus?.(event);
    };

    private handleInputChange = (event: React.ChangeEvent<HTMLInputElement>) => {
        this.setState({ activeIndex: NONE, inputValue: event.currentTarget.value });
        this.props.onInputChange?.(event);
        this.props.inputProps?.onChange?.(event);
    };

    private handleInputKeyDown = (event: React.KeyboardEvent<HTMLInputElement>) => {
        // HACKHACK: https://github.com/palantir/blueprint/issues/4165
        /* eslint-disable deprecation/deprecation */

        const { selectionEnd, value } = event.currentTarget;
        const { activeIndex } = this.state;

        let activeIndexToEmit = activeIndex;

        if (event.which === Keys.ENTER && value.length > 0) {
            this.addTags(value, "default");
        } else if (selectionEnd === 0 && this.props.values.length > 0) {
            // cursor at beginning of input allows interaction with tags.
            // use selectionEnd to verify cursor position and no text selection.
            if (event.which === Keys.ARROW_LEFT || event.which === Keys.ARROW_RIGHT) {
                const nextActiveIndex = this.getNextActiveIndex(event.which === Keys.ARROW_RIGHT ? 1 : -1);
                if (nextActiveIndex !== activeIndex) {
                    event.stopPropagation();
                    activeIndexToEmit = nextActiveIndex;
                    this.setState({ activeIndex: nextActiveIndex });
                }
            } else if (event.which === Keys.BACKSPACE) {
                this.handleBackspaceToRemove(event);
            } else if (event.which === Keys.DELETE) {
                this.handleDeleteToRemove(event);
            }
        }

        this.invokeKeyPressCallback("onKeyDown", event, activeIndexToEmit);
    };

    private handleInputKeyUp = (event: React.KeyboardEvent<HTMLInputElement>) => {
        this.invokeKeyPressCallback("onKeyUp", event, this.state.activeIndex);
    };

    private handleInputPaste = (event: React.ClipboardEvent<HTMLInputElement>) => {
        const { separator } = this.props;
        const value = event.clipboardData.getData("text");

        if (!this.props.addOnPaste || value.length === 0) {
            return;
        }

        // special case as a UX nicety: if the user pasted only one value with no delimiters in it, leave that value in
        // the input field so that the user can refine it before converting it to a tag manually.
        if (separator === false || value.split(separator!).length === 1) {
            return;
        }

        event.preventDefault();
        this.addTags(value, "paste");
    };

    private handleRemoveTag = (event: React.MouseEvent<HTMLSpanElement>) => {
        // using data attribute to simplify callback logic -- one handler for all children
        const index = +event.currentTarget.parentElement!.getAttribute("data-tag-index")!;
        this.removeIndexFromValues(index);
    };

    private handleBackspaceToRemove(event: React.KeyboardEvent<HTMLInputElement>) {
        const previousActiveIndex = this.state.activeIndex;
        // always move leftward one item (this will focus last item if nothing is focused)
        this.setState({ activeIndex: this.getNextActiveIndex(-1) });
        // delete item if there was a previous valid selection (ignore first backspace to focus last item)
        if (this.isValidIndex(previousActiveIndex)) {
            event.stopPropagation();
            this.removeIndexFromValues(previousActiveIndex);
        }
    }

    private handleDeleteToRemove(event: React.KeyboardEvent<HTMLInputElement>) {
        const { activeIndex } = this.state;
        if (this.isValidIndex(activeIndex)) {
            event.stopPropagation();
            this.removeIndexFromValues(activeIndex);
        }
    }

    /** Remove the item at the given index by invoking `onRemove` and `onChange` accordingly. */
    private removeIndexFromValues(index: number) {
        const { onChange, onRemove, values } = this.props;
        onRemove?.(values[index], index);
        onChange?.(values.filter((_, i) => i !== index));
    }

    private invokeKeyPressCallback(
        propCallbackName: "onKeyDown" | "onKeyUp",
        event: React.KeyboardEvent<HTMLInputElement>,
        activeIndex: number,
    ) {
        this.props[propCallbackName]?.(event, activeIndex === NONE ? undefined : activeIndex);
        this.props.inputProps![propCallbackName]?.(event);
    }

    /** Returns whether the given index represents a valid item in `this.props.values`. */
    private isValidIndex(index: number) {
        return index !== NONE && index < this.props.values.length;
    }
}<|MERGE_RESOLUTION|>--- conflicted
+++ resolved
@@ -17,11 +17,7 @@
 import classNames from "classnames";
 import React from "react";
 
-<<<<<<< HEAD
-import { ICON_SIZE_LARGE, ICON_SIZE_STANDARD } from "@blueprintjs/icons";
-=======
 import { IconName, IconSize } from "@blueprintjs/icons";
->>>>>>> 10dcd9f5
 
 import { AbstractPureComponent, Classes, Ref, Keys, refHandler, setRef, Utils } from "../../common";
 import { DISPLAYNAME_PREFIX, HTMLInputProps, IntentProps, Props, MaybeElement } from "../../common/props";
@@ -256,11 +252,7 @@
                 <Icon
                     className={Classes.TAG_INPUT_ICON}
                     icon={leftIcon}
-<<<<<<< HEAD
-                    size={isLarge ? ICON_SIZE_LARGE : ICON_SIZE_STANDARD}
-=======
                     size={isLarge ? IconSize.LARGE : IconSize.STANDARD}
->>>>>>> 10dcd9f5
                 />
                 <div className={Classes.TAG_INPUT_VALUES}>
                     {values.map(this.maybeRenderTag)}
