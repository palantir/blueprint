/*
 * Copyright 2018 Palantir Technologies, Inc. All rights reserved.
 *
 * Licensed under the Apache License, Version 2.0 (the "License");
 * you may not use this file except in compliance with the License.
 * You may obtain a copy of the License at
 *
 *     http://www.apache.org/licenses/LICENSE-2.0
 *
 * Unless required by applicable law or agreed to in writing, software
 * distributed under the License is distributed on an "AS IS" BASIS,
 * WITHOUT WARRANTIES OR CONDITIONS OF ANY KIND, either express or implied.
 * See the License for the specific language governing permissions and
 * limitations under the License.
 */

import classNames from "classnames";
import React from "react";

import { Boundary } from "../../common/boundary";
import * as Classes from "../../common/classes";
import { OVERFLOW_LIST_OBSERVE_PARENTS_CHANGED } from "../../common/errors";
import { DISPLAYNAME_PREFIX, Props } from "../../common/props";
import { shallowCompareKeys } from "../../common/utils";
import { ResizeSensor } from "../resize-sensor/resizeSensor";

/** @internal - do not expose this type */
export enum OverflowDirection {
    NONE,
    GROW,
    SHRINK,
}

export interface OverflowListProps<T> extends Props {
    /**
     * Whether to force the overflowRenderer to always be called, even if there are zero items
     * overflowing. This may be useful, for example, if your overflow renderer contains a Popover
     * which you do not want to close as the list is resized.
     *
     * @default false
     */
    alwaysRenderOverflow?: boolean;

    /**
     * Which direction the items should collapse from: start or end of the
     * children. This also determines whether `overflowRenderer` appears before
     * (`START`) or after (`END`) the visible items.
     *
     * @default Boundary.START
     */
    collapseFrom?: Boundary;

    /**
     * All items to display in the list. Items that do not fit in the container
     * will be rendered in the overflow instead.
     */
    items: readonly T[];

    /**
     * The minimum number of visible items that should never collapse into the
     * overflow menu, regardless of DOM dimensions.
     *
     * @default 0
     */
    minVisibleItems?: number;

    /**
     * If `true`, all parent DOM elements of the container will also be
     * observed. If changes to a parent's size is detected, the overflow will be
     * recalculated.
     *
     * Only enable this prop if the overflow should be recalculated when a
     * parent element resizes in a way that does not also cause the
     * `OverflowList` to resize.
     *
     * @default false
     */
    observeParents?: boolean;

    /**
     * Callback invoked when the overflowed items change. This is called once
     * after the DOM has settled, rather that on every intermediate change. It
     * is not invoked if resizing produces an unchanged overflow state.
     */
    onOverflow?: (overflowItems: T[]) => void;

    /**
     * Callback invoked to render the overflowed items. Unlike
     * `visibleItemRenderer`, this prop is invoked once with all items that do
     * not fit in the container.
     *
     * Typical use cases for this prop will put overflowed items in a dropdown
     * menu or display a "+X items" label.
     */
    overflowRenderer: (overflowItems: T[]) => React.ReactNode;

    /** CSS properties to apply to the root element. */
    style?: React.CSSProperties;

    /**
     * HTML tag name for the container element.
     *
     * @default "div"
     */
    tagName?: keyof JSX.IntrinsicElements;

    /**
     * Callback invoked to render each visible item.
     * Remember to set a `key` on the rendered element!
     */
    visibleItemRenderer: (item: T, index: number) => React.ReactChild;
}

export interface OverflowListState<T> {
    /** Whether repartitioning is still active. An overflow can take several frames to settle. */
    repartitioning: boolean;
    /** Length of last overflow to dedupe `onOverflow` calls during smooth resizing. */
    lastOverflowCount: number;
    overflow: readonly T[];
    visible: readonly T[];
    /** Pointer for the binary search algorithm used to find the finished non-overflowing state */
    chopSize: number;
    lastChopSize: number | null;
}

<<<<<<< HEAD
export class OverflowList<T> extends React.Component<OverflowListProps<T>, OverflowListState<T>> {
=======
/**
 * Overflow list component.
 *
 * @see https://blueprintjs.com/docs/#core/components/overflow-list
 */
export class OverflowList<T> extends React.Component<OverflowListProps<T>, IOverflowListState<T>> {
>>>>>>> ac8eec58
    public static displayName = `${DISPLAYNAME_PREFIX}.OverflowList`;

    public static defaultProps: Partial<OverflowListProps<any>> = {
        alwaysRenderOverflow: false,
        collapseFrom: Boundary.START,
        minVisibleItems: 0,
    };

    public static ofType<U>() {
        return OverflowList as new (props: OverflowListProps<U>) => OverflowList<U>;
    }

    public state: OverflowListState<T> = {
        chopSize: this.defaultChopSize(),
        lastChopSize: null,
        lastOverflowCount: 0,
        overflow: [],
        repartitioning: false,
        visible: this.props.items,
    };

    private spacer: HTMLElement | null = null;

    public componentDidMount() {
        this.repartition();
    }

    public shouldComponentUpdate(nextProps: OverflowListProps<T>, nextState: OverflowListState<T>) {
        // We want this component to always re-render, even when props haven't changed, so that
        // changes in the renderers' behavior can be reflected.
        // The following statement prevents re-rendering only in the case where the state changes
        // identity (i.e. setState was called), but the state is still the same when
        // shallow-compared to the previous state. Original context: https://github.com/palantir/blueprint/pull/3278.
        // We also ensure that we re-render if the props DO change (which isn't necessarily accounted for by other logic).
        return this.props !== nextProps || !(this.state !== nextState && shallowCompareKeys(this.state, nextState));
    }

    public componentDidUpdate(prevProps: OverflowListProps<T>, prevState: OverflowListState<T>) {
        if (prevProps.observeParents !== this.props.observeParents) {
            console.warn(OVERFLOW_LIST_OBSERVE_PARENTS_CHANGED);
        }

        if (
            prevProps.collapseFrom !== this.props.collapseFrom ||
            prevProps.items !== this.props.items ||
            prevProps.minVisibleItems !== this.props.minVisibleItems ||
            prevProps.overflowRenderer !== this.props.overflowRenderer ||
            prevProps.alwaysRenderOverflow !== this.props.alwaysRenderOverflow ||
            prevProps.visibleItemRenderer !== this.props.visibleItemRenderer
        ) {
            // reset visible state if the above props change.
            this.setState({
                chopSize: this.defaultChopSize(),
                lastChopSize: null,
                lastOverflowCount: 0,
                overflow: [],
                repartitioning: true,
                visible: this.props.items,
            });
        }

        const { repartitioning, overflow, lastOverflowCount } = this.state;

        if (
            // if a resize operation has just completed
            repartitioning === false &&
            prevState.repartitioning === true
        ) {
            // only invoke the callback if the UI has actually changed
            if (overflow.length !== lastOverflowCount) {
                this.props.onOverflow?.(overflow.slice());
            }
        } else if (!shallowCompareKeys(prevState, this.state)) {
            this.repartition();
        }
    }

    public render() {
        const { className, collapseFrom, observeParents, style, tagName = "div", visibleItemRenderer } = this.props;
        const overflow = this.maybeRenderOverflow();
        const list = React.createElement(
            tagName,
            {
                className: classNames(Classes.OVERFLOW_LIST, className),
                style,
            },
            collapseFrom === Boundary.START ? overflow : null,
            this.state.visible.map(visibleItemRenderer),
            collapseFrom === Boundary.END ? overflow : null,
            <div className={Classes.OVERFLOW_LIST_SPACER} ref={ref => (this.spacer = ref)} />,
        );

        return (
            <ResizeSensor onResize={this.resize} observeParents={observeParents}>
                {list}
            </ResizeSensor>
        );
    }

    private maybeRenderOverflow() {
        const { overflow } = this.state;
        if (overflow.length === 0 && !this.props.alwaysRenderOverflow) {
            return null;
        }
        return this.props.overflowRenderer(overflow.slice());
    }

    private resize = () => {
        this.repartition();
    };

    private repartition() {
        if (this.spacer == null) {
            return;
        }

        // if lastChopSize was 1, then our binary search has exhausted.
        const partitionExhausted = this.state.lastChopSize === 1;
        const minVisible = this.props.minVisibleItems ?? 0;

        // spacer has flex-shrink and width 1px so if it's much smaller then we know to shrink
        const shouldShrink = this.spacer.offsetWidth < 0.9 && this.state.visible.length > minVisible;

        // we only check partitionExhausted for shouldGrow to ensure shrinking is the final operation.
        const shouldGrow =
            (this.spacer.offsetWidth >= 1 || this.state.visible.length < minVisible) &&
            this.state.overflow.length > 0 &&
            !partitionExhausted;

        if (shouldShrink || shouldGrow) {
            this.setState(state => {
                let visible;
                let overflow;
                if (this.props.collapseFrom === Boundary.END) {
                    const result = shiftElements(
                        state.visible,
                        state.overflow,
                        this.state.chopSize * (shouldShrink ? 1 : -1),
                    );
                    visible = result[0];
                    overflow = result[1];
                } else {
                    const result = shiftElements(
                        state.overflow,
                        state.visible,
                        this.state.chopSize * (shouldShrink ? -1 : 1),
                    );
                    overflow = result[0];
                    visible = result[1];
                }

                return {
                    chopSize: halve(state.chopSize),
                    lastChopSize: state.chopSize,
                    // if we're starting a new partition cycle, record the last overflow count so we can track whether the UI changes after the new overflow is calculated
                    lastOverflowCount: this.isFirstPartitionCycle(state.chopSize)
                        ? state.overflow.length
                        : state.lastOverflowCount,
                    overflow,
                    repartitioning: true,
                    visible,
                };
            });
        } else {
            // repartition complete!
            this.setState({
                chopSize: this.defaultChopSize(),
                lastChopSize: null,
                repartitioning: false,
            });
        }
    }

    private defaultChopSize(): number {
        return halve(this.props.items.length);
    }

    private isFirstPartitionCycle(currentChopSize: number): boolean {
        return currentChopSize === this.defaultChopSize();
    }
}

function halve(num: number): number {
    return Math.ceil(num / 2);
}

function shiftElements<T>(leftArray: readonly T[], rightArray: readonly T[], num: number): [newFrom: T[], newTo: T[]] {
    // if num is positive then elements are shifted from left-to-right, if negative then right-to-left
    const allElements = leftArray.concat(rightArray);
    const newLeftLength = leftArray.length - num;

    if (newLeftLength <= 0) {
        return [[], allElements];
    } else if (newLeftLength >= allElements.length) {
        return [allElements, []];
    }

    const sliceIndex = allElements.length - newLeftLength;

    return [allElements.slice(0, -sliceIndex), allElements.slice(-sliceIndex)];
}<|MERGE_RESOLUTION|>--- conflicted
+++ resolved
@@ -123,16 +123,12 @@
     lastChopSize: number | null;
 }
 
-<<<<<<< HEAD
-export class OverflowList<T> extends React.Component<OverflowListProps<T>, OverflowListState<T>> {
-=======
 /**
  * Overflow list component.
  *
  * @see https://blueprintjs.com/docs/#core/components/overflow-list
  */
-export class OverflowList<T> extends React.Component<OverflowListProps<T>, IOverflowListState<T>> {
->>>>>>> ac8eec58
+export class OverflowList<T> extends React.Component<OverflowListProps<T>, OverflowListState<T>> {
     public static displayName = `${DISPLAYNAME_PREFIX}.OverflowList`;
 
     public static defaultProps: Partial<OverflowListProps<any>> = {
