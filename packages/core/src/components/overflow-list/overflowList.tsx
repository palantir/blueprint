--- conflicted
+++ resolved
@@ -32,13 +32,7 @@
     SHRINK,
 }
 
-<<<<<<< HEAD
 export interface OverflowListProps<T> extends Props {
-=======
-// eslint-disable-next-line deprecation/deprecation
-export type OverflowListProps<T> = IOverflowListProps<T>;
-/** @deprecated use OverflowListProps */
-export interface IOverflowListProps<T> extends Props {
     /**
      * Whether to force the overflowRenderer to always be called, even if there are zero items
      * overflowing. This may be useful, for example, if your overflow renderer contains a Popover
@@ -48,7 +42,6 @@
      */
     alwaysRenderOverflow?: boolean;
 
->>>>>>> 50b615cf
     /**
      * Which direction the items should collapse from: start or end of the
      * children. This also determines whether `overflowRenderer` appears before
@@ -132,18 +125,11 @@
     visible: T[];
 }
 
-<<<<<<< HEAD
 export class OverflowList<T> extends React.Component<OverflowListProps<T>, OverflowListState<T>> {
     public static displayName = `${DISPLAYNAME_PREFIX}.OverflowList`;
 
     public static defaultProps: Partial<OverflowListProps<any>> = {
-=======
-export class OverflowList<T> extends React.Component<OverflowListProps<T>, IOverflowListState<T>> {
-    public static displayName = `${DISPLAYNAME_PREFIX}.OverflowList`;
-
-    public static defaultProps: Partial<OverflowListProps<any>> = {
         alwaysRenderOverflow: false,
->>>>>>> 50b615cf
         collapseFrom: Boundary.START,
         minVisibleItems: 0,
     };
@@ -168,11 +154,7 @@
         this.repartition(false);
     }
 
-<<<<<<< HEAD
     public shouldComponentUpdate(_nextProps: OverflowListProps<T>, nextState: OverflowListState<T>) {
-=======
-    public shouldComponentUpdate(_nextProps: OverflowListProps<T>, nextState: IOverflowListState<T>) {
->>>>>>> 50b615cf
         // We want this component to always re-render, even when props haven't changed, so that
         // changes in the renderers' behavior can be reflected.
         // The following statement prevents re-rendering only in the case where the state changes
@@ -181,11 +163,7 @@
         return !(this.state !== nextState && shallowCompareKeys(this.state, nextState));
     }
 
-<<<<<<< HEAD
     public componentDidUpdate(prevProps: OverflowListProps<T>, prevState: OverflowListState<T>) {
-=======
-    public componentDidUpdate(prevProps: OverflowListProps<T>, prevState: IOverflowListState<T>) {
->>>>>>> 50b615cf
         if (prevProps.observeParents !== this.props.observeParents) {
             console.warn(OVERFLOW_LIST_OBSERVE_PARENTS_CHANGED);
         }
