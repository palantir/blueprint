/*
 * Copyright 2021 Palantir Technologies, Inc. All rights reserved.
 *
 * Licensed under the Apache License, Version 2.0 (the "License");
 * you may not use this file except in compliance with the License.
 * You may obtain a copy of the License at
 *
 *     http://www.apache.org/licenses/LICENSE-2.0
 *
 * Unless required by applicable law or agreed to in writing, software
 * distributed under the License is distributed on an "AS IS" BASIS,
 * WITHOUT WARRANTIES OR CONDITIONS OF ANY KIND, either express or implied.
 * See the License for the specific language governing permissions and
 * limitations under the License.
 */

import classNames from "classnames";
import React, { useCallback, useState } from "react";
import { CSSTransition, TransitionGroup } from "react-transition-group";

import { Classes, DISPLAYNAME_PREFIX, Props } from "../../common";
import { Panel } from "./panelTypes";
import { PanelView } from "./panelView";

export interface PanelStackProps extends Props {
    /**
     * The initial panel to show on mount. This panel cannot be removed from the
     * stack and will appear when the stack is empty.
     * This prop is only used in uncontrolled mode and is thus mutually
     * exclusive with the `stack` prop.
     */
    initialPanel?: Panel;

    /**
     * Callback invoked when the user presses the back button or a panel
     * closes itself with a `closePanel()` action.
     */
    onClose?: (removedPanel: Panel) => void;

    /**
     * Callback invoked when a panel opens a new panel with an `openPanel(panel)`
     * action.
     */
    onOpen?: (addedPanel: Panel) => void;

    /**
     * If false, PanelStack will render all panels in the stack to the DOM, allowing their
     * React component trees to maintain state as a user navigates through the stack.
     * Panels other than the currently active one will be invisible.
     *
     * @default true
     */
    renderActivePanelOnly?: boolean;

    /**
     * Whether to show the header with the "back" button in each panel.
     *
     * @default true
     */
    showPanelHeader?: boolean;

    /**
     * The full stack of panels in controlled mode. The last panel in the stack
     * will be displayed.
     */
    stack?: Panel[];
}

interface PanelStackComponent {
    (props: PanelStackProps): JSX.Element | null;
    displayName: string;
}

<<<<<<< HEAD
export const PanelStack: PanelStackComponent = (props: PanelStackProps) => {
    const { renderActivePanelOnly = true, showPanelHeader = true, stack: propsStack } = props;
    const [direction, setDirection] = useState("push");

    const [localStack, setLocalStack] = useState<Panel[]>(props.initialPanel !== undefined ? [props.initialPanel] : []);
    const stack = React.useMemo(
        () => (propsStack != null ? propsStack.slice().reverse() : localStack),
        [localStack, propsStack],
    );
    const stackLength = React.useRef<number>(stack.length);
    React.useEffect(() => {
        if (stack.length !== stackLength.current) {
            // Adjust the direction in case the stack size has changed, controlled or uncontrolled
            setDirection(stack.length - stackLength.current < 0 ? "pop" : "push");
=======
/**
 * Panel stack component.
 *
 * @see https://blueprintjs.com/docs/#core/components/panel-stack
 * @deprecated use `PanelStack2<T>`
 */

export class PanelStack extends AbstractPureComponent2<IPanelStackProps, IPanelStackState> {
    public state: IPanelStackState = {
        direction: "push",
        stack:
            this.props.stack != null
                ? this.props.stack.slice().reverse()
                : this.props.initialPanel !== undefined
                ? [this.props.initialPanel]
                : [],
    };

    public componentDidUpdate(prevProps: IPanelStackProps, prevState: IPanelStackState) {
        super.componentDidUpdate(prevProps, prevState);

        // Always update local stack if stack prop changes
        if (this.props.stack !== prevProps.stack && prevProps.stack != null) {
            this.setState({ stack: this.props.stack!.slice().reverse() });
        }

        // Only update animation direction if stack length changes
        const stackLength = this.props.stack != null ? this.props.stack.length : 0;
        const prevStackLength = prevProps.stack != null ? prevProps.stack.length : 0;
        if (stackLength !== prevStackLength && prevProps.stack != null) {
            this.setState({
                direction: prevProps.stack.length - this.props.stack!.length < 0 ? "push" : "pop",
            });
        }
    }

    public render() {
        const classes = classNames(
            Classes.PANEL_STACK,
            `${Classes.PANEL_STACK}-${this.state.direction}`,
            this.props.className,
        );
        return (
            <TransitionGroup className={classes} component="div">
                {this.renderPanels()}
            </TransitionGroup>
        );
    }

    protected validateProps(props: IPanelStackProps) {
        if (
            (props.initialPanel == null && props.stack == null) ||
            (props.initialPanel != null && props.stack != null)
        ) {
            console.error(Errors.PANEL_STACK_INITIAL_PANEL_STACK_MUTEX);
        }
        if (props.stack != null && props.stack.length === 0) {
            console.error(Errors.PANEL_STACK_REQUIRES_PANEL);
        }
    }

    private renderPanels() {
        const { renderActivePanelOnly = true } = this.props;
        const { stack } = this.state;
        if (stack.length === 0) {
            return null;
>>>>>>> ac8eec58
        }
        stackLength.current = stack.length;
    }, [stack]);

    const handlePanelOpen = useCallback(
        (panel: Panel) => {
            props.onOpen?.(panel);
            if (props.stack == null) {
                setLocalStack(prevStack => [panel, ...prevStack]);
            }
        },
        [props.onOpen],
    );
    const handlePanelClose = React.useCallback(
        (panel: Panel) => {
            // only remove this panel if it is at the top and not the only one.
            if (stack[0] !== panel || stack.length <= 1) {
                return;
            }
            props.onClose?.(panel);
            if (props.stack == null) {
                setLocalStack(prevStack => prevStack.slice(1));
            }
        },
        [stack, props.onClose],
    );

    // early return, after all hooks are called
    if (stack.length === 0) {
        return null;
    }

    const panelsToRender = renderActivePanelOnly ? [stack[0]] : stack;
    const panels = panelsToRender
        .map((panel, index) => {
            // With renderActivePanelOnly={false} we would keep all the CSSTransitions rendered,
            // therefore they would not trigger the "enter" transition event as they were entered.
            // To force the enter event, we want to change the key, but stack.length is not enough
            // and a single panel should not rerender as long as it's hidden.
            // This key contains two parts: first one, stack.length - index is constant (and unique) for each panel,
            // second one, active changes only when the panel becomes or stops being active.
            const layer = stack.length - index;
            const key = renderActivePanelOnly ? stack.length : layer;

            return (
                <CSSTransition classNames={Classes.PANEL_STACK} key={key} timeout={400}>
                    <PanelView
                        onClose={handlePanelClose}
                        onOpen={handlePanelOpen}
                        panel={panel}
                        previousPanel={stack[index + 1]}
                        showHeader={showPanelHeader}
                    />
                </CSSTransition>
            );
        })
        .reverse();

    const classes = classNames(Classes.PANEL_STACK, `${Classes.PANEL_STACK}-${direction}`, props.className);

    return (
        <TransitionGroup className={classes} component="div">
            {panels}
        </TransitionGroup>
    );
};
PanelStack.displayName = `${DISPLAYNAME_PREFIX}.PanelStack`;<|MERGE_RESOLUTION|>--- conflicted
+++ resolved
@@ -15,33 +15,33 @@
  */
 
 import classNames from "classnames";
-import React, { useCallback, useState } from "react";
+import React from "react";
 import { CSSTransition, TransitionGroup } from "react-transition-group";
 
 import { Classes, DISPLAYNAME_PREFIX, Props } from "../../common";
 import { Panel } from "./panelTypes";
 import { PanelView } from "./panelView";
 
-export interface PanelStackProps extends Props {
+export interface PanelStackProps<T extends Panel<object>> extends Props {
     /**
      * The initial panel to show on mount. This panel cannot be removed from the
      * stack and will appear when the stack is empty.
      * This prop is only used in uncontrolled mode and is thus mutually
      * exclusive with the `stack` prop.
      */
-    initialPanel?: Panel;
+    initialPanel?: T;
 
     /**
      * Callback invoked when the user presses the back button or a panel
      * closes itself with a `closePanel()` action.
      */
-    onClose?: (removedPanel: Panel) => void;
+    onClose?: (removedPanel: T) => void;
 
     /**
      * Callback invoked when a panel opens a new panel with an `openPanel(panel)`
      * action.
      */
-    onOpen?: (addedPanel: Panel) => void;
+    onOpen?: (addedPanel: T) => void;
 
     /**
      * If false, PanelStack will render all panels in the stack to the DOM, allowing their
@@ -63,20 +63,32 @@
      * The full stack of panels in controlled mode. The last panel in the stack
      * will be displayed.
      */
-    stack?: Panel[];
+    stack?: T[];
 }
 
 interface PanelStackComponent {
-    (props: PanelStackProps): JSX.Element | null;
+    /**
+     * @template T type union of all possible panels in this stack
+     */
+    // eslint-disable-next-line @typescript-eslint/ban-types
+    <T extends Panel<object>>(props: PanelStackProps<T>): JSX.Element | null;
     displayName: string;
 }
 
-<<<<<<< HEAD
-export const PanelStack: PanelStackComponent = (props: PanelStackProps) => {
+/**
+ * Panel stack (v2) component.
+ *
+ * @see https://blueprintjs.com/docs/#core/components/panel-stack2
+ * @template T type union of all possible panels in this stack
+ */
+// eslint-disable-next-line @typescript-eslint/ban-types
+export const PanelStack: PanelStackComponent = <T extends Panel<object>>(props: PanelStackProps<T>) => {
     const { renderActivePanelOnly = true, showPanelHeader = true, stack: propsStack } = props;
-    const [direction, setDirection] = useState("push");
+    const [direction, setDirection] = React.useState("push");
 
-    const [localStack, setLocalStack] = useState<Panel[]>(props.initialPanel !== undefined ? [props.initialPanel] : []);
+    const [localStack, setLocalStack] = React.useState<T[]>(
+        props.initialPanel !== undefined ? [props.initialPanel] : [],
+    );
     const stack = React.useMemo(
         () => (propsStack != null ? propsStack.slice().reverse() : localStack),
         [localStack, propsStack],
@@ -86,80 +98,12 @@
         if (stack.length !== stackLength.current) {
             // Adjust the direction in case the stack size has changed, controlled or uncontrolled
             setDirection(stack.length - stackLength.current < 0 ? "pop" : "push");
-=======
-/**
- * Panel stack component.
- *
- * @see https://blueprintjs.com/docs/#core/components/panel-stack
- * @deprecated use `PanelStack2<T>`
- */
-
-export class PanelStack extends AbstractPureComponent2<IPanelStackProps, IPanelStackState> {
-    public state: IPanelStackState = {
-        direction: "push",
-        stack:
-            this.props.stack != null
-                ? this.props.stack.slice().reverse()
-                : this.props.initialPanel !== undefined
-                ? [this.props.initialPanel]
-                : [],
-    };
-
-    public componentDidUpdate(prevProps: IPanelStackProps, prevState: IPanelStackState) {
-        super.componentDidUpdate(prevProps, prevState);
-
-        // Always update local stack if stack prop changes
-        if (this.props.stack !== prevProps.stack && prevProps.stack != null) {
-            this.setState({ stack: this.props.stack!.slice().reverse() });
-        }
-
-        // Only update animation direction if stack length changes
-        const stackLength = this.props.stack != null ? this.props.stack.length : 0;
-        const prevStackLength = prevProps.stack != null ? prevProps.stack.length : 0;
-        if (stackLength !== prevStackLength && prevProps.stack != null) {
-            this.setState({
-                direction: prevProps.stack.length - this.props.stack!.length < 0 ? "push" : "pop",
-            });
-        }
-    }
-
-    public render() {
-        const classes = classNames(
-            Classes.PANEL_STACK,
-            `${Classes.PANEL_STACK}-${this.state.direction}`,
-            this.props.className,
-        );
-        return (
-            <TransitionGroup className={classes} component="div">
-                {this.renderPanels()}
-            </TransitionGroup>
-        );
-    }
-
-    protected validateProps(props: IPanelStackProps) {
-        if (
-            (props.initialPanel == null && props.stack == null) ||
-            (props.initialPanel != null && props.stack != null)
-        ) {
-            console.error(Errors.PANEL_STACK_INITIAL_PANEL_STACK_MUTEX);
-        }
-        if (props.stack != null && props.stack.length === 0) {
-            console.error(Errors.PANEL_STACK_REQUIRES_PANEL);
-        }
-    }
-
-    private renderPanels() {
-        const { renderActivePanelOnly = true } = this.props;
-        const { stack } = this.state;
-        if (stack.length === 0) {
-            return null;
->>>>>>> ac8eec58
         }
         stackLength.current = stack.length;
     }, [stack]);
 
-    const handlePanelOpen = useCallback(
-        (panel: Panel) => {
+    const handlePanelOpen = React.useCallback(
+        (panel: T) => {
             props.onOpen?.(panel);
             if (props.stack == null) {
                 setLocalStack(prevStack => [panel, ...prevStack]);
@@ -168,7 +112,7 @@
         [props.onOpen],
     );
     const handlePanelClose = React.useCallback(
-        (panel: Panel) => {
+        (panel: T) => {
             // only remove this panel if it is at the top and not the only one.
             if (stack[0] !== panel || stack.length <= 1) {
                 return;
@@ -188,7 +132,7 @@
 
     const panelsToRender = renderActivePanelOnly ? [stack[0]] : stack;
     const panels = panelsToRender
-        .map((panel, index) => {
+        .map((panel: T, index: number) => {
             // With renderActivePanelOnly={false} we would keep all the CSSTransitions rendered,
             // therefore they would not trigger the "enter" transition event as they were entered.
             // To force the enter event, we want to change the key, but stack.length is not enough
@@ -200,7 +144,7 @@
 
             return (
                 <CSSTransition classNames={Classes.PANEL_STACK} key={key} timeout={400}>
-                    <PanelView
+                    <PanelView<T>
                         onClose={handlePanelClose}
                         onOpen={handlePanelOpen}
                         panel={panel}
