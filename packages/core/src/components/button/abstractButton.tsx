--- conflicted
+++ resolved
@@ -126,41 +126,18 @@
     };
 
     protected renderChildren(): React.ReactNode {
-<<<<<<< HEAD
-        const { icon, loading, rightIcon, text } = this.props;
-
-        const children = React.Children.map(this.props.children, (child, index) => {
-            if (child === "") {
-                // render as undefined to avoid extra space after icon
-                return undefined;
-            } else if (typeof child === "string") {
-                // must wrap string children in spans so loading prop can hide them
-                return <span key={`text-${index}`}>{child}</span>;
-            }
-            return child;
-        });
-
-        return (
-            <>
-                <Icon icon={icon} />
-                {loading && <Spinner className="pt-small pt-button-spinner" />}
-                {text != null && <span>{text}</span>}
-                {children}
-                <Icon className={Classes.ALIGN_RIGHT} icon={rightIcon} />
-=======
-        const { children, iconName, loading, rightIconName, text } = this.props;
+        const { children, icon, loading, rightIcon, text } = this.props;
         return (
             <>
                 {loading && <Spinner className={classNames(Classes.SMALL, Classes.BUTTON_SPINNER)} />}
-                <Icon iconName={iconName} />
+                <Icon icon={icon} />
                 {(text || children) && (
                     <span className={Classes.BUTTON_TEXT}>
                         {text}
                         {children}
                     </span>
                 )}
-                <Icon iconName={rightIconName} />
->>>>>>> a057afa9
+                <Icon icon={rightIcon} />
             </>
         );
     }
