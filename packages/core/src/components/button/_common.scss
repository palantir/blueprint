--- conflicted
+++ resolved
@@ -287,10 +287,7 @@
 
   &.pt-active,
   &:active {
-<<<<<<< HEAD
-    box-shadow: none;
-=======
->>>>>>> b764e089
+    box-shadow: none;
     background: $minimal-button-background-color-active;
     color: $pt-text-color;
   }
