--- conflicted
+++ resolved
@@ -127,23 +127,9 @@
     @include pt-button-active();
   }
 
-<<<<<<< HEAD
-  &:disabled {
+  &:disabled,
+  &.pt-disabled {
     @include pt-button-disabled();
-=======
-  &:disabled,
-  &.pt-disabled {
-    outline: none;
-    box-shadow: none;
-    background-color: $button-background-color-disabled;
-    background-image: none;
-    cursor: not-allowed;
-    color: $button-color-disabled;
-
-    &.pt-active {
-      background: $button-background-color-active-disabled;
-    }
->>>>>>> 0aaaf0d7
   }
 }
 
@@ -171,6 +157,10 @@
   background-image: none;
   cursor: not-allowed;
   color: $button-color-disabled;
+
+  &.pt-active {
+    background: $button-background-color-active-disabled;
+  }
 }
 
 @mixin pt-button-intent($default-color, $hover-color, $active-color) {
@@ -184,14 +174,8 @@
   color: $white;
 
   &:hover,
-<<<<<<< HEAD
-  &:active {
-=======
-  &:active,
-  &.pt-active,
-  &:disabled,
-  &.pt-disabled {
->>>>>>> 0aaaf0d7
+  &:active,
+  &.pt-active {
     color: $white;
   }
 
@@ -212,22 +196,9 @@
     background-image: none;
   }
 
-<<<<<<< HEAD
-  &:disabled {
+  &:disabled,
+  &.pt-disabled {
     @include pt-button-intent-disabled($default-color);
-  }
-
-  .pt-button-spinner .pt-spinner-head {
-    stroke: $white;
-=======
-  &:disabled,
-  &.pt-disabled {
-    border-color: transparent;
-    box-shadow: none;
-    background-color: rgba($default-color, 0.5);
-    background-image: none;
-    color: $button-intent-color-disabled;
->>>>>>> 0aaaf0d7
   }
 }
 
@@ -236,7 +207,7 @@
   box-shadow: none;
   background-color: rgba($default-color, 0.5);
   background-image: none;
-  color: $white;
+  color: $button-intent-color-disabled;
 }
 
 @mixin pt-dark-button() {
@@ -264,21 +235,9 @@
     @include pt-dark-button-active();
   }
 
-<<<<<<< HEAD
-  &:disabled {
+  &:disabled,
+  &.pt-disabled {
     @include pt-dark-button-disabled();
-=======
-  &:disabled,
-  &.pt-disabled {
-    box-shadow: none;
-    background-color: $dark-button-background-color-disabled;
-    background-image: none;
-    color: $dark-button-color-disabled;
-
-    &.pt-active {
-      background: $dark-button-background-color-active-disabled;
-    }
->>>>>>> 0aaaf0d7
   }
 
   .pt-button-spinner .pt-spinner-head {
@@ -308,6 +267,10 @@
   background-color: $dark-button-background-color-disabled;
   background-image: none;
   color: $dark-button-color-disabled;
+
+  &.pt-active {
+    background: $dark-button-background-color-active-disabled;
+  }
 }
 
 @mixin pt-dark-button-intent() {
@@ -322,27 +285,16 @@
     box-shadow: $dark-button-intent-box-shadow-active;
   }
 
-<<<<<<< HEAD
-  &:disabled {
+  &:disabled,
+  &.pt-disabled {
     @include pt-dark-button-intent-disabled();
   }
-
-  .pt-button-spinner .pt-spinner-head {
-    stroke: $dark-progress-head-color;
-=======
-  &:disabled,
-  &.pt-disabled {
-    box-shadow: none;
-    background-image: none;
-    color: $dark-button-intent-color-disabled;
->>>>>>> 0aaaf0d7
-  }
 }
 
 @mixin pt-dark-button-intent-disabled() {
   box-shadow: none;
   background-image: none;
-  color: rgba($white, 0.3);
+  color: $dark-button-intent-color-disabled;
 }
 
 @mixin pt-button-minimal() {
