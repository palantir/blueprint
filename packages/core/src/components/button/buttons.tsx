/*
 * Copyright 2016 Palantir Technologies, Inc. All rights reserved.
 *
 * Licensed under the Apache License, Version 2.0 (the "License");
 * you may not use this file except in compliance with the License.
 * You may obtain a copy of the License at
 *
 *     http://www.apache.org/licenses/LICENSE-2.0
 *
 * Unless required by applicable law or agreed to in writing, software
 * distributed under the License is distributed on an "AS IS" BASIS,
 * WITHOUT WARRANTIES OR CONDITIONS OF ANY KIND, either express or implied.
 * See the License for the specific language governing permissions and
 * limitations under the License.
 */

import classNames from "classnames";
import React, { forwardRef, useCallback, useRef, useState } from "react";

import { IconSize } from "@blueprintjs/icons";

import { Classes, Keys, Utils } from "../../common";
import { DISPLAYNAME_PREFIX, removeNonHTMLProps } from "../../common/props";
<<<<<<< HEAD
import { mergeRefs } from "../../common/refs";
import { Icon } from "../icon/icon";
import { Spinner } from "../spinner/spinner";
import { ButtonProps } from "./buttonProps";
=======
import { refHandler, setRef } from "../../common/refs";
import { AbstractButton, AnchorButtonProps, ButtonProps, IAnchorButtonProps, IButtonProps } from "./abstractButton";
>>>>>>> 14b01e25

export { ButtonProps };

export type AnchorButtonProps = ButtonProps<HTMLAnchorElement>;

export const Button: React.FC<ButtonProps> = forwardRef<HTMLButtonElement, ButtonProps>((props, ref) => {
    const commonAttributes = useSharedButtonAttributes(props, ref);

<<<<<<< HEAD
    return (
        <button type="button" {...removeNonHTMLProps(props)} {...commonAttributes}>
            {renderButtonContents(props)}
        </button>
    );
});
Button.displayName = `${DISPLAYNAME_PREFIX}.Button`;

export const AnchorButton: React.FC<AnchorButtonProps> = forwardRef<HTMLAnchorElement, AnchorButtonProps>(
    (props, ref) => {
        const { href, tabIndex = 0 } = props;
        const commonProps = useSharedButtonAttributes(props, ref);
=======
    protected handleRef: React.Ref<HTMLButtonElement> = refHandler(this, "buttonRef", this.props.elementRef);

    public render() {
        return (
            <button
                type="button"
                ref={this.handleRef}
                {...removeNonHTMLProps(this.props)}
                {...this.getCommonButtonProps()}
            >
                {this.renderChildren()}
            </button>
        );
    }

    public componentDidUpdate(prevProps: ButtonProps) {
        if (prevProps.elementRef !== this.props.elementRef) {
            setRef(prevProps.elementRef, null);
            this.handleRef = refHandler(this, "buttonRef", this.props.elementRef);
            setRef(this.props.elementRef, this.buttonRef);
        }
    }
}

export class AnchorButton extends AbstractButton<HTMLAnchorElement> {
    public static displayName = `${DISPLAYNAME_PREFIX}.AnchorButton`;

    // need to keep this ref so that we can access it in AbstractButton#handleKeyUp
    public buttonRef: HTMLAnchorElement | null = null;

    protected handleRef: React.Ref<HTMLAnchorElement> = refHandler(this, "buttonRef", this.props.elementRef);

    public render() {
        const { href, tabIndex = 0 } = this.props;
        const commonProps = this.getCommonButtonProps();
>>>>>>> 14b01e25

        return (
            <a
                role="button"
                {...removeNonHTMLProps(props)}
                {...commonProps}
                href={commonProps.disabled ? undefined : href}
                tabIndex={commonProps.disabled ? -1 : tabIndex}
            >
                {renderButtonContents(props)}
            </a>
        );
    },
);
AnchorButton.displayName = `${DISPLAYNAME_PREFIX}.AnchorButton`;

/**
 * Most of the button logic lives in this shared hook.
 */
function useSharedButtonAttributes<E extends HTMLAnchorElement | HTMLButtonElement>(
    props: ButtonProps<E>,
    ref: React.Ref<E>,
) {
    const { active, alignText, fill, large, loading, outlined, minimal, small, tabIndex } = props;
    const disabled = props.disabled || loading;

    // the current key being pressed
    const [currentKeyDown, setCurrentKeyDown] = useState<number | undefined>();
    // whether the button is in "active" state
    const [isActive, setIsActive] = useState(false);
    // our local ref for the button element, merged with the consumer's own ref (if supplied) in this hook's return value
    const buttonRef = useRef<E | null>(null);

    const handleBlur = useCallback(
        (e: React.FocusEvent<any>) => {
            if (isActive) {
                setIsActive(false);
            }
            props.onBlur?.(e);
        },
        [isActive, props.onBlur],
    );
    const handleKeyDown = useCallback(
        (e: React.KeyboardEvent<any>) => {
            // HACKHACK: https://github.com/palantir/blueprint/issues/4165
            /* eslint-disable deprecation/deprecation */
            if (Keys.isKeyboardClick(e.which)) {
                e.preventDefault();
                if (e.which !== currentKeyDown) {
                    setIsActive(true);
                }
            }
            setCurrentKeyDown(e.which);
            props.onKeyDown?.(e);
        },
        [currentKeyDown, props.onKeyDown],
    );
    const handleKeyUp = useCallback(
        (e: React.KeyboardEvent<any>) => {
            // HACKHACK: https://github.com/palantir/blueprint/issues/4165
            /* eslint-disable deprecation/deprecation */
            if (Keys.isKeyboardClick(e.which)) {
                setIsActive(false);
                buttonRef.current?.click();
            }
            setCurrentKeyDown(undefined);
            props.onKeyUp?.(e);
        },
        [props.onKeyUp],
    );

    const className = classNames(
        Classes.BUTTON,
        {
            [Classes.ACTIVE]: !disabled && (active || isActive),
            [Classes.DISABLED]: disabled,
            [Classes.FILL]: fill,
            [Classes.LARGE]: large,
            [Classes.LOADING]: loading,
            [Classes.MINIMAL]: minimal,
            [Classes.OUTLINED]: outlined,
            [Classes.SMALL]: small,
        },
        Classes.alignmentClass(alignText),
        Classes.intentClass(props.intent),
        props.className,
    );

    return {
        className,
        disabled,
        onBlur: handleBlur,
        onClick: disabled ? undefined : props.onClick,
        onKeyDown: handleKeyDown,
        onKeyUp: handleKeyUp,
        ref: mergeRefs(buttonRef, ref),
        tabIndex: disabled ? -1 : tabIndex,
    };
}

/**
 * Shared rendering code for button contents.
 */
function renderButtonContents<E extends HTMLAnchorElement | HTMLButtonElement>(props: ButtonProps<E>) {
    const { children, icon, loading, rightIcon, text } = props;
    const hasTextContent = !Utils.isReactNodeEmpty(text) || !Utils.isReactNodeEmpty(children);
    return (
        <>
            {loading && <Spinner key="loading" className={Classes.BUTTON_SPINNER} size={IconSize.LARGE} />}
            {/* The icon is purely decorative if text is provided */}
            <Icon key="leftIcon" icon={icon} aria-hidden={hasTextContent} tabIndex={hasTextContent ? -1 : 0} />,
            {hasTextContent && (
                <span key="text" className={Classes.BUTTON_TEXT}>
                    {text}
                    {children}
                </span>
            )}
            <Icon key="rightIcon" icon={rightIcon} />
        </>
    );
}<|MERGE_RESOLUTION|>--- conflicted
+++ resolved
@@ -21,15 +21,10 @@
 
 import { Classes, Keys, Utils } from "../../common";
 import { DISPLAYNAME_PREFIX, removeNonHTMLProps } from "../../common/props";
-<<<<<<< HEAD
 import { mergeRefs } from "../../common/refs";
 import { Icon } from "../icon/icon";
 import { Spinner } from "../spinner/spinner";
 import { ButtonProps } from "./buttonProps";
-=======
-import { refHandler, setRef } from "../../common/refs";
-import { AbstractButton, AnchorButtonProps, ButtonProps, IAnchorButtonProps, IButtonProps } from "./abstractButton";
->>>>>>> 14b01e25
 
 export { ButtonProps };
 
@@ -38,7 +33,6 @@
 export const Button: React.FC<ButtonProps> = forwardRef<HTMLButtonElement, ButtonProps>((props, ref) => {
     const commonAttributes = useSharedButtonAttributes(props, ref);
 
-<<<<<<< HEAD
     return (
         <button type="button" {...removeNonHTMLProps(props)} {...commonAttributes}>
             {renderButtonContents(props)}
@@ -51,43 +45,6 @@
     (props, ref) => {
         const { href, tabIndex = 0 } = props;
         const commonProps = useSharedButtonAttributes(props, ref);
-=======
-    protected handleRef: React.Ref<HTMLButtonElement> = refHandler(this, "buttonRef", this.props.elementRef);
-
-    public render() {
-        return (
-            <button
-                type="button"
-                ref={this.handleRef}
-                {...removeNonHTMLProps(this.props)}
-                {...this.getCommonButtonProps()}
-            >
-                {this.renderChildren()}
-            </button>
-        );
-    }
-
-    public componentDidUpdate(prevProps: ButtonProps) {
-        if (prevProps.elementRef !== this.props.elementRef) {
-            setRef(prevProps.elementRef, null);
-            this.handleRef = refHandler(this, "buttonRef", this.props.elementRef);
-            setRef(this.props.elementRef, this.buttonRef);
-        }
-    }
-}
-
-export class AnchorButton extends AbstractButton<HTMLAnchorElement> {
-    public static displayName = `${DISPLAYNAME_PREFIX}.AnchorButton`;
-
-    // need to keep this ref so that we can access it in AbstractButton#handleKeyUp
-    public buttonRef: HTMLAnchorElement | null = null;
-
-    protected handleRef: React.Ref<HTMLAnchorElement> = refHandler(this, "buttonRef", this.props.elementRef);
-
-    public render() {
-        const { href, tabIndex = 0 } = this.props;
-        const commonProps = this.getCommonButtonProps();
->>>>>>> 14b01e25
 
         return (
             <a
@@ -111,7 +68,7 @@
     props: ButtonProps<E>,
     ref: React.Ref<E>,
 ) {
-    const { active, alignText, fill, large, loading, outlined, minimal, small, tabIndex } = props;
+    const { active = false, alignText, fill, large, loading = false, outlined, minimal, small, tabIndex } = props;
     const disabled = props.disabled || loading;
 
     // the current key being pressed
@@ -198,7 +155,7 @@
         <>
             {loading && <Spinner key="loading" className={Classes.BUTTON_SPINNER} size={IconSize.LARGE} />}
             {/* The icon is purely decorative if text is provided */}
-            <Icon key="leftIcon" icon={icon} aria-hidden={hasTextContent} tabIndex={hasTextContent ? -1 : 0} />,
+            <Icon key="leftIcon" icon={icon} aria-hidden={hasTextContent} tabIndex={hasTextContent ? -1 : undefined} />,
             {hasTextContent && (
                 <span key="text" className={Classes.BUTTON_TEXT}>
                     {text}
