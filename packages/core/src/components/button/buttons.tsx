/*
 * Copyright 2016 Palantir Technologies, Inc. All rights reserved.
 * Licensed under the BSD-3 License as modified (the “License”); you may obtain a copy
 * of the license at https://github.com/palantir/blueprint/blob/master/LICENSE
 * and https://github.com/palantir/blueprint/blob/master/PATENTS
 */

// HACKHACK: these components should go in separate files
// tslint:disable max-classes-per-file

import * as classNames from "classnames";
import * as React from "react";

import * as Classes from "../../common/classes";
import * as Keys from "../../common/keys";
import { IActionProps, removeNonHTMLProps } from "../../common/props";
import { Spinner } from "../spinner/spinner";

export interface IButtonProps extends IActionProps {
    /** A ref handler that receives the native HTML element backing this component. */
    elementRef?: (ref: HTMLElement) => any;

    /** Name of icon (the part after `pt-icon-`) to add to button. */
    rightIconName?: string;

    /**
     * If set to true, the button will display a centered loading spinner instead of its contents.
     * The width of the button is not affected by the value of this prop.
     * @default false
     */
    loading?: boolean;
}

export class Button extends React.Component<React.HTMLProps<HTMLButtonElement> & IButtonProps, {}> {
    public static displayName = "Blueprint.Button";

    public render() {
        const { children, elementRef, loading, onClick, rightIconName, text } = this.props;
        const disabled = isButtonDisabled(this.props);

        return (
            <button
                type="button"
                {...removeNonHTMLProps(this.props)}
                className={getButtonClasses(this.props)}
                onClick={disabled ? undefined : onClick}
                ref={elementRef}
            >
                {maybeRenderSpinner(loading)}
                {maybeRenderText(text)}
                {children}
                {maybeRenderRightIcon(rightIconName)}
            </button>
        );
    }
}

export const ButtonFactory = React.createFactory(Button);

export class AnchorButton extends React.Component<React.HTMLProps<HTMLAnchorElement> & IButtonProps, { isActive: boolean }> {
    public static displayName = "Blueprint.AnchorButton";

    public state = {
        isActive: false,
    };

    public render() {
<<<<<<< HEAD
        const { children, disabled, elementRef, href, onClick, rightIconName, tabIndex = 0, text } = this.props;
=======
        const { children, href, onClick, loading, rightIconName, tabIndex = 0, text } = this.props;
        const disabled = isButtonDisabled(this.props);

>>>>>>> f4208746
        return (
            <a
                role="button"
                {...removeNonHTMLProps(this.props)}
                className={getButtonClasses(this.props, this.state.isActive)}
                href={disabled ? undefined : href}
                onClick={disabled ? undefined : onClick}
                onKeyDown={this.onKeyDown}
                onKeyUp={this.onKeyUp}
                ref={elementRef}
                tabIndex={disabled ? undefined : tabIndex}
            >
                {maybeRenderSpinner(loading)}
                {maybeRenderText(text)}
                {children}
                {maybeRenderRightIcon(rightIconName)}
            </a>
        );
    }

    private onKeyDown = (e: React.KeyboardEvent<HTMLElement>) => {
        const { href, onClick, target } = this.props;
        if (e.which === Keys.SPACE) {
            e.preventDefault();

            if (href) {
                if (target === undefined || target === "_self") {
                    window.open(href);
                } else if (target === "_blank") {
                    window.open(href, "_newtab");
                }
            } else {
                this.setState({isActive: true});
            }
        }

        if (e.which === Keys.ENTER && this.props.onClick) {
            onClick(e as any);
        }
    }

    private onKeyUp = (e: React.KeyboardEvent<HTMLElement>) => {
        if (e.which === Keys.SPACE) {
            this.setState({isActive: false});

            if (this.props.onClick) {
                this.props.onClick(e as any);
            }
        }
    }
}

export const AnchorButtonFactory = React.createFactory(AnchorButton);

function getButtonClasses(props: IButtonProps, isActive: boolean = false ) {
    return classNames(
<<<<<<< HEAD
        Classes.BUTTON,
        {
            [Classes.DISABLED]: props.disabled,
            [Classes.ACTIVE]: isActive,
=======
        Classes.BUTTON, {
            [Classes.DISABLED]: isButtonDisabled(props),
            [Classes.LOADING]: props.loading,
>>>>>>> f4208746
        },
        Classes.iconClass(props.iconName),
        Classes.intentClass(props.intent),
        props.className,
    );
}

function isButtonDisabled(props: IButtonProps) {
    return props.disabled || props.loading;
}

function maybeRenderSpinner(loading: boolean) {
    return loading
      ? <Spinner className="pt-small pt-button-spinner" />
      : undefined;
}

function maybeRenderText(text?: string) {
    return text
      ? <span>{text}</span>
      : undefined;
}

function maybeRenderRightIcon(iconName: string) {
    if (iconName == null) {
        return undefined;
    } else {
        return <span className={classNames(Classes.ICON_STANDARD, Classes.iconClass(iconName), Classes.ALIGN_RIGHT)} />;
    }
}<|MERGE_RESOLUTION|>--- conflicted
+++ resolved
@@ -65,13 +65,9 @@
     };
 
     public render() {
-<<<<<<< HEAD
-        const { children, disabled, elementRef, href, onClick, rightIconName, tabIndex = 0, text } = this.props;
-=======
-        const { children, href, onClick, loading, rightIconName, tabIndex = 0, text } = this.props;
+        const { children, elementRef, href, onClick, loading, rightIconName, tabIndex = 0, text } = this.props;
         const disabled = isButtonDisabled(this.props);
 
->>>>>>> f4208746
         return (
             <a
                 role="button"
@@ -128,16 +124,10 @@
 
 function getButtonClasses(props: IButtonProps, isActive: boolean = false ) {
     return classNames(
-<<<<<<< HEAD
-        Classes.BUTTON,
-        {
-            [Classes.DISABLED]: props.disabled,
+        Classes.BUTTON, {
             [Classes.ACTIVE]: isActive,
-=======
-        Classes.BUTTON, {
             [Classes.DISABLED]: isButtonDisabled(props),
             [Classes.LOADING]: props.loading,
->>>>>>> f4208746
         },
         Classes.iconClass(props.iconName),
         Classes.intentClass(props.intent),
