--- conflicted
+++ resolved
@@ -178,14 +178,9 @@
 
         const stepSize = Math.round(this.state.tickSize * labelStepSize);
         const labels: JSX.Element[] = [];
-<<<<<<< HEAD
-        // tslint:disable-next-line one-variable-per-declaration ban-comma-operator
-        for (let i = min, left = 0; i < max || approxEqual(i, max); i += labelStepSize, left += stepSize) {
-=======
-        // tslint:disable-next-line:one-variable-per-declaration
+        // tslint:disable-next-line:one-variable-per-declaration ban-comma-operator
         for (let i = min, offset = 0; i < max || approxEqual(i, max); i += labelStepSize, offset += stepSize) {
             const style = this.props.vertical ? { bottom: offset } : { left: offset };
->>>>>>> ab3b4594
             labels.push(
                 <div className={`${Classes.SLIDER}-label`} key={i} style={style}>
                     {this.formatLabel(i)}
@@ -227,12 +222,8 @@
 
     private updateTickSize() {
         if (this.trackElement != null) {
-<<<<<<< HEAD
-            const tickSize = this.trackElement.clientWidth / ((this.props.max as number) - (this.props.min as number));
-=======
             const trackSize = this.props.vertical ? this.trackElement.clientHeight : this.trackElement.clientWidth;
             const tickSize = trackSize / ((this.props.max as number) - (this.props.min as number));
->>>>>>> ab3b4594
             this.setState({ tickSize });
         }
     }
