--- conflicted
+++ resolved
@@ -47,16 +47,12 @@
     handleHtmlProps?: { start?: HandleHtmlProps; end?: HandleHtmlProps };
 }
 
-<<<<<<< HEAD
-export class RangeSlider extends AbstractPureComponent<RangeSliderProps> {
-=======
 /**
  * Range slider component.
  *
  * @see https://blueprintjs.com/docs/#core/components/sliders.range-slider
  */
-export class RangeSlider extends AbstractPureComponent2<RangeSliderProps> {
->>>>>>> ac8eec58
+export class RangeSlider extends AbstractPureComponent<RangeSliderProps> {
     public static defaultProps: RangeSliderProps = {
         ...MultiSlider.defaultSliderProps,
         intent: Intent.PRIMARY,
