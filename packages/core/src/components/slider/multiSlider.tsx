--- conflicted
+++ resolved
@@ -203,14 +203,10 @@
         if (props.stepSize! <= 0) {
             throw new Error(Errors.SLIDER_ZERO_STEP);
         }
-<<<<<<< HEAD
         if (props.labelStepSize !== null && props.labelValues !== null) {
             throw new Error(Errors.MULTISLIDER_WARN_LABEL_STEP_SIZE_LABEL_VALUES_MUTEX);
         }
-        if (props.labelStepSize <= 0 && props.labelStepSize !== null) {
-=======
-        if (props.labelStepSize! <= 0) {
->>>>>>> 7db4be79
+        if (props.labelStepSize !== null && props.labelStepSize <= 0) {
             throw new Error(Errors.SLIDER_ZERO_LABEL_STEP);
         }
 
@@ -241,26 +237,11 @@
         if (this.props.labelRenderer === false) {
             return null;
         }
-<<<<<<< HEAD
 
         const values = getLabelValues(this.props);
         const { max, min } = this.props;
         const labels = values.map((step, i) => {
-            const offsetPercentage = formatPercentage((step - min) / (max - min));
-=======
-        const { labelStepSize, max, min } = this.props;
-
-        const labels: JSX.Element[] = [];
-        const stepSizeRatio = this.state.tickSizeRatio * labelStepSize!;
-        // step size lends itself naturally to a `for` loop
-        // eslint-disable-line one-var, no-sequences
-        for (
-            let i = min!, offsetRatio = 0;
-            i < max! || Utils.approxEqual(i, max!);
-            i += labelStepSize!, offsetRatio += stepSizeRatio
-        ) {
-            const offsetPercentage = formatPercentage(offsetRatio);
->>>>>>> 7db4be79
+            const offsetPercentage = formatPercentage((step - min!) / (max! - min!));
             const style = this.props.vertical ? { bottom: offsetPercentage } : { left: offsetPercentage };
             return (
                 <div className={Classes.SLIDER_LABEL} key={i} style={style}>
@@ -468,7 +449,6 @@
     }
 }
 
-<<<<<<< HEAD
 function getLabelValues({ labelStepSize = 1, labelValues, min, max }: IMultiSliderProps) {
     let values: number[] = [];
     if (labelValues) values = labelValues;
@@ -481,10 +461,7 @@
     return values;
 }
 
-function getLabelPrecision({ labelPrecision, stepSize }: IMultiSliderProps) {
-=======
 function getLabelPrecision({ labelPrecision, stepSize = MultiSlider.defaultSliderProps.stepSize! }: IMultiSliderProps) {
->>>>>>> 7db4be79
     // infer default label precision from stepSize because that's how much the handle moves.
     return labelPrecision == null ? Utils.countDecimalPlaces(stepSize) : labelPrecision;
 }
