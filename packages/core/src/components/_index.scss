--- conflicted
+++ resolved
@@ -27,10 +27,6 @@
 /*
 NPM installation
 
-<<<<<<< HEAD
-Install the core package with an NPM client like `npm` or `yarn`, pulling in all relevant
-dependencies:
-=======
 1. Install the core package with an NPM client like `npm` or `yarn`, pulling in all relevant dependencies:
 
   ```sh
@@ -85,7 +81,6 @@
   // (dependencies' stylesheets should be resolved automatically)
   @import "~@blueprintjs/core";
   ```
->>>>>>> b24ebe33
 
 Weight: -1
 
