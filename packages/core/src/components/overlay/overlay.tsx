--- conflicted
+++ resolved
@@ -216,43 +216,20 @@
 
     private static getLastOpened = () => Overlay.openStack[Overlay.openStack.length - 1];
 
-<<<<<<< HEAD
+    private lastActiveElementBeforeOpened: Element | null | undefined;
+
     public state: OverlayState = {
         hasEverOpened: this.props.isOpen,
     };
 
     /** Ref for container element, containing all children and the backdrop */
     public containerElement = createRef<HTMLDivElement>();
-=======
-    private lastActiveElementBeforeOpened: Element | null | undefined;
-
-    public state: IOverlayState = {
-        hasEverOpened: this.props.isOpen,
-    };
-
-    // an HTMLElement that contains the backdrop and any children, to query for focus target
-    public containerElement: HTMLElement | null = null;
 
     // An empty, keyboard-focusable div at the beginning of the Overlay content
-    private startFocusTrapElement: HTMLDivElement | null = null;
+    private startFocusTrapElement = createRef<HTMLDivElement>();
 
     // An empty, keyboard-focusable div at the end of the Overlay content
-    private endFocusTrapElement: HTMLDivElement | null = null;
-
-    private refHandlers = {
-        // HACKHACK: see https://github.com/palantir/blueprint/issues/3979
-        /* eslint-disable-next-line react/no-find-dom-node */
-        container: (ref: TransitionGroup | null) => (this.containerElement = findDOMNode(ref) as HTMLElement),
-        firstFocusable: (ref: HTMLDivElement | null) => {
-            this.startFocusTrapElement = ref;
-            ref?.addEventListener("focusin", this.handleStartFocusTrapElementFocusIn);
-        },
-        lastFocusable: (ref: HTMLDivElement | null) => {
-            this.endFocusTrapElement = ref;
-            ref?.addEventListener("focusin", this.handleEndFocusTrapElementFocusIn);
-        },
-    };
->>>>>>> f715bc3c
+    private endFocusTrapElement = createRef<HTMLDivElement>();
 
     public render() {
         // oh snap! no reason to render anything at all if we're being truly lazy
@@ -272,8 +249,8 @@
             childrenWithTransitions.unshift(maybeBackdrop);
         }
         if (isOpen && enforceFocus && childrenWithTransitions.length > 0) {
-            childrenWithTransitions.unshift(this.renderDummyElement(this.refHandlers.firstFocusable, "__first"));
-            childrenWithTransitions.push(this.renderDummyElement(this.refHandlers.lastFocusable, "__last"));
+            childrenWithTransitions.unshift(this.renderDummyElement("__first", { onFocus: this.handleStartFocusTrapElementFocusIn, ref: this.startFocusTrapElement }));
+            childrenWithTransitions.push(this.renderDummyElement("__last", { onFocus: this.handleEndFocusTrapElementFocusIn, ref: this.endFocusTrapElement }));
         }
 
         const containerClasses = classNames(
@@ -286,24 +263,11 @@
         );
 
         const transitionGroup = (
-<<<<<<< HEAD
-            <div className={containerClasses} onKeyDown={this.handleKeyDown} ref={this.containerElement}>
+            <div aria-live="polite" className={containerClasses} onKeyDown={this.handleKeyDown} ref={this.containerElement}>
                 <TransitionGroup appear={true} component={null}>
                     {childrenWithTransitions}
                 </TransitionGroup>
             </div>
-=======
-            <TransitionGroup
-                appear={true}
-                aria-live="polite"
-                className={containerClasses}
-                component="div"
-                onKeyDown={this.handleKeyDown}
-                ref={this.refHandlers.container}
-            >
-                {childrenWithTransitions}
-            </TransitionGroup>
->>>>>>> f715bc3c
         );
         if (usePortal) {
             return (
@@ -350,21 +314,15 @@
             const container = this.containerElement.current;
             const isFocusOutsideModal = !container.contains(document.activeElement);
             if (isFocusOutsideModal) {
-<<<<<<< HEAD
                 // element marked autofocus has higher priority than other attributes
                 const autofocusElement = container.querySelector<HTMLElement>("[autofocus]");
-                const wrapperElement = container.querySelector<HTMLElement>("[tabindex]");
-=======
-                // element marked autofocus has higher priority than the other clowns
-                const autofocusElement = this.containerElement.querySelector("[autofocus]") as HTMLElement;
                 const firstKeyboardFocusableElement = this.getKeyboardFocusableElements().shift();
->>>>>>> f715bc3c
                 if (autofocusElement != null) {
                     autofocusElement.focus();
                 } else if (firstKeyboardFocusableElement != null) {
                     firstKeyboardFocusableElement.focus();
                 } else {
-                    this.startFocusTrapElement?.focus();
+                    this.startFocusTrapElement.current?.focus();
                 }
             }
         });
@@ -379,33 +337,21 @@
             return null;
         }
 
-<<<<<<< HEAD
         // decorate the child with a few injected props
         const tabIndex = this.props.enforceFocus || this.props.autoFocus ? 0 : undefined;
-=======
-        // add a special class to each child element that will automatically set the appropriate
-        // CSS position mode under the hood.
->>>>>>> f715bc3c
         const decoratedChild =
             typeof child === "object" ? (
                 cloneElement(child as React.ReactElement, {
                     className: classNames((child as React.ReactElement).props.className, Classes.OVERLAY_CONTENT),
-<<<<<<< HEAD
                     tabIndex,
-=======
->>>>>>> f715bc3c
                 })
             ) : (
                 <span className={Classes.OVERLAY_CONTENT} tabIndex={tabIndex}>
                     {child}
                 </span>
             );
-<<<<<<< HEAD
-=======
+
         const { onOpening, onOpened, onClosing, transitionDuration, transitionName } = this.props;
->>>>>>> f715bc3c
-
-        const { onOpening, onOpened, onClosing, onClosed, transitionDuration, transitionName } = this.props;
 
         return (
             <CSSTransition
@@ -426,7 +372,6 @@
         const {
             backdropClassName,
             backdropProps,
-            canOutsideClickClose,
             hasBackdrop,
             isOpen,
             transitionDuration,
@@ -445,10 +390,6 @@
                         {...backdropProps}
                         className={classNames(Classes.OVERLAY_BACKDROP, backdropClassName, backdropProps?.className)}
                         onMouseDown={this.handleBackdropMouseDown}
-<<<<<<< HEAD
-                        tabIndex={canOutsideClickClose ? 0 : undefined}
-=======
->>>>>>> f715bc3c
                     />
                 </CSSTransition>
             );
@@ -457,7 +398,7 @@
         }
     }
 
-    private renderDummyElement(ref: (element: HTMLDivElement) => void, key: string) {
+    private renderDummyElement(key: string, divProps: Partial<React.HTMLProps<HTMLDivElement>>) {
         const { transitionDuration, transitionName } = this.props;
         return (
             <CSSTransition
@@ -467,7 +408,7 @@
                 timeout={transitionDuration}
                 unmountOnExit={true}
             >
-                <div ref={ref} tabIndex={0} />
+                <div tabIndex={0} {...divProps} />
             </CSSTransition>
         );
     }
@@ -478,15 +419,15 @@
      * the `startFocusTrapElement`), depending on whether the element losing focus is inside the
      * Overlay.
      */
-    private handleStartFocusTrapElementFocusIn = (e: FocusEvent) => {
+    private handleStartFocusTrapElementFocusIn = (e: React.FocusEvent<HTMLDivElement>) => {
         e.preventDefault();
-        e.stopImmediatePropagation();
+        e.stopPropagation();
         if (
             e.relatedTarget != null &&
-            this.containerElement!.contains(e.relatedTarget as Element) &&
-            e.relatedTarget !== this.endFocusTrapElement
+            this.containerElement.current?.contains(e.relatedTarget as Element) &&
+            e.relatedTarget !== this.endFocusTrapElement.current
         ) {
-            this.endFocusTrapElement?.focus();
+            this.endFocusTrapElement.current?.focus();
         } else {
             this.getKeyboardFocusableElements().shift()?.focus();
         }
@@ -498,34 +439,34 @@
      * `startFocusTrapElement`), depending on whether the element losing focus is inside the
      * Overlay.
      */
-    private handleEndFocusTrapElementFocusIn = (e: FocusEvent) => {
+    private handleEndFocusTrapElementFocusIn = (e: React.FocusEvent<HTMLDivElement>) => {
         e.preventDefault();
-        e.stopImmediatePropagation();
+        e.stopPropagation();
         if (
             e.relatedTarget != null &&
-            this.containerElement!.contains(e.relatedTarget as Element) &&
-            e.relatedTarget !== this.startFocusTrapElement
+            this.containerElement.current?.contains(e.relatedTarget as Element) &&
+            e.relatedTarget !== this.startFocusTrapElement.current
         ) {
-            this.startFocusTrapElement?.focus();
+            this.startFocusTrapElement.current?.focus();
         } else {
             const nextFocusableElement = this.getKeyboardFocusableElements().pop();
             if (nextFocusableElement != null) {
                 nextFocusableElement.focus();
             } else {
                 // Keeps focus within Overlay even if there are no keyboard-focusable children
-                this.startFocusTrapElement?.focus();
+                this.startFocusTrapElement.current?.focus();
             }
         }
     };
 
     private getKeyboardFocusableElements() {
         const focusableElements: HTMLElement[] =
-            this.containerElement !== null
+            this.containerElement.current !== null
                 ? Array.from(
                       // Order may not be correct if children elements use tabindex values > 0.
                       // Selectors derived from this SO question:
                       // https://stackoverflow.com/questions/1599660/which-html-elements-can-receive-focus
-                      this.containerElement.querySelectorAll(
+                      this.containerElement.current.querySelectorAll(
                           [
                               'a[href]:not([tabindex="-1"])',
                               'button:not([disabled]):not([tabindex="-1"])',
@@ -550,8 +491,6 @@
     private overlayWillClose() {
         document.removeEventListener("focus", this.handleDocumentFocus, /* useCapture */ true);
         document.removeEventListener("mousedown", this.handleDocumentClick);
-        this.startFocusTrapElement?.removeEventListener("focusin", this.handleStartFocusTrapElementFocusIn);
-        this.endFocusTrapElement?.removeEventListener("focusin", this.handleEndFocusTrapElementFocusIn);
 
         const { openStack } = Overlay;
         const stackIndex = openStack.indexOf(this);
@@ -620,12 +559,8 @@
 
     private handleDocumentClick = (e: MouseEvent) => {
         const { canOutsideClickClose, isOpen, onClose } = this.props;
-<<<<<<< HEAD
-        // get the actual target even if we are in a Shadow DOM
+        // get the actual target even in the Shadow DOM
         // see https://github.com/palantir/blueprint/issues/4220
-=======
-        // get the actual target even in the Shadow DOM
->>>>>>> f715bc3c
         const eventTarget = (e.composed ? e.composedPath()[0] : e.target) as HTMLElement;
 
         const stackIndex = Overlay.openStack.indexOf(this);
@@ -648,12 +583,8 @@
      * opened one to avoid Overlays competing with each other for focus.
      */
     private handleDocumentFocus = (e: FocusEvent) => {
-<<<<<<< HEAD
-        // get the actual target even if we are in a Shadow DOM
+        // get the actual target even in the Shadow DOM
         // see https://github.com/palantir/blueprint/issues/4220
-=======
-        // get the actual target even in the Shadow DOM
->>>>>>> f715bc3c
         const eventTarget = e.composed ? e.composedPath()[0] : e.target;
         if (
             this.props.enforceFocus &&
