/*
 * Copyright 2015 Palantir Technologies, Inc. All rights reserved.
 *
 * Licensed under the Apache License, Version 2.0 (the "License");
 * you may not use this file except in compliance with the License.
 * You may obtain a copy of the License at
 *
 *     http://www.apache.org/licenses/LICENSE-2.0
 *
 * Unless required by applicable law or agreed to in writing, software
 * distributed under the License is distributed on an "AS IS" BASIS,
 * WITHOUT WARRANTIES OR CONDITIONS OF ANY KIND, either express or implied.
 * See the License for the specific language governing permissions and
 * limitations under the License.
 */

import classNames from "classnames";
import * as React from "react";
import { findDOMNode } from "react-dom";
import { CSSTransition, TransitionGroup } from "react-transition-group";

import { AbstractPureComponent2, Classes, Keys } from "../../common";
<<<<<<< HEAD
import { DISPLAYNAME_PREFIX, Props } from "../../common/props";
import { isFunction } from "../../common/utils";
=======
import { DISPLAYNAME_PREFIX, HTMLDivProps, Props } from "../../common/props";
import { isFunction, LifecycleCompatPolyfill } from "../../common/utils";
>>>>>>> 398e34a4
import { Portal } from "../portal/portal";

// eslint-disable-next-line deprecation/deprecation
export type OverlayableProps = IOverlayableProps;
/** @deprecated use OverlayableProps */
export interface IOverlayableProps extends IOverlayLifecycleProps {
    /**
     * Whether the overlay should acquire application focus when it first opens.
     *
     * @default true
     */
    autoFocus?: boolean;

    /**
     * Whether pressing the `esc` key should invoke `onClose`.
     *
     * @default true
     */
    canEscapeKeyClose?: boolean;

    /**
     * Whether the overlay should prevent focus from leaving itself. That is, if the user attempts
     * to focus an element outside the overlay and this prop is enabled, then the overlay will
     * immediately bring focus back to itself. If you are nesting overlay components, either disable
     * this prop on the "outermost" overlays or mark the nested ones `usePortal={false}`.
     *
     * @default true
     */
    enforceFocus?: boolean;

    /**
     * If `true` and `usePortal={true}`, the `Portal` containing the children is created and attached
     * to the DOM when the overlay is opened for the first time; otherwise this happens when the
     * component mounts. Lazy mounting provides noticeable performance improvements if you have lots
     * of overlays at once, such as on each row of a table.
     *
     * @default true
     */
    lazy?: boolean;

    /**
     * Whether the application should return focus to the last active element in the
     * document after this overlay closes.
     *
     * @default true
     */
    shouldReturnFocusOnClose?: boolean;

    /**
     * Indicates how long (in milliseconds) the overlay's enter/leave transition takes.
     * This is used by React `CSSTransition` to know when a transition completes and must match
     * the duration of the animation in CSS. Only set this prop if you override Blueprint's default
     * transitions with new transitions of a different length.
     *
     * @default 300
     */
    transitionDuration?: number;

    /**
     * Whether the overlay should be wrapped in a `Portal`, which renders its contents in a new
     * element attached to `portalContainer` prop.
     *
     * This prop essentially determines which element is covered by the backdrop: if `false`,
     * then only its parent is covered; otherwise, the entire page is covered (because the parent
     * of the `Portal` is the `<body>` itself).
     *
     * Set this prop to `false` on nested overlays (such as `Dialog` or `Popover`) to ensure that they
     * are rendered above their parents.
     *
     * @default true
     */
    usePortal?: boolean;

    /**
     * Space-delimited string of class names applied to the `Portal` element if
     * `usePortal={true}`.
     */
    portalClassName?: string;

    /**
     * The container element into which the overlay renders its contents, when `usePortal` is `true`.
     * This prop is ignored if `usePortal` is `false`.
     *
     * @default document.body
     */
    portalContainer?: HTMLElement;

    /**
     * A callback that is invoked when user interaction causes the overlay to close, such as
     * clicking on the overlay or pressing the `esc` key (if enabled).
     *
     * Receives the event from the user's interaction, if there was an event (generally either a
     * mouse or key event). Note that, since this component is controlled by the `isOpen` prop, it
     * will not actually close itself until that prop becomes `false`.
     */
    onClose?: (event: React.SyntheticEvent<HTMLElement>) => void;
}

export type OverlayLifecycleProps = IOverlayLifecycleProps;
export interface IOverlayLifecycleProps {
    /**
     * Lifecycle method invoked just before the CSS _close_ transition begins on
     * a child. Receives the DOM element of the child being closed.
     */
    onClosing?: (node: HTMLElement) => void;

    /**
     * Lifecycle method invoked just after the CSS _close_ transition ends but
     * before the child has been removed from the DOM. Receives the DOM element
     * of the child being closed.
     */
    onClosed?: (node: HTMLElement) => void;

    /**
     * Lifecycle method invoked just after mounting the child in the DOM but
     * just before the CSS _open_ transition begins. Receives the DOM element of
     * the child being opened.
     */
    onOpening?: (node: HTMLElement) => void;

    /**
     * Lifecycle method invoked just after the CSS _open_ transition ends.
     * Receives the DOM element of the child being opened.
     */
    onOpened?: (node: HTMLElement) => void;
}

export type BackdropProps = IBackdropProps;
export interface IBackdropProps {
    /** CSS class names to apply to backdrop element. */
    backdropClassName?: string;

    /** HTML props for the backdrop element. */
    backdropProps?: React.HTMLProps<HTMLDivElement>;

    /**
     * Whether clicking outside the overlay element (either on backdrop when present or on document)
     * should invoke `onClose`.
     *
     * @default true
     */
    canOutsideClickClose?: boolean;

    /**
     * Whether a container-spanning backdrop element should be rendered behind the contents.
     *
     * @default true
     */
    hasBackdrop?: boolean;
}

// eslint-disable-next-line deprecation/deprecation
export type OverlayProps = IOverlayProps;
/** @deprecated use OverlayProps */
export interface IOverlayProps extends OverlayableProps, IBackdropProps, Props {
    /**
     * Toggles the visibility of the overlay and its children.
     * This prop is required because the component is controlled.
     */
    isOpen: boolean;

    /**
     * Name of the transition for internal `CSSTransition`.
     * Providing your own name here will require defining new CSS transition properties.
     *
     * @default Classes.OVERLAY
     */
    transitionName?: string;
}

export interface IOverlayState {
    hasEverOpened?: boolean;
}

export class Overlay extends AbstractPureComponent2<OverlayProps, IOverlayState> {
    public static displayName = `${DISPLAYNAME_PREFIX}.Overlay`;

    public static defaultProps: OverlayProps = {
        autoFocus: true,
        backdropProps: {},
        canEscapeKeyClose: true,
        canOutsideClickClose: true,
        enforceFocus: true,
        hasBackdrop: true,
        isOpen: false,
        lazy: true,
        shouldReturnFocusOnClose: true,
        transitionDuration: 300,
        transitionName: Classes.OVERLAY,
        usePortal: true,
    };

    public static getDerivedStateFromProps({ isOpen: hasEverOpened }: OverlayProps) {
        if (hasEverOpened) {
            return { hasEverOpened };
        }
        return null;
    }

    private static openStack: Overlay[] = [];

    private static getLastOpened = () => Overlay.openStack[Overlay.openStack.length - 1];

    private isAutoFocusing = false;

    private lastActiveElementBeforeOpened: Element | null | undefined;

    public state: IOverlayState = {
        hasEverOpened: this.props.isOpen,
    };

    // an HTMLElement that contains the backdrop and any children, to query for focus target
    public containerElement: HTMLElement | null = null;

    // An empty, keyboard-focusable div at the beginning of the Overlay content
    private startFocusTrapElement: HTMLDivElement | null = null;

    // An empty, keyboard-focusable div at the end of the Overlay content
    private endFocusTrapElement: HTMLDivElement | null = null;

    private refHandlers = {
        // HACKHACK: see https://github.com/palantir/blueprint/issues/3979
        /* eslint-disable-next-line react/no-find-dom-node */
        container: (ref: TransitionGroup | null) => (this.containerElement = findDOMNode(ref) as HTMLElement),
        endFocusTrap: (ref: HTMLDivElement | null) => (this.endFocusTrapElement = ref),
        startFocusTrap: (ref: HTMLDivElement | null) => (this.startFocusTrapElement = ref),
    };

    public render() {
        // oh snap! no reason to render anything at all if we're being truly lazy
        if (this.props.lazy && !this.state.hasEverOpened) {
            return null;
        }

        const { autoFocus, children, className, enforceFocus, usePortal, isOpen } = this.props;

        // TransitionGroup types require single array of children; does not support nested arrays.
        // So we must collapse backdrop and children into one array, and every item must be wrapped in a
        // Transition element (no ReactText allowed).
        const childrenWithTransitions = isOpen ? React.Children.map(children, this.maybeRenderChild) ?? [] : [];

        const maybeBackdrop = this.maybeRenderBackdrop();
        if (maybeBackdrop !== null) {
            childrenWithTransitions.unshift(maybeBackdrop);
        }
        if (isOpen && (autoFocus || enforceFocus) && childrenWithTransitions.length > 0) {
            childrenWithTransitions.unshift(
                this.renderDummyElement("__start", {
                    className: Classes.OVERLAY_START_FOCUS_TRAP,
                    onFocus: this.handleStartFocusTrapElementFocus,
                    onKeyDown: this.handleStartFocusTrapElementKeyDown,
                    ref: this.refHandlers.startFocusTrap,
                }),
            );
            if (enforceFocus) {
                childrenWithTransitions.push(
                    this.renderDummyElement("__end", {
                        className: Classes.OVERLAY_END_FOCUS_TRAP,
                        onFocus: this.handleEndFocusTrapElementFocus,
                        ref: this.refHandlers.endFocusTrap,
                    }),
                );
            }
        }

        const containerClasses = classNames(
            Classes.OVERLAY,
            {
                [Classes.OVERLAY_OPEN]: isOpen,
                [Classes.OVERLAY_INLINE]: !usePortal,
            },
            className,
        );

        const transitionGroup = (
            <TransitionGroup
                appear={true}
                aria-live="polite"
                className={containerClasses}
                component="div"
                onKeyDown={this.handleKeyDown}
                ref={this.refHandlers.container}
            >
                {childrenWithTransitions}
            </TransitionGroup>
        );
        if (usePortal) {
            return (
                <Portal className={this.props.portalClassName} container={this.props.portalContainer}>
                    {transitionGroup}
                </Portal>
            );
        } else {
            return transitionGroup;
        }
    }

    public componentDidMount() {
        if (this.props.isOpen) {
            this.overlayWillOpen();
        }
    }

    public componentDidUpdate(prevProps: OverlayProps) {
        if (prevProps.isOpen && !this.props.isOpen) {
            this.overlayWillClose();
        } else if (!prevProps.isOpen && this.props.isOpen) {
            this.overlayWillOpen();
        }
    }

    public componentWillUnmount() {
        this.overlayWillClose();
    }

    /**
     * @public for testing
     * @internal
     */
    public bringFocusInsideOverlay() {
        // always delay focus manipulation to just before repaint to prevent scroll jumping
        return this.requestAnimationFrame(() => {
            // container ref may be undefined between component mounting and Portal rendering
            // activeElement may be undefined in some rare cases in IE
            if (this.containerElement == null || document.activeElement == null || !this.props.isOpen) {
                return;
            }

            const isFocusOutsideModal = !this.containerElement.contains(document.activeElement);
            if (isFocusOutsideModal) {
                this.startFocusTrapElement?.focus();
                this.isAutoFocusing = false;
            }
        });
    }

    private maybeRenderChild = (child?: React.ReactNode) => {
        if (isFunction(child)) {
            child = child();
        }

        if (child == null) {
            return null;
        }

        // add a special class to each child element that will automatically set the appropriate
        // CSS position mode under the hood.
        const decoratedChild =
            typeof child === "object" ? (
                React.cloneElement(child as React.ReactElement, {
                    className: classNames((child as React.ReactElement).props.className, Classes.OVERLAY_CONTENT),
                })
            ) : (
                <span className={Classes.OVERLAY_CONTENT}>{child}</span>
            );
        const { onOpening, onOpened, onClosing, transitionDuration, transitionName } = this.props;

        return (
            <CSSTransition
                classNames={transitionName}
                onEntering={onOpening}
                onEntered={onOpened}
                onExiting={onClosing}
                onExited={this.handleTransitionExited}
                timeout={transitionDuration}
                addEndListener={this.handleTransitionAddEnd}
            >
                {decoratedChild}
            </CSSTransition>
        );
    };

    private maybeRenderBackdrop() {
        const {
            backdropClassName,
            backdropProps,
            hasBackdrop,
            isOpen,
            transitionDuration,
            transitionName,
        } = this.props;

        if (hasBackdrop && isOpen) {
            return (
                <CSSTransition
                    classNames={transitionName}
                    key="__backdrop"
                    timeout={transitionDuration}
                    addEndListener={this.handleTransitionAddEnd}
                >
                    <div
                        {...backdropProps}
                        className={classNames(Classes.OVERLAY_BACKDROP, backdropClassName, backdropProps?.className)}
                        onMouseDown={this.handleBackdropMouseDown}
                    />
                </CSSTransition>
            );
        } else {
            return null;
        }
    }

    private renderDummyElement(key: string, props: HTMLDivProps & { ref?: React.Ref<HTMLDivElement> }) {
        const { transitionDuration, transitionName } = this.props;
        return (
            <CSSTransition
                classNames={transitionName}
                key={key}
                addEndListener={this.handleTransitionAddEnd}
                timeout={transitionDuration}
                unmountOnExit={true}
            >
                <div tabIndex={0} {...props} />
            </CSSTransition>
        );
    }

    /**
     * Ensures repeatedly pressing shift+tab keeps focus inside the Overlay. Moves focus to
     * the `endFocusTrapElement` or the first keyboard-focusable element in the Overlay (excluding
     * the `startFocusTrapElement`), depending on whether the element losing focus is inside the
     * Overlay.
     */
    private handleStartFocusTrapElementFocus = (e: React.FocusEvent<HTMLDivElement>) => {
        if (!this.props.enforceFocus || this.isAutoFocusing) {
            return;
        }
        // e.relatedTarget will not be defined if this was a programmatic focus event, as is the
        // case when we call this.bringFocusInsideOverlay() after a user clicked on the backdrop.
        // Otherwise, we're handling a user interaction, and we should wrap around to the last
        // element in this transition group.
        if (
            e.relatedTarget != null &&
            this.containerElement!.contains(e.relatedTarget as Element) &&
            e.relatedTarget !== this.endFocusTrapElement
        ) {
            this.endFocusTrapElement?.focus();
        }
    };

    /**
     * Wrap around to the end of the dialog if `enforceFocus` is enabled.
     */
    private handleStartFocusTrapElementKeyDown = (e: React.KeyboardEvent<HTMLDivElement>) => {
        if (!this.props.enforceFocus) {
            return;
        }
        // HACKHACK: https://github.com/palantir/blueprint/issues/4165
        /* eslint-disable-next-line deprecation/deprecation */
        if (e.shiftKey && e.which === Keys.TAB) {
            const lastFocusableElement = this.getKeyboardFocusableElements().pop();
            if (lastFocusableElement != null) {
                lastFocusableElement.focus();
            } else {
                this.endFocusTrapElement?.focus();
            }
        }
    };

    /**
     * Ensures repeatedly pressing tab keeps focus inside the Overlay. Moves focus to the
     * `startFocusTrapElement` or the last keyboard-focusable element in the Overlay (excluding the
     * `startFocusTrapElement`), depending on whether the element losing focus is inside the
     * Overlay.
     */
    private handleEndFocusTrapElementFocus = (e: React.FocusEvent<HTMLDivElement>) => {
        // No need for this.props.enforceFocus check here because this element is only rendered
        // when that prop is true.
        // During user interactions, e.relatedTarget will be defined, and we should wrap around to the
        // "start focus trap" element.
        // Otherwise, we're handling a programmatic focus event, which can only happen after a user
        // presses shift+tab from the first focusable element in the overlay.
        if (
            e.relatedTarget != null &&
            this.containerElement!.contains(e.relatedTarget as Element) &&
            e.relatedTarget !== this.startFocusTrapElement
        ) {
            const firstFocusableElement = this.getKeyboardFocusableElements().shift();
            // ensure we don't re-focus an already active element by comparing against e.relatedTarget
            if (!this.isAutoFocusing && firstFocusableElement != null && firstFocusableElement !== e.relatedTarget) {
                firstFocusableElement.focus();
            } else {
                this.startFocusTrapElement?.focus();
            }
        } else {
            const lastFocusableElement = this.getKeyboardFocusableElements().pop();
            if (lastFocusableElement != null) {
                lastFocusableElement.focus();
            } else {
                // Keeps focus within Overlay even if there are no keyboard-focusable children
                this.startFocusTrapElement?.focus();
            }
        }
    };

    private getKeyboardFocusableElements() {
        const focusableElements: HTMLElement[] =
            this.containerElement !== null
                ? Array.from(
                      // Order may not be correct if children elements use tabindex values > 0.
                      // Selectors derived from this SO question:
                      // https://stackoverflow.com/questions/1599660/which-html-elements-can-receive-focus
                      this.containerElement.querySelectorAll(
                          [
                              'a[href]:not([tabindex="-1"])',
                              'button:not([disabled]):not([tabindex="-1"])',
                              'details:not([tabindex="-1"])',
                              'input:not([disabled]):not([tabindex="-1"])',
                              'select:not([disabled]):not([tabindex="-1"])',
                              'textarea:not([disabled]):not([tabindex="-1"])',
                              '[tabindex]:not([tabindex="-1"])',
                          ].join(","),
                      ),
                  )
                : [];

        return focusableElements.filter(
            el =>
                !el.classList.contains(Classes.OVERLAY_START_FOCUS_TRAP) &&
                !el.classList.contains(Classes.OVERLAY_END_FOCUS_TRAP),
        );
    }

    private overlayWillClose() {
        document.removeEventListener("focus", this.handleDocumentFocus, /* useCapture */ true);
        document.removeEventListener("mousedown", this.handleDocumentClick);

        const { openStack } = Overlay;
        const stackIndex = openStack.indexOf(this);
        if (stackIndex !== -1) {
            openStack.splice(stackIndex, 1);
            if (openStack.length > 0) {
                const lastOpenedOverlay = Overlay.getLastOpened();
                if (lastOpenedOverlay.props.enforceFocus) {
                    lastOpenedOverlay.bringFocusInsideOverlay();
                    document.addEventListener("focus", lastOpenedOverlay.handleDocumentFocus, /* useCapture */ true);
                }
            }

            if (openStack.filter(o => o.props.usePortal && o.props.hasBackdrop).length === 0) {
                document.body.classList.remove(Classes.OVERLAY_OPEN);
            }
        }
    }

    private overlayWillOpen() {
        const { getLastOpened, openStack } = Overlay;
        if (openStack.length > 0) {
            document.removeEventListener("focus", getLastOpened().handleDocumentFocus, /* useCapture */ true);
        }
        openStack.push(this);

        if (this.props.autoFocus) {
            this.isAutoFocusing = true;
            this.bringFocusInsideOverlay();
        }

        if (this.props.enforceFocus) {
            // Focus events do not bubble, but setting useCapture allows us to listen in and execute
            // our handler before all others
            document.addEventListener("focus", this.handleDocumentFocus, /* useCapture */ true);
        }

        if (this.props.canOutsideClickClose && !this.props.hasBackdrop) {
            document.addEventListener("mousedown", this.handleDocumentClick);
        }

        if (this.props.hasBackdrop && this.props.usePortal) {
            // add a class to the body to prevent scrolling of content below the overlay
            document.body.classList.add(Classes.OVERLAY_OPEN);
        }

        this.lastActiveElementBeforeOpened = document.activeElement;
    }

    private handleTransitionExited = (node: HTMLElement) => {
        if (this.props.shouldReturnFocusOnClose && this.lastActiveElementBeforeOpened instanceof HTMLElement) {
            this.lastActiveElementBeforeOpened.focus();
        }
        this.props.onClosed?.(node);
    };

    private handleBackdropMouseDown = (e: React.MouseEvent<HTMLDivElement>) => {
        const { backdropProps, canOutsideClickClose, enforceFocus, onClose } = this.props;
        if (canOutsideClickClose) {
            onClose?.(e);
        }
        if (enforceFocus) {
            this.bringFocusInsideOverlay();
        }
        backdropProps?.onMouseDown?.(e);
    };

    private handleDocumentClick = (e: MouseEvent) => {
        const { canOutsideClickClose, isOpen, onClose } = this.props;
        // get the actual target even in the Shadow DOM
        const eventTarget = (e.composed ? e.composedPath()[0] : e.target) as HTMLElement;

        const stackIndex = Overlay.openStack.indexOf(this);
        const isClickInThisOverlayOrDescendant = Overlay.openStack
            .slice(stackIndex)
            .some(({ containerElement: elem }) => {
                // `elem` is the container of backdrop & content, so clicking on that container
                // should not count as being "inside" the overlay.
                return elem && elem.contains(eventTarget) && !elem.isSameNode(eventTarget);
            });

        if (isOpen && !isClickInThisOverlayOrDescendant && canOutsideClickClose) {
            // casting to any because this is a native event
            onClose?.(e as any);
        }
    };

    /**
     * When multiple Overlays are open, this event handler is only active for the most recently
     * opened one to avoid Overlays competing with each other for focus.
     */
    private handleDocumentFocus = (e: FocusEvent) => {
        // get the actual target even in the Shadow DOM
        const eventTarget = e.composed ? e.composedPath()[0] : e.target;
        if (
            this.props.enforceFocus &&
            this.containerElement != null &&
            eventTarget instanceof Node &&
            !this.containerElement.contains(eventTarget as HTMLElement)
        ) {
            // prevent default focus behavior (sometimes auto-scrolls the page)
            e.preventDefault();
            e.stopImmediatePropagation();
            this.bringFocusInsideOverlay();
        }
    };

    private handleKeyDown = (e: React.KeyboardEvent<HTMLElement>) => {
        const { canEscapeKeyClose, onClose } = this.props;
        // HACKHACK: https://github.com/palantir/blueprint/issues/4165
        /* eslint-disable-next-line deprecation/deprecation */
        if (e.which === Keys.ESCAPE && canEscapeKeyClose) {
            onClose?.(e);
            // prevent browser-specific escape key behavior (Safari exits fullscreen)
            e.preventDefault();
        }
    };

    private handleTransitionAddEnd = () => {
        // no-op
    };
}<|MERGE_RESOLUTION|>--- conflicted
+++ resolved
@@ -20,13 +20,8 @@
 import { CSSTransition, TransitionGroup } from "react-transition-group";
 
 import { AbstractPureComponent2, Classes, Keys } from "../../common";
-<<<<<<< HEAD
-import { DISPLAYNAME_PREFIX, Props } from "../../common/props";
+import { DISPLAYNAME_PREFIX, HTMLDivProps, Props } from "../../common/props";
 import { isFunction } from "../../common/utils";
-=======
-import { DISPLAYNAME_PREFIX, HTMLDivProps, Props } from "../../common/props";
-import { isFunction, LifecycleCompatPolyfill } from "../../common/utils";
->>>>>>> 398e34a4
 import { Portal } from "../portal/portal";
 
 // eslint-disable-next-line deprecation/deprecation
