--- conflicted
+++ resolved
@@ -87,24 +87,17 @@
     const { renderActivePanelOnly = true, showPanelHeader = true } = props;
     const [direction, setDirection] = React.useState("push");
 
-<<<<<<< HEAD
-    const [localStack, setLocalStack] = useState<T[]>(props.initialPanel !== undefined ? [props.initialPanel] : []);
-=======
-    const [localStack, setLocalStack] = React.useState(props.initialPanel !== undefined ? [props.initialPanel] : []);
->>>>>>> 8be3b98c
+    const [localStack, setLocalStack] = React.useState<T[]>(
+        props.initialPanel !== undefined ? [props.initialPanel] : [],
+    );
     const stack = props.stack != null ? props.stack.slice().reverse() : localStack;
 
     if (stack.length === 0) {
         return null;
     }
 
-<<<<<<< HEAD
-    const handlePanelOpen = useCallback(
+    const handlePanelOpen = React.useCallback(
         (panel: T) => {
-=======
-    const handlePanelOpen = React.useCallback(
-        (panel: Panel<T>) => {
->>>>>>> 8be3b98c
             props.onOpen?.(panel);
             if (props.stack == null) {
                 setDirection("push");
@@ -113,13 +106,8 @@
         },
         [props.onOpen],
     );
-<<<<<<< HEAD
-    const handlePanelClose = useCallback(
+    const handlePanelClose = React.useCallback(
         (panel: T) => {
-=======
-    const handlePanelClose = React.useCallback(
-        (panel: Panel<T>) => {
->>>>>>> 8be3b98c
             // only remove this panel if it is at the top and not the only one.
             if (stack[0] !== panel || stack.length <= 1) {
                 return;
