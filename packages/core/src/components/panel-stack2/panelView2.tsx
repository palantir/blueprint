--- conflicted
+++ resolved
@@ -51,14 +51,9 @@
     displayName: string;
 }
 
-<<<<<<< HEAD
 // eslint-disable-next-line @typescript-eslint/ban-types
 export const PanelView2: PanelView2Component = <T extends Panel<object>>(props: PanelView2Props<T>) => {
-    const handleClose = useCallback(() => props.onClose(props.panel), [props.onClose, props.panel]);
-=======
-export const PanelView2: PanelView2Component = <T,>(props: PanelView2Props<T>) => {
     const handleClose = React.useCallback(() => props.onClose(props.panel), [props.onClose, props.panel]);
->>>>>>> 8be3b98c
 
     const maybeBackButton =
         props.previousPanel === undefined ? null : (
