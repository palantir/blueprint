/*
 * Copyright 2018 Palantir Technologies, Inc. All rights reserved.
 *
 * Licensed under the Apache License, Version 2.0 (the "License");
 * you may not use this file except in compliance with the License.
 * You may obtain a copy of the License at
 *
 *     http://www.apache.org/licenses/LICENSE-2.0
 *
 * Unless required by applicable law or agreed to in writing, software
 * distributed under the License is distributed on an "AS IS" BASIS,
 * WITHOUT WARRANTIES OR CONDITIONS OF ANY KIND, either express or implied.
 * See the License for the specific language governing permissions and
 * limitations under the License.
 */

import classNames from "classnames";
<<<<<<< HEAD
import React from "react";
=======
import * as React from "react";
>>>>>>> 0ef7029d

import { AbstractPureComponent, Boundary, Classes, Props, Position, removeNonHTMLProps } from "../../common";
import { Menu } from "../menu/menu";
import { MenuItem } from "../menu/menuItem";
import { OverflowListProps, OverflowList } from "../overflow-list/overflowList";
import { PopoverProps, Popover } from "../popover/popover";
import { Breadcrumb, BreadcrumbProps } from "./breadcrumb";

export interface BreadcrumbsProps extends Props {
    /**
     * Callback invoked to render visible breadcrumbs. Best practice is to
     * render a `<Breadcrumb>` element. If `currentBreadcrumbRenderer` is also
     * supplied, that callback will be used for the current breadcrumb instead.
     *
     * @default Breadcrumb
     */
    breadcrumbRenderer?: (props: BreadcrumbProps) => JSX.Element;

    /**
     * Which direction the breadcrumbs should collapse from: start or end.
     *
     * @default Boundary.START
     */
    collapseFrom?: Boundary;

    /**
     * Callback invoked to render the current breadcrumb, which is the last
     * element in the `items` array.
     *
     * If this prop is omitted, `breadcrumbRenderer` will be invoked for the
     * current breadcrumb instead.
     */
    currentBreadcrumbRenderer?: (props: BreadcrumbProps) => JSX.Element;

    /**
     * All breadcrumbs to display. Breadcrumbs that do not fit in the container
     * will be rendered in an overflow menu instead.
     */
    items: readonly BreadcrumbProps[];

    /**
     * The minimum number of visible breadcrumbs that should never collapse into
     * the overflow menu, regardless of DOM dimensions.
     *
     * @default 0
     */
    minVisibleItems?: number;

    /**
     * Props to spread to `OverflowList`. Note that `items`,
     * `overflowRenderer`, and `visibleItemRenderer` cannot be changed.
     */
    overflowListProps?: Partial<OverflowListProps<BreadcrumbProps>>;

    /**
     * Props to spread to the `Popover` showing the overflow menu.
     */
    popoverProps?: PopoverProps;
}

<<<<<<< HEAD
export class Breadcrumbs extends AbstractPureComponent<BreadcrumbsProps> {
=======
export class Breadcrumbs extends AbstractPureComponent2<BreadcrumbsProps> {
>>>>>>> 0ef7029d
    public static defaultProps: Partial<BreadcrumbsProps> = {
        collapseFrom: Boundary.START,
    };

    public render() {
        const { className, collapseFrom, items, minVisibleItems, overflowListProps = {} } = this.props;
        return (
            <OverflowList
                collapseFrom={collapseFrom}
                minVisibleItems={minVisibleItems}
                tagName="ul"
                {...overflowListProps}
                className={classNames(Classes.BREADCRUMBS, overflowListProps.className, className)}
                items={items}
                overflowRenderer={this.renderOverflow}
                visibleItemRenderer={this.renderBreadcrumbWrapper}
            />
        );
    }

    private renderOverflow = (items: readonly BreadcrumbProps[]) => {
        const { collapseFrom } = this.props;
        const position = collapseFrom === Boundary.END ? Position.BOTTOM_RIGHT : Position.BOTTOM_LEFT;
        let orderedItems = items;
        if (collapseFrom === Boundary.START) {
            // If we're collapsing from the start, the menu should be read from the bottom to the
            // top, continuing with the breadcrumbs to the right. Since this means the first
            // breadcrumb in the props must be the last in the menu, we need to reverse the overlow
            // order.
            orderedItems = items.slice().reverse();
        }

        return (
            <li>
                <Popover
                    content={<Menu>{orderedItems.map(this.renderOverflowBreadcrumb)}</Menu>}
                    position={position}
                    {...this.props.popoverProps}
                >
                    <span className={Classes.BREADCRUMBS_COLLAPSED} />
                </Popover>
            </li>
        );
    };

    private renderOverflowBreadcrumb = (props: BreadcrumbProps, index: number) => {
        const isClickable = props.href != null || props.onClick != null;
        const htmlProps = removeNonHTMLProps(props);
        return <MenuItem disabled={!isClickable} {...htmlProps} text={props.text} key={index} />;
    };

    private renderBreadcrumbWrapper = (props: BreadcrumbProps, index: number) => {
        const isCurrent = this.props.items[this.props.items.length - 1] === props;
        return <li key={index}>{this.renderBreadcrumb(props, isCurrent)}</li>;
    };

    private renderBreadcrumb(props: BreadcrumbProps, isCurrent: boolean) {
        if (isCurrent && this.props.currentBreadcrumbRenderer != null) {
            return this.props.currentBreadcrumbRenderer(props);
        } else if (this.props.breadcrumbRenderer != null) {
            return this.props.breadcrumbRenderer(props);
        } else {
            // allow user to override 'current' prop
            return <Breadcrumb current={isCurrent} {...props} />;
        }
    }
}<|MERGE_RESOLUTION|>--- conflicted
+++ resolved
@@ -15,11 +15,7 @@
  */
 
 import classNames from "classnames";
-<<<<<<< HEAD
 import React from "react";
-=======
-import * as React from "react";
->>>>>>> 0ef7029d
 
 import { AbstractPureComponent, Boundary, Classes, Props, Position, removeNonHTMLProps } from "../../common";
 import { Menu } from "../menu/menu";
@@ -80,11 +76,7 @@
     popoverProps?: PopoverProps;
 }
 
-<<<<<<< HEAD
 export class Breadcrumbs extends AbstractPureComponent<BreadcrumbsProps> {
-=======
-export class Breadcrumbs extends AbstractPureComponent2<BreadcrumbsProps> {
->>>>>>> 0ef7029d
     public static defaultProps: Partial<BreadcrumbsProps> = {
         collapseFrom: Boundary.START,
     };
