/*
 * Copyright 2017 Palantir Technologies, Inc. All rights reserved.
 *
 * Licensed under the Apache License, Version 2.0 (the "License");
 * you may not use this file except in compliance with the License.
 * You may obtain a copy of the License at
 *
 *     http://www.apache.org/licenses/LICENSE-2.0
 *
 * Unless required by applicable law or agreed to in writing, software
 * distributed under the License is distributed on an "AS IS" BASIS,
 * WITHOUT WARRANTIES OR CONDITIONS OF ANY KIND, either express or implied.
 * See the License for the specific language governing permissions and
 * limitations under the License.
 */

import classNames from "classnames";
import React from "react";

import { AbstractPureComponent } from "../../common";
import { DIVIDER } from "../../common/classes";
import { DISPLAYNAME_PREFIX, Props } from "../../common/props";

export interface DividerProps extends Props, React.HTMLAttributes<HTMLElement> {
    /**
     * HTML tag to use for element.
     *
     * @default "div"
     */
    tagName?: keyof JSX.IntrinsicElements;
}

// this component is simple enough that tests would be purely tautological.
/* istanbul ignore next */

<<<<<<< HEAD
export class Divider extends AbstractPureComponent<DividerProps> {
=======
/**
 * Divider component.
 *
 * @see https://blueprintjs.com/docs/#core/components/divider
 */
export class Divider extends AbstractPureComponent2<IDividerProps> {
>>>>>>> ac8eec58
    public static displayName = `${DISPLAYNAME_PREFIX}.Divider`;

    public render(): JSX.Element {
        const { className, tagName = "div", ...htmlProps } = this.props;
        const classes = classNames(DIVIDER, className);
        return React.createElement(tagName, {
            ...htmlProps,
            className: classes,
        });
    }
}<|MERGE_RESOLUTION|>--- conflicted
+++ resolved
@@ -33,16 +33,12 @@
 // this component is simple enough that tests would be purely tautological.
 /* istanbul ignore next */
 
-<<<<<<< HEAD
-export class Divider extends AbstractPureComponent<DividerProps> {
-=======
 /**
  * Divider component.
  *
  * @see https://blueprintjs.com/docs/#core/components/divider
  */
-export class Divider extends AbstractPureComponent2<IDividerProps> {
->>>>>>> ac8eec58
+export class Divider extends AbstractPureComponent<DividerProps> {
     public static displayName = `${DISPLAYNAME_PREFIX}.Divider`;
 
     public render(): JSX.Element {
