--- conflicted
+++ resolved
@@ -83,17 +83,9 @@
     selectedTabId?: TabId;
 }
 
-<<<<<<< HEAD
-@PureRender
-export class Tabs extends AbstractComponent<ITabsProps, ITabsState> {
+export class Tabs extends AbstractPureComponent<ITabsProps, ITabsState> {
     /** Insert a `Tabs.Expander` between any two children to right-align all subsequent children. */
     public static Expander = Expander;
-=======
-export class Tabs extends AbstractPureComponent<ITabsProps, ITabsState> {
-    public static defaultProps: ITabsProps = {
-        initialSelectedTabIndex: 0,
-    };
->>>>>>> 03761040
 
     public static Tab = Tab;
 
