--- conflicted
+++ resolved
@@ -18,11 +18,6 @@
 import * as React from "react";
 
 import { AbstractPureComponent, Classes, DISPLAYNAME_PREFIX, type Props, Utils } from "../../common";
-<<<<<<< HEAD
-import { isFunction } from "../../common/utils";
-=======
-
->>>>>>> 8768a309
 import { Tab, type TabId, type TabProps } from "./tab";
 import { generateTabPanelId, generateTabTitleId, TabTitle } from "./tabTitle";
 
@@ -346,7 +341,7 @@
                 key={id}
                 role="tabpanel"
             >
-                {isFunction(panel) ? panel({ tabTitleId, tabPanelId }) : panel}
+                {Utils.isFunction(panel) ? panel({ tabTitleId, tabPanelId }) : panel}
             </div>
         );
     };
