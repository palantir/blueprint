/*
 * Copyright 2015 Palantir Technologies, Inc. All rights reserved.
 *
 * Licensed under the Apache License, Version 2.0 (the "License");
 * you may not use this file except in compliance with the License.
 * You may obtain a copy of the License at
 *
 *     http://www.apache.org/licenses/LICENSE-2.0
 *
 * Unless required by applicable law or agreed to in writing, software
 * distributed under the License is distributed on an "AS IS" BASIS,
 * WITHOUT WARRANTIES OR CONDITIONS OF ANY KIND, either express or implied.
 * See the License for the specific language governing permissions and
 * limitations under the License.
 */

import classNames from "classnames";
import * as React from "react";

import type { IconName } from "@blueprintjs/icons";

import { AbstractPureComponent, Classes } from "../../common";
import { DISPLAYNAME_PREFIX, type HTMLDivProps, type MaybeElement, type Props } from "../../common/props";
import { isFunction } from "../../common/utils";
import type { TagProps } from "../tag/tag";

export type TabId = string | number;

export interface TabProps extends Props, Omit<HTMLDivProps, "id" | "title" | "onClick"> {
    /**
     * Content of tab title, rendered in a list above the active panel.
     * Can also be set via the `title` prop.
     */
    children?: React.ReactNode;

    /**
     * Whether the tab is disabled.
     *
     * @default false
     */
    disabled?: boolean;

    /**
     * Unique identifier used to control which tab is selected
     * and to generate ARIA attributes for accessibility.
     */
    id: TabId;

    /**
     * Panel content, rendered by the parent `Tabs` when this tab is active.
     * If omitted, no panel will be rendered for this tab.
     * Can either be an element or a renderer.
     */
<<<<<<< HEAD
    panel?: JSX.Element | ((props: { tabTitleId: string; tabPanelId: string }) => JSX.Element);
=======
    panel?: React.JSX.Element;
>>>>>>> 8768a309

    /**
     * Space-delimited string of class names applied to tab panel container.
     */
    panelClassName?: string;

    /**
     * Content of tab title element, rendered in a list above the active panel.
     * Can also be set via React `children`.
     */
    title?: React.ReactNode;

    /** Name of a Blueprint UI icon (or an icon element) to render before the children. */
    icon?: IconName | MaybeElement;

    /**
     * Content to render inside a `<Tag>` after the children.
     * The tag is `minimal` by default; it can be further modified by using `tagProps`.
     */
    tagContent?: TagProps["children"];

    /**
     * Props to customize the `<Tag>` rendered after the children.
     * This has no effect if `tagContent` is `undefined`.
     */
    tagProps?: Omit<TagProps, "children">;
}

/**
 * Tab component.
 *
 * @see https://blueprintjs.com/docs/#core/components/tabs.tab
 */
export class Tab extends AbstractPureComponent<TabProps> {
    public static defaultProps: Partial<TabProps> = {
        disabled: false,
    };

    public static displayName = `${DISPLAYNAME_PREFIX}.Tab`;

    // this component is never rendered directly; see Tabs#renderTabPanel()
    /* istanbul ignore next */
    public render() {
        const { className, panel } = this.props;
        return (
            <div className={classNames(Classes.TAB_PANEL, className)} role="tablist">
                {isFunction(panel) ? panel({ tabTitleId: "", tabPanelId: "" }) : panel}
            </div>
        );
    }
}<|MERGE_RESOLUTION|>--- conflicted
+++ resolved
@@ -51,11 +51,7 @@
      * If omitted, no panel will be rendered for this tab.
      * Can either be an element or a renderer.
      */
-<<<<<<< HEAD
-    panel?: JSX.Element | ((props: { tabTitleId: string; tabPanelId: string }) => JSX.Element);
-=======
-    panel?: React.JSX.Element;
->>>>>>> 8768a309
+    panel?: React.JSX.Element | ((props: { tabTitleId: string; tabPanelId: string }) => React.JSX.Element);
 
     /**
      * Space-delimited string of class names applied to tab panel container.
