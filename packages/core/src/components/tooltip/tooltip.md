@# Tooltip

<<<<<<< HEAD
=======
<div class="@ns-callout @ns-intent-danger @ns-icon-error">
    <h5 class="@ns-heading">

Deprecated: use [Tooltip2](#popover2-package/tooltip2)

</h5>

This component is **deprecated since @blueprintjs/core v3.38.0** in favor of the new
Tooltip2 component available in the `@blueprintjs/popover2` package. You should migrate
to the new API which will become the standard in Blueprint v5.

</div>

>>>>>>> ac8eec58
A tooltip is a lightweight popover for showing additional information during hover interactions.

`Tooltip`

@reactExample TooltipExample

@## Combining with popover

A single target can be wrapped in both a popover and a tooltip.

You must put the `Tooltip` _inside_ the `Popover` (and the target inside the
`Tooltip`), so the final hierarchy is `Popover > Tooltip > target` This order is
required because the tooltip needs information from popover disable itself when the
popover is open is open, thus preventing both elements from appearing at the same time.

Also, you must take to either set `<Popover shouldReturnFocusOnClose={false}>`
or `<Tooltip openOnTargetFocus={false}>` in this scenario in order to avoid undesirable
UX where the tooltip could open automatically when a user doesn't want it to.

```tsx
import { Button, mergeRefs, Popover, Tooltip } from "@blueprintjs/core";

<Popover
    content={<h1>Popover!</h1>}
    renderTarget={({ isOpen: isPopoverOpen, ref: ref1, ...popoverProps }) => (
        <Tooltip
            content="I have a popover!"
            disabled={isPopoverOpen}
            openOnTargetFocus={false}
            renderTarget={({ isOpen: isTooltipOpen, ref: ref2, ...tooltipProps }) => (
                <Button
                    {...popoverProps}
                    {...tooltipProps}
                    active={isPopoverOpen}
                    ref={mergeRefs(ref1, ref2)}
                    text="Hover and click me"
                />
            )}
        />
    )}
/>;
```

@## Props

`Tooltip` simply passes its props to [`Popover`](#core/components/popover), with
some exceptions. Notably, it only supports hover interactions.

<<<<<<< HEAD
When creating a tooltip, you must specify both its **content** (via the `content` prop) and
its **target** (via the `renderTarget` prop).
=======
<div class="@ns-callout @ns-intent-warning @ns-icon-warning-sign">
    <h5 class="@ns-heading">Button targets</h5>
>>>>>>> ac8eec58

The **target** is rendered at the location of the Tooltip component in the React component tree. It acts
as the trigger for the tooltip; hover interaction will show the tooltip based on the `interactionKind` prop.
In Popper.js terms, this is the popper "reference". In order to add its interaction logic to the target,
Tooltip supplies an object of props to the `renderTarget` function. These props should be
[spread](https://developer.mozilla.org/en-US/docs/Web/JavaScript/Reference/Operators/Spread_syntax#spread_in_object_literals)
out to the `JSX.Element` returned from `renderTarget`.

The **content** will be shown inside the tooltip itself. When opened, the tooltip will always be
positioned on the page next to the target; the `position` prop determines its relative position (on
which side of the target).

@interface TooltipProps<|MERGE_RESOLUTION|>--- conflicted
+++ resolved
@@ -1,24 +1,6 @@
 @# Tooltip
 
-<<<<<<< HEAD
-=======
-<div class="@ns-callout @ns-intent-danger @ns-icon-error">
-    <h5 class="@ns-heading">
-
-Deprecated: use [Tooltip2](#popover2-package/tooltip2)
-
-</h5>
-
-This component is **deprecated since @blueprintjs/core v3.38.0** in favor of the new
-Tooltip2 component available in the `@blueprintjs/popover2` package. You should migrate
-to the new API which will become the standard in Blueprint v5.
-
-</div>
-
->>>>>>> ac8eec58
 A tooltip is a lightweight popover for showing additional information during hover interactions.
-
-`Tooltip`
 
 @reactExample TooltipExample
 
@@ -64,23 +46,22 @@
 `Tooltip` simply passes its props to [`Popover`](#core/components/popover), with
 some exceptions. Notably, it only supports hover interactions.
 
-<<<<<<< HEAD
 When creating a tooltip, you must specify both its **content** (via the `content` prop) and
-its **target** (via the `renderTarget` prop).
-=======
+its **target** (either as children, or via the `renderTarget` prop). See the
+[Popover "Structure" docs](#core/components/popover.structure) for more info on rendering a tooltip target.
+
+The **content** will be shown inside the tooltip itself. When opened, the tooltip will always be
+positioned on the page next to the target; the `placement` prop determines its relative placement (on
+which side of the target).
+
 <div class="@ns-callout @ns-intent-warning @ns-icon-warning-sign">
     <h5 class="@ns-heading">Button targets</h5>
->>>>>>> ac8eec58
 
-The **target** is rendered at the location of the Tooltip component in the React component tree. It acts
-as the trigger for the tooltip; hover interaction will show the tooltip based on the `interactionKind` prop.
-In Popper.js terms, this is the popper "reference". In order to add its interaction logic to the target,
-Tooltip supplies an object of props to the `renderTarget` function. These props should be
-[spread](https://developer.mozilla.org/en-US/docs/Web/JavaScript/Reference/Operators/Spread_syntax#spread_in_object_literals)
-out to the `JSX.Element` returned from `renderTarget`.
+Buttons make great tooltip targets, but the `disabled` attribute will prevent all
+events so the enclosing `Tooltip` will not know when to respond.
+Use [`AnchorButton`](#core/components/button.anchor-button) instead;
+see the [callout here](#core/components/button.props) for more details.
 
-The **content** will be shown inside the tooltip itself. When opened, the tooltip will always be
-positioned on the page next to the target; the `position` prop determines its relative position (on
-which side of the target).
+</div>
 
 @interface TooltipProps