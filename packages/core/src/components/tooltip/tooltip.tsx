--- conflicted
+++ resolved
@@ -35,77 +35,11 @@
     hoverOpenDelay?: number;
 
     /**
-<<<<<<< HEAD
-     * Whether a tooltip that uses a `Portal` should automatically inherit the dark theme from its parent.
-     * @default true
-     */
-    inheritDarkTheme?: boolean;
-
-    /**
-     * Whether the popover is visible. Passing this prop puts the popover in
-     * controlled mode, where the only way to change visibility is by updating this property.
-     * @default undefined
-     */
-    isOpen?: boolean;
-
-    /**
-     * Popper modifier options, passed directly to internal Popper instance.
-     * See https://popper.js.org/popper-documentation.html#modifiers for complete details.
-     */
-    modifiers?: PopperModifiers;
-
-    /**
-     * Callback invoked in controlled mode when the tooltip open state *would* change due to
-     * user interaction.
-     */
-    onInteraction?: (nextOpenState: boolean) => void;
-
-    /**
-     * Whether the tooltip should open when its target is focused.
-     * If `true`, target will render with `tabindex="0"` to make it focusable via keyboard navigation.
-     * @default true
-     */
-    openOnTargetFocus?: boolean;
-
-    /**
-     * Space-delimited string of class names applied to the
-     * portal which holds the tooltip if `usePortal={true}`.
-     */
-    portalClassName?: string;
-
-    /**
-     * The position (relative to the target) at which the popover should appear.
-     *
-     * The default value of `"auto"` will choose the best position when opened
-     * and will allow the popover to reposition itself to remain onscreen as the
-     * user scrolls around.
-     * @default "auto"
-     */
-    position?: Position | "auto";
-
-    /**
-     * The name of the HTML tag to use when rendering the popover target element.
-     * @default "span"
-     */
-    targetTagName?: keyof JSX.IntrinsicElements;
-
-    /**
-     * A space-delimited string of class names that are applied to the tooltip.
-     */
-    tooltipClassName?: string;
-
-    /**
-     * Indicates how long (in milliseconds) the tooltip's appear/disappear transition takes.
-     * This is used by React `CSSTransition` to know when a transition completes
-     * and must match the duration of the animation in CSS.
-     * Only set this prop if you override Blueprint's default transitions with new transitions of a different length.
-=======
      * Indicates how long (in milliseconds) the tooltip's appear/disappear
      * transition takes. This is used by React `CSSTransition` to know when a
      * transition completes and must match the duration of the animation in CSS.
      * Only set this prop if you override Blueprint's default transitions with
      * new transitions of a different length.
->>>>>>> f111cdcc
      * @default 100
      */
     transitionDuration?: number;
