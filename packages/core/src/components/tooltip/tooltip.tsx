--- conflicted
+++ resolved
@@ -25,16 +25,9 @@
 import { PopoverSharedProps } from "../popover/popoverSharedProps";
 import { TooltipContext, TooltipContextState, TooltipProvider } from "../popover/tooltipContext";
 
-<<<<<<< HEAD
 export interface TooltipProps<TProps = React.HTMLProps<HTMLElement>>
     extends Omit<PopoverSharedProps<TProps>, "shouldReturnFocusOnClose">,
         IntentProps {
-=======
-/** @deprecated migrate to Tooltip2, use Tooltip2Props */
-export type TooltipProps = ITooltipProps; // eslint-disable-line deprecation/deprecation
-/** @deprecated migrate to Tooltip2, use Tooltip2Props */
-export interface ITooltipProps extends IPopoverSharedProps, IntentProps {
->>>>>>> 14b01e25
     /**
      * The content that will be displayed inside of the tooltip.
      */
@@ -78,13 +71,7 @@
     transitionDuration?: number;
 }
 
-<<<<<<< HEAD
 export class Tooltip<T> extends React.PureComponent<TooltipProps<T>> {
-=======
-/** @deprecated use { Tooltip2 } from "@blueprintjs/popover2" */
-// eslint-disable-next-line deprecation/deprecation
-export class Tooltip extends AbstractPureComponent2<TooltipProps> {
->>>>>>> 14b01e25
     public static displayName = `${DISPLAYNAME_PREFIX}.Tooltip`;
 
     // eslint-disable-next-line deprecation/deprecation
