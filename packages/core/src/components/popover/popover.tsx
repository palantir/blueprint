--- conflicted
+++ resolved
@@ -241,12 +241,12 @@
     public static displayName = "Blueprint.Popover";
 
     /**
-     * DOM element that contains the popover and the `content` prop.
+     * DOM element that contains the popover.
      * When `inline={false}`, this element will be portaled outside the usual DOM flow,
      * so this reference can be very useful for testing.
      */
     public popoverElement: HTMLElement;
-    /** DOM element that contains the target (only child in `children`). */
+    /** DOM element that contains the target. */
     public targetElement: HTMLElement;
 
     private hasDarkParent = false;
@@ -387,7 +387,6 @@
         if (props.isModal && props.interactionKind !== PopoverInteractionKind.CLICK) {
             throw new Error(Errors.POPOVER_MODAL_INTERACTION);
         }
-<<<<<<< HEAD
 
         const childrenCount = React.Children.count(props.children);
         const hasContentProp = props.content !== undefined;
@@ -403,10 +402,6 @@
         }
         if (childrenCount === 2 && hasContentProp) {
             console.warn(Errors.POPOVER_WARN_DOUBLE_CONTENT);
-=======
-        if (React.Children.count(props.children) !== 1) {
-            throw new Error(Errors.POPOVER_ONE_CHILD);
->>>>>>> b60b045c
         }
     }
 
