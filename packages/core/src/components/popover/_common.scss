--- conflicted
+++ resolved
@@ -5,17 +5,8 @@
 @import "../../common/variables";
 @import "../../common/react-transition";
 
-<<<<<<< HEAD
 $pt-popover-background-color: $white !default;
-$pt-popover-box-shadow: $pt-elevation-shadow-3 !default;
-$pt-tooltip-box-shadow: $pt-popover-box-shadow !default;
-$pt-dark-popover-background-color: $dark-gray4 !default;
-$pt-dark-popover-box-shadow: $pt-dark-elevation-shadow-3 !default;
-$pt-dark-tooltip-box-shadow: $pt-dark-popover-box-shadow !default;
-=======
-$popover-background-color: $white !default;
-$dark-popover-background-color: $dark-gray3 !default;
->>>>>>> 14b01e25
+$pt-dark-popover-background-color: $dark-gray3 !default;
 
 // $arrow-offset: amount to shift arrow along edge of popover
 // $arrow-target-offset: amount to shift arrow relative to target (perpendicular to popover edge)
@@ -89,6 +80,11 @@
       fill: $pt-high-contrast-mode-border-color;
     }
   }
+
+  @media (forced-colors: active) and (prefers-color-scheme: dark) {
+    // Windows High Contrast dark theme
+    border: 1px solid $pt-high-contrast-mode-border-color;
+  }
 }
 
 @mixin fade-transition() {
