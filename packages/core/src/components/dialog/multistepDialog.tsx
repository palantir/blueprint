--- conflicted
+++ resolved
@@ -19,27 +19,18 @@
 
 import { AbstractPureComponent, Classes, Utils } from "../../common";
 import { DISPLAYNAME_PREFIX } from "../../common/props";
-<<<<<<< HEAD
 import { Button, ButtonProps } from "../button/buttons";
 import { Dialog, DialogProps } from "./dialog";
-import { DialogStep, DialogStepId, DialogStepProps } from "./dialogStep";
+import { DialogStep, DialogStepId, DialogStepProps, DialogStepButtonProps } from "./dialogStep";
 
 type DialogStepElement = React.ReactElement<DialogStepProps & { children: React.ReactNode }>;
-=======
-import { Button, IButtonProps } from "../button/buttons";
-import { Dialog, IDialogProps } from "./dialog";
-import { DialogStep, DialogStepId, IDialogStepProps, DialogStepButtonProps } from "./dialogStep";
-
-type DialogStepElement = React.ReactElement<IDialogStepProps & { children: React.ReactNode }>;
-
-export interface IMultistepDialogProps extends IDialogProps {
+
+export interface MultistepDialogProps extends DialogProps {
     /**
      * Props for the back button.
      */
     backButtonProps?: DialogStepButtonProps;
->>>>>>> b9f91ee2
-
-export interface MultistepDialogProps extends DialogProps {
+
     /**
      * Props for the button to display on the final step.
      */
@@ -48,11 +39,7 @@
     /**
      * Props for the next button.
      */
-<<<<<<< HEAD
-    nextButtonProps?: Partial<Pick<ButtonProps, "disabled" | "text">>;
-=======
     nextButtonProps?: DialogStepButtonProps;
->>>>>>> b9f91ee2
 
     /**
      * A callback that is invoked when the user selects a different step by clicking on back, next, or a step itself.
@@ -174,17 +161,11 @@
     }
 
     private renderButtons() {
-<<<<<<< HEAD
-=======
         const { selectedIndex } = this.state;
         const steps = this.getDialogStepChildren();
->>>>>>> b9f91ee2
         const buttons = [];
 
         if (this.state.selectedIndex > 0) {
-<<<<<<< HEAD
-            buttons.push(<Button key="back" onClick={this.getBackClickHandler()} text="Back" />);
-=======
             const backButtonProps = steps[selectedIndex].props.backButtonProps ?? this.props.backButtonProps;
 
             buttons.push(
@@ -195,7 +176,6 @@
                     {...backButtonProps}
                 />,
             );
->>>>>>> b9f91ee2
         }
 
         if (this.state.selectedIndex === this.getDialogStepChildren().length - 1) {
@@ -207,7 +187,7 @@
                 <Button
                     intent="primary"
                     key="next"
-                    onClick={this.getNextClickHandler()}
+                    onClick={this.getDialogStepChangeHandler(selectedIndex + 1)}
                     text="Next"
                     {...nextButtonProps}
                 />,
@@ -215,14 +195,6 @@
         }
 
         return buttons;
-    }
-
-    private getBackClickHandler() {
-        return this.getDialogStepChangeHandler(this.state.selectedIndex - 1);
-    }
-
-    private getNextClickHandler() {
-        return this.getDialogStepChangeHandler(this.state.selectedIndex + 1);
     }
 
     private getDialogStepChangeHandler(index: number) {
