--- conflicted
+++ resolved
@@ -126,10 +126,21 @@
     public state: IMultistepDialogState = this.getInitialIndexFromProps(this.props);
 
     public render() {
-<<<<<<< HEAD
-        const { className, navigationPosition, ...otherProps } = this.props;
+        const {
+            className,
+            navigationPosition,
+            showCloseButtonInFooter,
+            isCloseButtonShown,
+            ...otherProps
+        } = this.props;
+
+        // Only one close button should be displayed. If the footer close button
+        // is shown, we need to ensure the dialog close button is not displayed.
+        const isCloseButtonVisible = !showCloseButtonInFooter && isCloseButtonShown;
+
         return (
             <Dialog
+                isCloseButtonShown={isCloseButtonVisible}
                 {...otherProps}
                 className={classNames(
                     {
@@ -140,16 +151,6 @@
                 )}
                 style={this.getDialogStyle()}
             >
-=======
-        const { showCloseButtonInFooter, isCloseButtonShown, ...otherProps } = this.props;
-
-        // Only one close button should be displayed. If the footer close button
-        // is shown, we need to ensure the dialog close button is not displayed.
-        const isCloseButtonVisible = !showCloseButtonInFooter && isCloseButtonShown;
-
-        return (
-            <Dialog isCloseButtonShown={isCloseButtonVisible} {...otherProps} style={this.getDialogStyle()}>
->>>>>>> ca8c2842
                 <div className={Classes.MULTISTEP_DIALOG_PANELS}>
                     {this.renderLeftPanel()}
                     {this.maybeRenderRightPanel()}
@@ -223,14 +224,9 @@
     }
 
     private renderFooter() {
-<<<<<<< HEAD
-        const { closeButtonProps, isFooterCloseButtonShown, onClose } = this.props;
-        const maybeCloseButton = !isFooterCloseButtonShown ? undefined : (
-=======
         const { closeButtonProps, isCloseButtonShown, showCloseButtonInFooter, onClose } = this.props;
         const isFooterCloseButtonVisible = showCloseButtonInFooter && isCloseButtonShown;
         const maybeCloseButton = !isFooterCloseButtonVisible ? undefined : (
->>>>>>> ca8c2842
             <Button text="Close" onClick={onClose} {...closeButtonProps} />
         );
         return (
