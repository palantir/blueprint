--- conflicted
+++ resolved
@@ -26,20 +26,13 @@
 import { H4 } from "../html/html";
 import { Icon } from "../icon/icon";
 
-<<<<<<< HEAD
-export interface NonIdealStateProps extends Props {
-=======
 export enum NonIdealStateIconSize {
     STANDARD = IconSize.STANDARD * 3,
     SMALL = IconSize.STANDARD * 2,
     EXTRA_SMALL = IconSize.LARGE,
 }
 
-// eslint-disable-next-line deprecation/deprecation
-export type NonIdealStateProps = INonIdealStateProps;
-/** @deprecated use NonIdealStateProps */
-export interface INonIdealStateProps extends Props {
->>>>>>> 14b01e25
+export interface NonIdealStateProps extends Props {
     /** An action to resolve the non-ideal state which appears after `description`. */
     action?: JSX.Element;
 
