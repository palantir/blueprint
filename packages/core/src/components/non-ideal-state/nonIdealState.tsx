--- conflicted
+++ resolved
@@ -17,11 +17,7 @@
 import classNames from "classnames";
 import React from "react";
 
-<<<<<<< HEAD
-import { ICON_SIZE_LARGE } from "@blueprintjs/icons";
-=======
 import { IconName, IconSize } from "@blueprintjs/icons";
->>>>>>> 10dcd9f5
 
 import { AbstractPureComponent } from "../../common";
 import * as Classes from "../../common/classes";
@@ -76,11 +72,7 @@
         } else {
             return (
                 <div className={Classes.NON_IDEAL_STATE_VISUAL}>
-<<<<<<< HEAD
-                    <Icon icon={icon} size={ICON_SIZE_LARGE * 3} />
-=======
                     <Icon icon={icon} size={IconSize.LARGE * 3} />
->>>>>>> 10dcd9f5
                 </div>
             );
         }
