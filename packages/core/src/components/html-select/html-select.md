@# HTML select

Styling HTML `<select>` tags requires a wrapper element to customize the
dropdown caret, so we provide an `HTMLSelect` component to streamline this
process.

<div class="@ns-callout @ns-intent-success @ns-icon-info-sign">

The [`Select`](#select/multi-select) component in the [**@blueprintjs/select**](#select)
package provides a React alternative to the native HTML `<select>` tag. Notably, it
supports custom filtering logic and item rendering.

</div>

@## Usage

Use `HTMLSelect` exactly like you would use a native `<select>` with `value` (or
`defaultValue`) and `onChange`. Options can be passed as `<option>` children for
full flexibility or via the `options` prop for simple shorthand.

<<<<<<< HEAD
@interface HTMLSelectProps
=======
@reactExample HTMLSelectExample

@## Props interface

@interface IHTMLSelectProps
>>>>>>> 9fd1107d

@## CSS

Put class modifiers on the wrapper and attribute modifiers and event handlers
directly on the `<select>`.

@css select<|MERGE_RESOLUTION|>--- conflicted
+++ resolved
@@ -18,15 +18,11 @@
 `defaultValue`) and `onChange`. Options can be passed as `<option>` children for
 full flexibility or via the `options` prop for simple shorthand.
 
-<<<<<<< HEAD
-@interface HTMLSelectProps
-=======
 @reactExample HTMLSelectExample
 
 @## Props interface
 
-@interface IHTMLSelectProps
->>>>>>> 9fd1107d
+@interface HTMLSelectProps
 
 @## CSS
 
