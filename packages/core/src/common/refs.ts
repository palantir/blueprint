/*
 * Copyright 2020 Palantir Technologies, Inc. All rights reserved.
 *
 * Licensed under the Apache License, Version 2.0 (the "License");
 * you may not use this file except in compliance with the License.
 * You may obtain a copy of the License at
 *
 *     http://www.apache.org/licenses/LICENSE-2.0
 *
 * Unless required by applicable law or agreed to in writing, software
 * distributed under the License is distributed on an "AS IS" BASIS,
 * WITHOUT WARRANTIES OR CONDITIONS OF ANY KIND, either express or implied.
 * See the License for the specific language governing permissions and
 * limitations under the License.
 */

export type Ref<T extends HTMLElement = HTMLElement> = RefObject<T> | RefCallback<T>;

// compatible with React.Ref type in @types/react@^16
export interface RefObject<T extends HTMLElement = HTMLElement> {
    current: T | null;
}

<<<<<<< HEAD
export function isRefObject<T extends HTMLElement>(value: Ref<T> | undefined | null): value is RefObject<T> {
    return value != null && typeof (value as RefObject<T>).current !== "undefined";
}

export type RefCallback<T = HTMLElement> = (ref: T | null) => any;
=======
export function isRefObject<T extends HTMLElement>(value: IRef<T> | undefined | null): value is IRefObject<T> {
    return value != null && typeof value !== "function";
}

export type IRefCallback<T extends HTMLElement = HTMLElement> = (ref: T | null) => any;
>>>>>>> b9f91ee2

export function isRefCallback<T extends HTMLElement>(value: Ref<T> | undefined | null): value is RefCallback<T> {
    return typeof value === "function";
}

<<<<<<< HEAD
export function combineRefs<T extends HTMLElement>(ref1: RefCallback<T>, ref2: RefCallback<T>) {
    return mergeRefs(ref1, ref2);
}

export function mergeRefs<T extends HTMLElement>(...refs: Array<Ref<T> | null>): RefCallback<T> {
=======
/**
 * Assign the given ref to a target, either a React ref object or a callback which takes the ref as its first argument.
 */
export function setRef<T extends HTMLElement>(refTarget: IRef<T> | undefined | null, ref: T | null): void {
    if (isRefObject<T>(refTarget)) {
        refTarget.current = ref;
    } else if (isRefCallback(refTarget)) {
        refTarget(ref);
    }
}

/** @deprecated use mergeRefs() instead */
export function combineRefs<T extends HTMLElement>(ref1: IRefCallback<T>, ref2: IRefCallback<T>) {
    return mergeRefs(ref1, ref2);
}

/**
 * Utility for merging refs into one singular callback ref.
 * If using in a functional component, would recomend using `useMemo` to preserve function identity.
 */
export function mergeRefs<T extends HTMLElement>(...refs: Array<IRef<T> | null>): IRefCallback<T> {
>>>>>>> b9f91ee2
    return value => {
        refs.forEach(ref => {
            setRef(ref, value);
        });
    };
}

<<<<<<< HEAD
export function getRef<T extends HTMLElement>(ref: T | RefObject<T> | null) {
=======
export function getRef<T extends HTMLElement>(ref: T | IRefObject<T> | null): T | null {
>>>>>>> b9f91ee2
    if (ref === null) {
        return null;
    }

    return (ref as RefObject<T>).current ?? (ref as T);
}

/**
<<<<<<< HEAD
 * Assign the given ref to a target, either a React ref object or a callback which takes the ref as its first argument.
 */
export function setRef<T extends HTMLElement>(refTarget: Ref<T> | undefined, ref: T | null) {
    if (refTarget === undefined) {
        return;
    }
    if (isRefObject<T>(refTarget)) {
        refTarget.current = ref;
    } else if (isRefCallback(refTarget)) {
        refTarget(ref);
    }
}

/**
=======
>>>>>>> b9f91ee2
 * Creates a ref handler which assigns the ref returned by React for a mounted component to a field on the target object.
 * The target object is usually a component class.
 *
 * If provided, it will also update the given `refProp` with the value of the ref.
 */
export function refHandler<T extends HTMLElement, K extends string>(
    refTargetParent: { [k in K]: T | null },
    refTargetKey: K,
<<<<<<< HEAD
): RefCallback<T>;
export function refHandler<T extends HTMLElement, K extends string>(
    refTargetParent: { [k in K]: T | RefObject<T> | null },
    refTargetKey: K,
    refProp: Ref<T> | undefined | null,
): Ref<T>;
export function refHandler<T extends HTMLElement, K extends string>(
    refTargetParent: { [k in K]: T | RefObject<T> | null },
    refTargetKey: K,
    refProp?: Ref<T> | undefined | null,
) {
    if (isRefObject<T>(refProp)) {
        refTargetParent[refTargetKey] = refProp;
        return refProp;
    }
=======
    refProp?: IRef<T> | undefined | null,
): IRefCallback<T> {
>>>>>>> b9f91ee2
    return (ref: T | null) => {
        refTargetParent[refTargetKey] = ref;
        setRef(refProp, ref);
    };
}<|MERGE_RESOLUTION|>--- conflicted
+++ resolved
@@ -21,35 +21,20 @@
     current: T | null;
 }
 
-<<<<<<< HEAD
 export function isRefObject<T extends HTMLElement>(value: Ref<T> | undefined | null): value is RefObject<T> {
-    return value != null && typeof (value as RefObject<T>).current !== "undefined";
-}
-
-export type RefCallback<T = HTMLElement> = (ref: T | null) => any;
-=======
-export function isRefObject<T extends HTMLElement>(value: IRef<T> | undefined | null): value is IRefObject<T> {
     return value != null && typeof value !== "function";
 }
 
-export type IRefCallback<T extends HTMLElement = HTMLElement> = (ref: T | null) => any;
->>>>>>> b9f91ee2
+export type RefCallback<T extends HTMLElement = HTMLElement> = (ref: T | null) => any;
 
 export function isRefCallback<T extends HTMLElement>(value: Ref<T> | undefined | null): value is RefCallback<T> {
     return typeof value === "function";
 }
 
-<<<<<<< HEAD
-export function combineRefs<T extends HTMLElement>(ref1: RefCallback<T>, ref2: RefCallback<T>) {
-    return mergeRefs(ref1, ref2);
-}
-
-export function mergeRefs<T extends HTMLElement>(...refs: Array<Ref<T> | null>): RefCallback<T> {
-=======
 /**
  * Assign the given ref to a target, either a React ref object or a callback which takes the ref as its first argument.
  */
-export function setRef<T extends HTMLElement>(refTarget: IRef<T> | undefined | null, ref: T | null): void {
+export function setRef<T extends HTMLElement>(refTarget: Ref<T> | undefined | null, ref: T | null): void {
     if (isRefObject<T>(refTarget)) {
         refTarget.current = ref;
     } else if (isRefCallback(refTarget)) {
@@ -58,7 +43,7 @@
 }
 
 /** @deprecated use mergeRefs() instead */
-export function combineRefs<T extends HTMLElement>(ref1: IRefCallback<T>, ref2: IRefCallback<T>) {
+export function combineRefs<T extends HTMLElement>(ref1: RefCallback<T>, ref2: RefCallback<T>) {
     return mergeRefs(ref1, ref2);
 }
 
@@ -66,8 +51,7 @@
  * Utility for merging refs into one singular callback ref.
  * If using in a functional component, would recomend using `useMemo` to preserve function identity.
  */
-export function mergeRefs<T extends HTMLElement>(...refs: Array<IRef<T> | null>): IRefCallback<T> {
->>>>>>> b9f91ee2
+export function mergeRefs<T extends HTMLElement>(...refs: Array<Ref<T> | null>): RefCallback<T> {
     return value => {
         refs.forEach(ref => {
             setRef(ref, value);
@@ -75,11 +59,7 @@
     };
 }
 
-<<<<<<< HEAD
-export function getRef<T extends HTMLElement>(ref: T | RefObject<T> | null) {
-=======
-export function getRef<T extends HTMLElement>(ref: T | IRefObject<T> | null): T | null {
->>>>>>> b9f91ee2
+export function getRef<T extends HTMLElement>(ref: T | RefObject<T> | null): T | null {
     if (ref === null) {
         return null;
     }
@@ -88,23 +68,6 @@
 }
 
 /**
-<<<<<<< HEAD
- * Assign the given ref to a target, either a React ref object or a callback which takes the ref as its first argument.
- */
-export function setRef<T extends HTMLElement>(refTarget: Ref<T> | undefined, ref: T | null) {
-    if (refTarget === undefined) {
-        return;
-    }
-    if (isRefObject<T>(refTarget)) {
-        refTarget.current = ref;
-    } else if (isRefCallback(refTarget)) {
-        refTarget(ref);
-    }
-}
-
-/**
-=======
->>>>>>> b9f91ee2
  * Creates a ref handler which assigns the ref returned by React for a mounted component to a field on the target object.
  * The target object is usually a component class.
  *
@@ -113,26 +76,8 @@
 export function refHandler<T extends HTMLElement, K extends string>(
     refTargetParent: { [k in K]: T | null },
     refTargetKey: K,
-<<<<<<< HEAD
-): RefCallback<T>;
-export function refHandler<T extends HTMLElement, K extends string>(
-    refTargetParent: { [k in K]: T | RefObject<T> | null },
-    refTargetKey: K,
-    refProp: Ref<T> | undefined | null,
-): Ref<T>;
-export function refHandler<T extends HTMLElement, K extends string>(
-    refTargetParent: { [k in K]: T | RefObject<T> | null },
-    refTargetKey: K,
     refProp?: Ref<T> | undefined | null,
-) {
-    if (isRefObject<T>(refProp)) {
-        refTargetParent[refTargetKey] = refProp;
-        return refProp;
-    }
-=======
-    refProp?: IRef<T> | undefined | null,
-): IRefCallback<T> {
->>>>>>> b9f91ee2
+): RefCallback<T> {
     return (ref: T | null) => {
         refTargetParent[refTargetKey] = ref;
         setRef(refProp, ref);
