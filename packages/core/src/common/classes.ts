/*
 * Copyright 2015 Palantir Technologies, Inc. All rights reserved.
 *
 * Licensed under the terms of the LICENSE file distributed with this project.
 */

import { Elevation } from "../components/card/card";
import { Alignment } from "./alignment";
import { Intent } from "./intent";

<<<<<<< HEAD
const NS = process.env.BLUEPRINT_NAMESPACE || "pt";
=======
// tslint:disable:blueprint-classes-constants
>>>>>>> c8e52b8b

// modifiers
export const ACTIVE = `${NS}-active`;
export const ALIGN_LEFT = `${NS}-align-left`;
export const ALIGN_RIGHT = `${NS}-align-right`;
export const DARK = `${NS}-dark`;
export const DISABLED = `${NS}-disabled`;
export const FILL = `${NS}-fill`;
export const FIXED = `${NS}-fixed`;
export const FIXED_TOP = `${NS}-fixed-top`;
export const INLINE = `${NS}-inline`;
export const INTERACTIVE = `${NS}-interactive`;
export const LARGE = `${NS}-large`;
export const LOADING = `${NS}-loading`;
export const MINIMAL = `${NS}-minimal`;
export const MULTILINE = `${NS}-multiline`;
export const ROUND = `${NS}-round`;
export const SMALL = `${NS}-small`;
export const VERTICAL = `${NS}-vertical`;

export const ELEVATION_0 = elevationClass(Elevation.ZERO);
export const ELEVATION_1 = elevationClass(Elevation.ONE);
export const ELEVATION_2 = elevationClass(Elevation.TWO);
export const ELEVATION_3 = elevationClass(Elevation.THREE);
export const ELEVATION_4 = elevationClass(Elevation.FOUR);

export const INTENT_PRIMARY = intentClass(Intent.PRIMARY);
export const INTENT_SUCCESS = intentClass(Intent.SUCCESS);
export const INTENT_WARNING = intentClass(Intent.WARNING);
export const INTENT_DANGER = intentClass(Intent.DANGER);

// text utilities
export const TEXT_MUTED = `${NS}-text-muted`;
export const TEXT_OVERFLOW_ELLIPSIS = `${NS}-text-overflow-ellipsis`;
export const UI_TEXT = `${NS}-ui-text`;
export const UI_TEXT_LARGE = `${NS}-ui-text-large`;
export const RUNNING_TEXT = `${NS}-running-text`;
export const RUNNING_TEXT_SMALL = `${NS}-running-text-small`;
export const MONOSPACE_TEXT = `${NS}-monospace-text`;

export const FOCUS_DISABLED = "pt-focus-disabled";

// lists
export const LIST = `${NS}-list`;
export const LIST_UNSTYLED = `${LIST}-unstyled`;

// components
export const ALERT = `${NS}-alert`;
export const ALERT_BODY = `${ALERT}-body`;
export const ALERT_CONTENTS = `${ALERT}-contents`;
export const ALERT_FOOTER = `${ALERT}-footer`;

export const BREADCRUMB = `${NS}-breadcrumb`;
export const BREADCRUMB_CURRENT = `${BREADCRUMB}-current`;
export const BREADCRUMBS = `${BREADCRUMB}s`;
export const BREADCRUMBS_COLLAPSED = `${BREADCRUMB}s-collapsed`;

export const BUTTON = `${NS}-button`;
export const BUTTON_GROUP = `${BUTTON}-group`;
export const BUTTON_SPINNER = `${BUTTON}-spinner`;
export const BUTTON_TEXT = `${BUTTON}-text`;

export const CALLOUT = `${NS}-callout`;
export const CALLOUT_ICON = `${CALLOUT}-icon`;
export const CALLOUT_TITLE = `${CALLOUT}-title`;

export const CARD = `${NS}-card`;

export const COLLAPSE = `${NS}-collapse`;
export const COLLAPSE_BODY = `${COLLAPSE}-body`;

export const COLLAPSIBLE_LIST = `${NS}-collapse-list`;

export const CONTEXT_MENU = `${NS}-context-menu`;
export const CONTEXT_MENU_POPOVER_TARGET = `${CONTEXT_MENU}-popover-target`;

export const CONTROL_GROUP = `${NS}-control-group`;

export const DIALOG = `${NS}-dialog`;
export const DIALOG_CONTAINER = `${DIALOG}-container`;
export const DIALOG_BODY = `${DIALOG}-body`;
export const DIALOG_CLOSE_BUTTON = `${DIALOG}-close-button`;
export const DIALOG_FOOTER = `${DIALOG}-footer`;
export const DIALOG_FOOTER_ACTIONS = `${DIALOG}-footer-actions`;
export const DIALOG_HEADER = `${DIALOG}-header`;
export const DIALOG_HEADER_TITLE = `${DIALOG}-header-title`;

export const EDITABLE_TEXT = `${NS}-editable-text`;
export const EDITABLE_TEXT_CONTENT = `${EDITABLE_TEXT}-content`;
export const EDITABLE_TEXT_EDITING = `${EDITABLE_TEXT}-editing`;
export const EDITABLE_TEXT_INPUT = `${EDITABLE_TEXT}-input`;
export const EDITABLE_TEXT_PLACEHOLDER = `${EDITABLE_TEXT}-placeholder`;

export const FLEX_EXPANDER = `${NS}-flex-expander`;

export const HTML_TABLE = `${NS}-html-table`;
export const HTML_TABLE_STRIPED = `${HTML_TABLE}-striped`;
export const HTML_TABLE_BORDERED = `${HTML_TABLE}-bordered`;

export const INPUT = `${NS}-input`;
export const INPUT_GHOST = `${INPUT}-ghost`;
export const INPUT_GROUP = `${INPUT}-group`;
export const INPUT_ACTION = `${INPUT}-action`;

export const CONTROL = `${NS}-control`;
export const CONTROL_INDICATOR = `${CONTROL}-indicator`;
export const CHECKBOX = `${NS}-checkbox`;
export const RADIO = `${NS}-radio`;
export const SWITCH = `${NS}-switch`;
export const FILE_INPUT = `${NS}-file-input`;
export const FILE_UPLOAD_INPUT = `${NS}-file-upload-input`;

export const KEY = `${NS}-key`;
export const KEY_COMBO = `${KEY}-combo`;
export const MODIFIER_KEY = `${NS}-modifier-key`;

export const HOTKEY = `${NS}-hotkey`;
export const HOTKEY_LABEL = `${HOTKEY}-label`;
export const HOTKEY_GROUP = `${HOTKEY}-group`;
export const HOTKEY_COLUMN = `${HOTKEY}-column`;
export const HOTKEY_DIALOG = `${HOTKEY}-dialog`;

export const LABEL = `${NS}-label`;
export const FORM_GROUP = `${NS}-form-group`;
export const FORM_CONTENT = `${NS}-form-content`;
export const FORM_HELPER_TEXT = `${NS}-form-helper-text`;

export const MENU = `${NS}-menu`;
export const MENU_ITEM = `${MENU}-item`;
export const MENU_ITEM_LABEL = `${MENU_ITEM}-label`;
export const MENU_SUBMENU = `${NS}-submenu`;
export const MENU_DIVIDER = `${MENU}-divider`;
export const MENU_HEADER = `${MENU}-header`;

export const NAVBAR = `${NS}-navbar`;
export const NAVBAR_GROUP = `${NAVBAR}-group`;
export const NAVBAR_HEADING = `${NAVBAR}-heading`;
export const NAVBAR_DIVIDER = `${NAVBAR}-divider`;

export const NON_IDEAL_STATE = `${NS}-non-ideal-state`;
export const NON_IDEAL_STATE_ACTION = `${NON_IDEAL_STATE}-action`;
export const NON_IDEAL_STATE_DESCRIPTION = `${NON_IDEAL_STATE}-description`;
export const NON_IDEAL_STATE_ICON = `${NON_IDEAL_STATE}-icon`;
export const NON_IDEAL_STATE_TITLE = `${NON_IDEAL_STATE}-title`;
export const NON_IDEAL_STATE_VISUAL = `${NON_IDEAL_STATE}-visual`;

export const NUMERIC_INPUT = `${NS}-numeric-input`;

export const OVERLAY = `${NS}-overlay`;
export const OVERLAY_BACKDROP = `${OVERLAY}-backdrop`;
export const OVERLAY_CONTENT = `${OVERLAY}-content`;
export const OVERLAY_INLINE = `${OVERLAY}-inline`;
export const OVERLAY_OPEN = `${OVERLAY}-open`;
export const OVERLAY_SCROLL_CONTAINER = `${OVERLAY}-scroll-container`;

export const POPOVER = `${NS}-popover`;
export const POPOVER_ARROW = `${POPOVER}-arrow`;
export const POPOVER_BACKDROP = `${POPOVER}-backdrop`;
export const POPOVER_CONTENT = `${POPOVER}-content`;
export const POPOVER_CONTENT_SIZING = `${POPOVER_CONTENT}-sizing`;
export const POPOVER_DISMISS = `${POPOVER}-dismiss`;
export const POPOVER_DISMISS_OVERRIDE = `${POPOVER_DISMISS}-override`;
export const POPOVER_OPEN = `${POPOVER}-open`;
export const POPOVER_TARGET = `${POPOVER}-target`;
export const POPOVER_WRAPPER = `${POPOVER}-wrapper`;
export const TRANSITION_CONTAINER = `${NS}-transition-container`;

export const PROGRESS_BAR = `${NS}-progress-bar`;
export const PROGRESS_METER = `${NS}-progress-meter`;
export const PROGRESS_NO_STRIPES = `${NS}-no-stripes`;
export const PROGRESS_NO_ANIMATION = `${NS}-no-animation`;

export const PORTAL = `${NS}-portal`;

export const SELECT = `${NS}-select`;

export const SKELETON = `${NS}-skeleton`;

export const SLIDER = `${NS}-slider`;
export const SLIDER_HANDLE = `${SLIDER}-handle`;
export const SLIDER_LABEL = `${SLIDER}-label`;
export const SLIDER_PROGRESS = `${SLIDER}-progress`;
export const RANGE_SLIDER = `${NS}-range-slider`;

export const SPINNER = `${NS}-spinner`;
export const SPINNER_HEAD = `${SPINNER}-head`;
export const SPINNER_NO_SPIN = `${NS}-no-spin`;
export const SPINNER_TRACK = `${SPINNER}-track`;
export const SPINNER_SVG_CONTAINER = `${SPINNER}-svg-container`;
export const SVG_SPINNER = `${NS}-svg-spinner`;

export const TAB = `${NS}-tab`;
export const TAB_INDICATOR = `${TAB}-indicator`;
export const TAB_INDICATOR_WRAPPER = `${TAB_INDICATOR}-wrapper`;
export const TAB_LIST = `${TAB}-list`;
export const TAB_PANEL = `${TAB}-panel`;
export const TABS = `${TAB}s`;

export const TAG = `${NS}-tag`;
export const TAG_REMOVABLE = `${TAG}-removable`;
export const TAG_REMOVE = `${TAG}-remove`;

export const TAG_INPUT = `${NS}-tag-input`;
export const TAG_INPUT_ICON = `${TAG_INPUT}-icon`;
export const TAG_INPUT_VALUES = `${TAG_INPUT}-values`;

export const TOAST = `${NS}-toast`;
export const TOAST_CONTAINER = `${TOAST}-container`;
export const TOAST_MESSAGE = `${TOAST}-message`;

export const TOOLTIP = `${NS}-tooltip`;
export const TOOLTIP_INDICATOR = `${TOOLTIP}-indicator`;

export const TREE = `${NS}-tree`;
export const TREE_NODE = `${NS}-tree-node`;
export const TREE_NODE_CARET = `${TREE_NODE}-caret`;
export const TREE_NODE_CARET_CLOSED = `${TREE_NODE_CARET}-closed`;
export const TREE_NODE_CARET_NONE = `${TREE_NODE_CARET}-none`;
export const TREE_NODE_CARET_OPEN = `${TREE_NODE_CARET}-open`;
export const TREE_NODE_CONTENT = `${TREE_NODE}-content`;
export const TREE_NODE_EXPANDED = `${TREE_NODE}-expanded`;
export const TREE_NODE_ICON = `${TREE_NODE}-icon`;
export const TREE_NODE_LABEL = `${TREE_NODE}-label`;
export const TREE_NODE_LIST = `${TREE_NODE}-list`;
export const TREE_NODE_SECONDARY_LABEL = `${TREE_NODE}-secondary-label`;
export const TREE_NODE_SELECTED = `${TREE_NODE}-selected`;
export const TREE_ROOT = `${NS}-tree-root`;

export const ICON = `${NS}-icon`;
export const ICON_STANDARD = `${ICON}-standard`;
export const ICON_LARGE = `${ICON}-large`;

/**
 * Returns the namespace prefix for all Blueprint CSS classes.
 * Customize this namespace at build time with the `process.env.BLUEPRINT_NAMESPACE` environment variable.
 */
export function getClassNamespace() {
    return NS;
}

/** Return CSS class for alignment. */
export function alignmentClass(alignment: Alignment) {
    switch (alignment) {
        case Alignment.LEFT:
            return ALIGN_LEFT;
        case Alignment.RIGHT:
            return ALIGN_RIGHT;
        default:
            return undefined;
    }
}

export function elevationClass(elevation: Elevation) {
    if (elevation == null) {
        return undefined;
    }
    return `${NS}-elevation-${elevation}`;
}

/** Return CSS class for icon, whether or not 'pt-icon-' prefix is included */
export function iconClass(iconName?: string) {
    if (iconName == null) {
        return undefined;
    }
    return iconName.indexOf(`${NS}-icon-`) === 0 ? iconName : `${NS}-icon-${iconName}`;
}

/** Return CSS class for intent. */
export function intentClass(intent = Intent.NONE) {
    if (intent == null || intent === Intent.NONE) {
        return undefined;
    }
<<<<<<< HEAD
    return `${NS}-intent-${intent.toLowerCase()}`;
}
=======
    return `pt-intent-${intent.toLowerCase()}`;
}

// tslint:enable:blueprint-classes-constants
>>>>>>> c8e52b8b
<|MERGE_RESOLUTION|>--- conflicted
+++ resolved
@@ -8,11 +8,7 @@
 import { Alignment } from "./alignment";
 import { Intent } from "./intent";
 
-<<<<<<< HEAD
 const NS = process.env.BLUEPRINT_NAMESPACE || "pt";
-=======
-// tslint:disable:blueprint-classes-constants
->>>>>>> c8e52b8b
 
 // modifiers
 export const ACTIVE = `${NS}-active`;
@@ -53,7 +49,7 @@
 export const RUNNING_TEXT_SMALL = `${NS}-running-text-small`;
 export const MONOSPACE_TEXT = `${NS}-monospace-text`;
 
-export const FOCUS_DISABLED = "pt-focus-disabled";
+export const FOCUS_DISABLED = `${NS}-focus-disabled`;
 
 // lists
 export const LIST = `${NS}-list`;
@@ -285,12 +281,5 @@
     if (intent == null || intent === Intent.NONE) {
         return undefined;
     }
-<<<<<<< HEAD
     return `${NS}-intent-${intent.toLowerCase()}`;
-}
-=======
-    return `pt-intent-${intent.toLowerCase()}`;
-}
-
-// tslint:enable:blueprint-classes-constants
->>>>>>> c8e52b8b
+}