--- conflicted
+++ resolved
@@ -56,197 +56,6 @@
 export const LIST_UNSTYLED = `${LIST}-unstyled`;
 
 // components
-<<<<<<< HEAD
-export const ALERT = "pt-alert";
-export const ALERT_BODY = "pt-alert-body";
-export const ALERT_CONTENTS = "pt-alert-contents";
-export const ALERT_FOOTER = "pt-alert-footer";
-
-export const BREADCRUMB = "pt-breadcrumb";
-export const BREADCRUMB_CURRENT = "pt-breadcrumb-current";
-export const BREADCRUMBS = "pt-breadcrumbs";
-export const BREADCRUMBS_COLLAPSED = "pt-breadcrumbs-collapsed";
-
-export const BUTTON = "pt-button";
-export const BUTTON_GROUP = "pt-button-group";
-export const BUTTON_SPINNER = "pt-button-spinner";
-export const BUTTON_TEXT = "pt-button-text";
-
-export const CALLOUT = "pt-callout";
-export const CALLOUT_ICON = "pt-callout-icon";
-export const CALLOUT_TITLE = "pt-callout-title";
-
-export const CARD = "pt-card";
-
-export const COLLAPSE = "pt-collapse";
-export const COLLAPSE_BODY = "pt-collapse-body";
-
-export const COLLAPSIBLE_LIST = "pt-collapse-list";
-
-export const CONTEXT_MENU = "pt-context-menu";
-export const CONTEXT_MENU_POPOVER_TARGET = "pt-context-menu-popover-target";
-
-export const CONTROL = "pt-control";
-export const CONTROL_GROUP = "pt-control-group";
-export const CONTROL_INDICATOR = "pt-control-indicator";
-
-export const DIALOG = "pt-dialog";
-export const DIALOG_CONTAINER = "pt-dialog-container";
-export const DIALOG_BODY = "pt-dialog-body";
-export const DIALOG_CLOSE_BUTTON = "pt-dialog-close-button";
-export const DIALOG_FOOTER = "pt-dialog-footer";
-export const DIALOG_FOOTER_ACTIONS = "pt-dialog-footer-actions";
-export const DIALOG_HEADER = "pt-dialog-header";
-export const DIALOG_HEADER_TITLE = "pt-dialog-header-title";
-
-export const EDITABLE_TEXT = "pt-editable-text";
-export const EDITABLE_TEXT_CONTENT = "pt-editable-content";
-export const EDITABLE_TEXT_EDITING = "pt-editable-editing";
-export const EDITABLE_TEXT_INPUT = "pt-editable-input";
-export const EDITABLE_TEXT_PLACEHOLDER = "pt-editable-placeholder";
-
-export const FLEX_EXPANDER = "pt-flex-expander";
-
-export const HTML_TABLE = "pt-html-table";
-export const HTML_TABLE_STRIPED = "pt-html-table-striped";
-export const HTML_TABLE_BORDERED = "pt-html-table-bordered";
-
-export const INPUT = "pt-input";
-export const INPUT_GROUP = "pt-input-group";
-export const INPUT_ACTION = "pt-input-action";
-
-export const CHECKBOX = "pt-checkbox";
-export const RADIO = "pt-radio";
-export const SWITCH = "pt-switch";
-export const FILE_INPUT = "pt-file-input";
-export const FILE_UPLOAD_INPUT = "pt-file-upload-input";
-
-export const INPUT_GHOST = "pt-input-ghost";
-
-export const KEY = "pt-key";
-export const KEY_COMBO = "pt-key-combo";
-export const MODIFIER_KEY = "pt-modifier-key";
-
-export const HOTKEY = "pt-hotkey";
-export const HOTKEY_LABEL = "pt-hotkey-label";
-export const HOTKEY_GROUP = "pt-hotkey-group";
-export const HOTKEY_COLUMN = "pt-hotkey-column";
-export const HOTKEY_DIALOG = "pt-hotkey-dialog";
-
-export const LABEL = "pt-label";
-export const FORM_GROUP = "pt-form-group";
-export const FORM_CONTENT = "pt-form-content";
-export const FORM_HELPER_TEXT = "pt-form-helper-text";
-
-export const MENU = "pt-menu";
-export const MENU_ITEM = "pt-menu-item";
-export const MENU_ITEM_LABEL = "pt-menu-item-label";
-export const MENU_SUBMENU = "pt-submenu";
-export const MENU_DIVIDER = "pt-menu-divider";
-export const MENU_HEADER = "pt-menu-header";
-
-export const NAVBAR = "pt-navbar";
-export const NAVBAR_GROUP = "pt-navbar-group";
-export const NAVBAR_HEADING = "pt-navbar-heading";
-export const NAVBAR_DIVIDER = "pt-navbar-divider";
-
-export const NON_IDEAL_STATE = "pt-non-ideal-state";
-export const NON_IDEAL_STATE_ACTION = "pt-non-ideal-state-action";
-export const NON_IDEAL_STATE_DESCRIPTION = "pt-non-ideal-state-description";
-export const NON_IDEAL_STATE_ICON = "pt-non-ideal-state-icon";
-export const NON_IDEAL_STATE_TITLE = "pt-non-ideal-state-title";
-export const NON_IDEAL_STATE_VISUAL = "pt-non-ideal-state-visual";
-
-export const NUMERIC_INPUT = "pt-numeric-input";
-
-export const OVERLAY = "pt-overlay";
-export const OVERLAY_BACKDROP = "pt-overlay-backdrop";
-export const OVERLAY_CONTENT = "pt-overlay-content";
-export const OVERLAY_INLINE = "pt-overlay-inline";
-export const OVERLAY_OPEN = "pt-overlay-open";
-export const OVERLAY_SCROLL_CONTAINER = "pt-overlay-scroll-container";
-
-export const POPOVER = "pt-popover";
-export const POPOVER_ARROW = "pt-popover-arrow";
-export const POPOVER_BACKDROP = "pt-popover-backdrop";
-export const POPOVER_CONTENT = "pt-popover-content";
-export const POPOVER_CONTENT_SIZING = "pt-popover-content-sizing";
-export const POPOVER_DISMISS = "pt-popover-dismiss";
-export const POPOVER_DISMISS_OVERRIDE = "pt-popover-dismiss-override";
-export const POPOVER_OPEN = "pt-popover-open";
-export const POPOVER_TARGET = "pt-popover-target";
-export const POPOVER_WRAPPER = "pt-popover-wrapper";
-export const TRANSITION_CONTAINER = "pt-transition-container";
-
-export const PROGRESS_BAR = "pt-progress-bar";
-export const PROGRESS_METER = "pt-progress-meter";
-export const PROGRESS_NO_STRIPES = "pt-no-stripes";
-export const PROGRESS_NO_ANIMATION = "pt-no-animation";
-
-export const PORTAL = "pt-portal";
-
-export const SELECT = "pt-select";
-
-export const SKELETON = "pt-skeleton";
-
-export const SLIDER = "pt-slider";
-export const SLIDER_HANDLE = "pt-slider-handle";
-export const SLIDER_LABEL = "pt-slider-label";
-export const SLIDER_TRACK = "pt-slider-track";
-export const SLIDER_PROGRESS = "pt-slider-progress";
-export const RANGE_SLIDER = "pt-range-slider";
-export const MULTI_RANGE_SLIDER = "pt-multi-range-slider";
-export const LOWER = "pt-lower";
-export const UPPER = "pt-upper";
-
-export const SPINNER = "pt-spinner";
-export const SPINNER_HEAD = "pt-spinner-head";
-export const SPINNER_NO_SPIN = "pt-no-spin";
-export const SPINNER_TRACK = "pt-spinner-track";
-export const SPINNER_SVG_CONTAINER = "pt-spinner-svg-container";
-export const SVG_SPINNER = "pt-svg-spinner";
-
-export const TAB = "pt-tab";
-export const TAB_INDICATOR = "pt-tab-indicator";
-export const TAB_INDICATOR_WRAPPER = "pt-tab-indicator-wrapper";
-export const TAB_LIST = "pt-tab-list";
-export const TAB_PANEL = "pt-tab-panel";
-export const TABS = "pt-tabs";
-
-export const TAG = "pt-tag";
-export const TAG_REMOVABLE = "pt-tag-removable";
-export const TAG_REMOVE = "pt-tag-remove";
-
-export const TAG_INPUT = "pt-tag-input";
-export const TAG_INPUT_ICON = "pt-tag-input-icon";
-export const TAG_INPUT_VALUES = "pt-tag-input-values";
-
-export const TOAST = "pt-toast";
-export const TOAST_CONTAINER = "pt-toast-container";
-export const TOAST_MESSAGE = "pt-toast-message";
-
-export const TOOLTIP = "pt-tooltip";
-export const TOOLTIP_INDICATOR = "pt-tooltip-indicator";
-
-export const TREE = "pt-tree";
-export const TREE_NODE = "pt-tree-node";
-export const TREE_NODE_CARET = "pt-tree-node-caret";
-export const TREE_NODE_CARET_CLOSED = "pt-tree-node-caret-closed";
-export const TREE_NODE_CARET_NONE = "pt-tree-node-caret-none";
-export const TREE_NODE_CARET_OPEN = "pt-tree-node-caret-open";
-export const TREE_NODE_CONTENT = "pt-tree-node-content";
-export const TREE_NODE_EXPANDED = "pt-tree-node-expanded";
-export const TREE_NODE_ICON = "pt-tree-node-icon";
-export const TREE_NODE_LABEL = "pt-tree-node-label";
-export const TREE_NODE_LIST = "pt-tree-node-list";
-export const TREE_NODE_SECONDARY_LABEL = "pt-tree-node-secondary-label";
-export const TREE_NODE_SELECTED = "pt-tree-node-selected";
-export const TREE_ROOT = "pt-tree-root";
-
-export const ICON = "pt-icon";
-export const ICON_STANDARD = "pt-icon-standard";
-export const ICON_LARGE = "pt-icon-large";
-=======
 export const ALERT = `${NS}-alert`;
 export const ALERT_BODY = `${ALERT}-body`;
 export const ALERT_CONTENTS = `${ALERT}-contents`;
@@ -381,8 +190,12 @@
 export const SLIDER = `${NS}-slider`;
 export const SLIDER_HANDLE = `${SLIDER}-handle`;
 export const SLIDER_LABEL = `${SLIDER}-label`;
+export const SLIDER_TRACK = `${SLIDER}-track`;
 export const SLIDER_PROGRESS = `${SLIDER}-progress`;
 export const RANGE_SLIDER = `${NS}-range-slider`;
+export const MULTI_RANGE_SLIDER = `${NS}-multi-range-slider`;
+export const LOWER = `${NS}-lower`;
+export const UPPER = `${NS}-upper`;
 
 export const SPINNER = `${NS}-spinner`;
 export const SPINNER_HEAD = `${SPINNER}-head`;
@@ -439,7 +252,6 @@
 export function getClassNamespace() {
     return NS;
 }
->>>>>>> 31989e2e
 
 /** Return CSS class for alignment. */
 export function alignmentClass(alignment: Alignment) {
