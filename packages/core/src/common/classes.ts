--- conflicted
+++ resolved
@@ -20,14 +20,10 @@
 export const ALIGN_RIGHT = "pt-align-right";
 export const INLINE = "pt-inline";
 export const FILL = "pt-fill";
-<<<<<<< HEAD
-export const VERTICAL = "pt-vertical";
-=======
 export const FIXED = "pt-fixed";
 export const FIXED_TOP = "pt-fixed-top";
 export const VERTICAL = "pt-vertical";
 export const ROUND = "pt-round";
->>>>>>> 5e8adaf8
 
 // components
 export const ALERT = "pt-alert";
@@ -57,8 +53,6 @@
 export const CONTROL = "pt-control";
 export const CONTROL_GROUP = "pt-control-group";
 export const CONTROL_INDICATOR = "pt-control-indicator";
-
-export const CONTROL_GROUP = "pt-control-group";
 
 export const DIALOG = "pt-dialog";
 export const DIALOG_BODY = "pt-dialog-body";
