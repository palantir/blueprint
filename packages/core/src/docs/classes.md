--- conflicted
+++ resolved
@@ -76,27 +76,6 @@
 
 ### Custom namespace
 
-<<<<<<< HEAD
-The namespace can be changed _at build time_ to produce a custom Blueprint build.
-This requires several things:
-
-1. You must use Sass and import Blueprint Sass source into your app, rather than using the CSS file distributed in the NPM package.
-    - Compiling Blueprint Sass source requires two additional tools:
-      [node-sass-package-importer](https://www.npmjs.com/package/node-sass-package-importer)
-      for resolving node_modules imports and
-      [sass-inline-svg](https://github.com/haithembelhaj/sass-inline-svg) for
-      inlining SVG images.
-1. Define the `$ns` Sass variable in your app styles before importing `blueprint.scss` to update the generated CSS.
-1. When bundling your JS code, define the `BLUEPRINT_NAMESPACE` variable to the same value; this will update the generated `Classes` constants. The easiest way to do is with webpack's [DefinePlugin](https://webpack.js.org/plugins/define-plugin/).
-
-```js
-plugins: [
-    new webpack.DefinePlugin({
-        BLUEPRINT_NAMESPACE: "my-custom-namespace",
-    }),
-];
-```
-=======
 The CSS namespace can be changed _at build time_ to produce a custom Blueprint build.
 With this approach, you will import Blueprint's Sass sources from `/lib/scss/` instead of the CSS files from the
 `/lib/css/` folders.
@@ -177,8 +156,15 @@
 Once you have this build configuration set up, you can proceed to customize Sass and JS variables:
 
 1. Define the `$ns` Sass variable in your app styles _before_ importing `blueprint.scss`.
-1. When bundling your JS code, set the `BLUEPRINT_NAMESPACE` environment variable to the same value to update the generated `Classes` constants. The easiest way to do this is on the command line: `BLUEPRINT_NAMESPACE="custom" webpack ...args`
->>>>>>> ac8eec58
+1. When bundling your JS JS code, define the `BLUEPRINT_NAMESPACE` variable to the same value; this will update the generated `Classes` constants. The easiest way to do is with webpack's [DefinePlugin](https://webpack.js.org/plugins/define-plugin/).
+
+```js
+plugins: [
+    new webpack.DefinePlugin({
+        BLUEPRINT_NAMESPACE: "my-custom-namespace",
+    }),
+];
+```
 
 @## Linting
 
