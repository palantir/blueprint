--- conflicted
+++ resolved
@@ -7,19 +7,6 @@
 @import "common/mixins";
 @import "~@blueprintjs/icons/src/icons";
 
-<<<<<<< HEAD
-=======
-hr {
-  margin: ($pt-grid-size * 2) 0;
-  border: none;
-  border-bottom: 1px solid $pt-divider-black;
-
-  .#{$ns}-dark & {
-    border-color: $pt-dark-divider-white;
-  }
-}
-
->>>>>>> 813e93f2
 // consistent cross-browser text selection
 ::selection {
   background: $pt-text-selection-color;
@@ -35,24 +22,6 @@
 }
 
 /*
-<<<<<<< HEAD
-=======
-Fonts
-
-Markup:
-<div class="{{.modifier}}">Blueprint components react overlay date picker.</div>
-
-.#{$ns}-monospace-text - Use a monospace font (ideal for code)
-
-Styleguide fonts
-*/
-
-.#{$ns}-monospace-text {
-  @include monospace-typography();
-}
-
-/*
->>>>>>> 813e93f2
 Headings
 
 Markup:
@@ -66,7 +35,7 @@
 Styleguide headings
 */
 
-.pt-heading {
+.#{$ns}-heading {
   @include heading-typography();
   margin: 0 0 $pt-grid-size;
   padding: 0;
@@ -88,7 +57,7 @@
     font-size: nth($props, 1);
   }
 
-  #{$tag}.pt-heading {
+  #{$tag}.#{$ns}-heading {
     @extend %#{$tag};
   }
 }
@@ -101,18 +70,12 @@
   Blueprint components react overlay date picker. Breadcrumbs dialog progress non-ideal state.
 </div>
 
-<<<<<<< HEAD
-.pt-ui-text - Default Blueprint font styles, applied to the `<body>` tag and available as a class for nested resets.
-.pt-monospace-text - Use a monospace font (ideal for code).
-.pt-running-text - Increase line height ideal for longform text. See [Running text](#core/typography.running-text) below for additional features.
-.pt-text-large - Use a larger font size.
-.pt-text-muted - Change text color to a gentler gray.
-.pt-text-overflow-ellipsis - Truncate a single line of text with an ellipsis if it overflows its
-  container.
-=======
-.#{$ns}-ui-text - Default UI text. This is applied to the document body as part of core styles.
-.#{$ns}-ui-text-large - Larger UI text.
->>>>>>> 813e93f2
+.#{$ns}-ui-text - Default Blueprint font styles, applied to the `<body>` tag and available as a class for nested resets.
+.#{$ns}-monospace-text - Use a monospace font (ideal for code).
+.#{$ns}-running-text - Increase line height ideal for longform text. See [Running text](#core/typography.running-text) below for additional features.
+.#{$ns}-text-large - Use a larger font size.
+.#{$ns}-text-muted - Change text color to a gentler gray.
+.#{$ns}-text-overflow-ellipsis - Truncate a single line of text with an ellipsis if it overflows its container.
 
 Styleguide ui-text
 */
@@ -121,36 +84,29 @@
   @include base-typography();
 }
 
-<<<<<<< HEAD
-.pt-monospace-text {
+.#{$ns}-monospace-text {
   @include monospace-typography();
 }
 
-// NOTE: .pt-text-large defined below after .pt-running-text
-
-.pt-text-muted {
+// NOTE: .#{$ns}-text-large defined below after .#{$ns}-running-text
+
+.#{$ns}-text-muted {
   color: $pt-text-color-muted;
 
-  .pt-dark & {
+  .#{$ns}-dark & {
     color: $pt-dark-text-color-muted;
   }
 }
 
-.pt-text-overflow-ellipsis {
+.#{$ns}-text-overflow-ellipsis {
   @include overflow-ellipsis();
-=======
-.#{$ns}-ui-text-large {
-  line-height: 1.25;
-  font-size: $pt-font-size-large;
->>>>>>> 813e93f2
 }
 
 /*
 Running text
 
 Markup:
-<<<<<<< HEAD
-<div class="pt-running-text {{.modifier}}">
+<div class="@ns-running-text {{.modifier}}">
   <blockquote>
     <p>
       Lorem ipsum dolor sit amet, consectetur adipiscing elit, sed do
@@ -169,23 +125,7 @@
   </blockquote>
 </div>
 
-.pt-text-large - Use larger font size.
-=======
-<div class="{{.modifier}}">
-  <p>Longform text, such as rendered Markdown documents, benefit from additional spacing and slightly
-large font size. Apply <code>.#{$ns}-running-text</code> to the parent element to adjust spacing for the following
-elements:</p>
-  <ul>
-    <li><code>&lt;p></code> tags have increased line-height and font size.</li>
-    <li><code>&lt;h*></code> tag margins are adjusted to provide clear separation between sections in a document.</li>
-    <li><code>&lt;ul></code> and <code>&lt;ol></code> tags receive <code>.#{$ns}-list</code> styles for legibility.</li>
-  </ul>
-  <h3>New section</h3>
-  <p>And another paragraph.</p>
-</div>
-
-.#{$ns}-running-text - Apply larger font size and additional spacing.
->>>>>>> 813e93f2
+.#{$ns}-text-large - Use larger font size.
 
 Styleguide running-text
 */
@@ -202,13 +142,12 @@
     }
   }
 
-<<<<<<< HEAD
   hr {
     margin: ($pt-grid-size * 2) 0;
     border: none;
     border-bottom: 1px solid $pt-divider-black;
 
-    .pt-dark & {
+    .#{$ns}-dark & {
       border-color: $pt-dark-divider-white;
     }
   }
@@ -234,16 +173,12 @@
   ol {
     @extend %list;
   }
-=======
-.#{$ns}-running-text-small {
-  @include running-typography-small();
->>>>>>> 813e93f2
-}
-
-// NOTE: this must be defined after .pt-running-text in order to override font-size.
-.pt-text-large {
+}
+
+// NOTE: this must be defined after .#{$ns}-running-text in order to override font-size.
+.#{$ns}-text-large {
   font-size: $pt-font-size-large;
-  // line-height comes from .pt-(ui|running)-text
+  // line-height comes from .#{$ns}-(ui|running)-text
 }
 
 /*
@@ -337,7 +272,7 @@
   word-break: break-all;
   word-wrap: break-word;
 
-  .pt-dark & {
+  .#{$ns}-dark & {
     box-shadow: inset 0 0 0 1px $pt-dark-divider-black;
     background: $pt-dark-code-background-color;
     color: $pt-dark-text-color;
@@ -352,18 +287,11 @@
   }
 }
 
-<<<<<<< HEAD
-.pt-code {
+.#{$ns}-code {
   @extend %code;
 }
-=======
-  .#{$ns}-dark & {
-    box-shadow: inset 0 0 0 1px $pt-dark-divider-black;
-    background: $pt-dark-code-background-color;
-    color: $pt-dark-text-color;
->>>>>>> 813e93f2
-
-.pt-code-block {
+
+.#{$ns}-code-block {
   @extend %code-block;
 }
 
@@ -388,20 +316,12 @@
   border-left: solid 4px rgba($gray4, 0.5);
   padding: 0 ($pt-grid-size * 2);
 
-<<<<<<< HEAD
-  .pt-dark & {
-=======
-  p:last-child {
-    margin-bottom: 0;
-  }
-
   .#{$ns}-dark & {
->>>>>>> 813e93f2
     border-color: rgba($gray2, 0.5);
   }
 }
 
-.pt-blockquote {
+.#{$ns}-blockquote {
   @extend %blockquote;
 }
 
@@ -421,13 +341,8 @@
   </li>
 </ol>
 
-<<<<<<< HEAD
-.pt-list - Comfortable margins and padding.
-.pt-list-unstyled - Remove list item decorators and all margins and padding.
-=======
 .#{$ns}-list - Add a little spacing between items for readability.
 .#{$ns}-list-unstyled - Remove all list styling (including indicators) so you can add your own.
->>>>>>> 813e93f2
 
 Styleguide lists
 */
@@ -436,12 +351,6 @@
   margin: $pt-grid-size 0;
   padding-left: $pt-grid-size * 3;
 
-<<<<<<< HEAD
-=======
-.#{$ns}-list,
-.#{$ns}-running-text ul,
-.#{$ns}-running-text ol {
->>>>>>> 813e93f2
   li:not(:last-child) {
     margin-bottom: $pt-grid-size / 2;
   }
@@ -453,15 +362,11 @@
   }
 }
 
-<<<<<<< HEAD
-.pt-list {
+.#{$ns}-list {
   @extend %list;
 }
 
-.pt-list-unstyled {
-=======
 .#{$ns}-list-unstyled {
->>>>>>> 813e93f2
   margin: 0;
   padding: 0;
   list-style: none;
@@ -472,36 +377,6 @@
 }
 
 /*
-<<<<<<< HEAD
-=======
-Text utilities
-
-Markup:
-<div class="{{.modifier}}" style="width: 320px;">
-  Blueprint components react overlay date picker. Breadcrumbs dialog progress non-ideal state.
-</div>
-
-.#{$ns}-text-muted - Changes text color to a gentler gray.
-.#{$ns}-text-overflow-ellipsis - Truncates a single line of text with an ellipsis if it overflows its
-  container.
-
-Styleguide utilities
-*/
-
-.#{$ns}-text-muted {
-  color: $pt-text-color-muted;
-
-  .#{$ns}-dark & {
-    color: $pt-dark-text-color-muted;
-  }
-}
-
-.#{$ns}-text-overflow-ellipsis {
-  @include overflow-ellipsis();
-}
-
-/*
->>>>>>> 813e93f2
 Right-to-left text
 
 Markup:
