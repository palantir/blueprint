/**
 * Copyright 2017 Palantir Technologies, Inc. All rights reserved.
 */

const { createKarmaConfig } = require("@blueprintjs/karma-build-scripts");
const fs = require("fs");
const path = require("path");

module.exports = function (config) {
    const baseConfig = createKarmaConfig({
        dirname: __dirname,
        coverageExcludes: [
            "src/accessibility/*",
<<<<<<< HEAD
            "src/components/tabs/*",
=======
            // TODO (clewis): write tests for these component as part of the 2.0 effort:
            "src/components/popover2/*",
            "src/components/tag-input/*",
            "src/components/tooltip2/*",
>>>>>>> c344fae1
        ],
    });
    config.set(baseConfig);
    config.set({
        webpack: Object.assign({}, baseConfig.webpack, {
            entry: {
                core: [
                    path.resolve(__dirname, "test/index.ts"),
                    path.resolve(__dirname, "src/blueprint.scss"),
                ],
            },
        }),
    })
};<|MERGE_RESOLUTION|>--- conflicted
+++ resolved
@@ -10,15 +10,14 @@
     const baseConfig = createKarmaConfig({
         dirname: __dirname,
         coverageExcludes: [
+            // pretty hard to test, not worth it
             "src/accessibility/*",
-<<<<<<< HEAD
+            // deprecated component
             "src/components/tabs/*",
-=======
             // TODO (clewis): write tests for these component as part of the 2.0 effort:
             "src/components/popover2/*",
             "src/components/tag-input/*",
             "src/components/tooltip2/*",
->>>>>>> c344fae1
         ],
     });
     config.set(baseConfig);
