/*
 * Copyright 2017 Palantir Technologies, Inc. All rights reserved.
 * Licensed under the Apache License, Version 2.0 - http://www.apache.org/licenses/LICENSE-2.0
 */

import * as classNames from "classnames";
import * as React from "react";

import {
    Classes,
    Intent,
    NumericInput,
    Position,
    Switch,
} from "@blueprintjs/core";
import { BaseExample, handleBooleanChange, handleNumberChange } from "@blueprintjs/docs";

import { IntentSelect } from "./common/intentSelect";

export interface INumericInputBasicExampleState {
    buttonPositionIndex?: number;

    minValueIndex?: number;
    maxValueIndex?: number;

    stepSizeIndex?: number;
    majorStepSizeIndex?: number;
    minorStepSizeIndex?: number;

    intent?: Intent;

    numericCharsOnly?: boolean;
    selectAllOnFocus?: boolean;
    selectAllOnIncrement?: boolean;
    showDisabled?: boolean;
    showFullWidth?: boolean;
    showLargeSize?: boolean;
    showLeftIcon?: boolean;
    showReadOnly?: boolean;

    value?: string;
}

interface ISelectOption {
    label: string;
    value: any;
}

const MIN_VALUES: ISelectOption[] = [
    { label: "None", value: null },
    { label: "-10", value: -10 },
    { label: "0", value: 0 },
    { label: "10", value: 10 },
];

const MAX_VALUES: ISelectOption[] = [
    { label: "None", value: null },
    { label: "20", value: 20 },
    { label: "50", value: 50 },
    { label: "100", value: 100 },
];

const BUTTON_POSITIONS: ISelectOption[] = [
    { label: "None", value: null },
    { label: "Left", value: Position.LEFT },
    { label: "Right", value: Position.RIGHT },
];

export class NumericInputBasicExample extends BaseExample<INumericInputBasicExampleState> {

    public state: INumericInputBasicExampleState = {
        buttonPositionIndex: 2,
        intent: Intent.NONE,
        majorStepSizeIndex: 1,
        maxValueIndex: 0,
        minValueIndex: 0,
        minorStepSizeIndex: 1,

        numericCharsOnly: true,
        selectAllOnFocus: false,
        selectAllOnIncrement: false,
        showDisabled: false,
        showFullWidth: false,
        showLargeSize: false,
        showLeftIcon: false,
        showReadOnly: false,

        stepSizeIndex: 0,

        value: "",
    };

    private handleMaxValueChange = handleNumberChange((maxValueIndex) => this.setState({ maxValueIndex }));
    private handleMinValueChange = handleNumberChange((minValueIndex) => this.setState({ minValueIndex }));
    private handleIntentChange = handleNumberChange((intent: Intent) => this.setState({ intent }));

    private handleButtonPositionChange = handleNumberChange((buttonPositionIndex) => {
        this.setState({ buttonPositionIndex });
    });

    private toggleDisabled = handleBooleanChange((showDisabled) => this.setState({ showDisabled }));
    private toggleLeftIcon = handleBooleanChange((showLeftIcon) => this.setState({ showLeftIcon }));
    private toggleReadOnly = handleBooleanChange((showReadOnly) => this.setState({ showReadOnly }));
    private toggleFullWidth = handleBooleanChange((showFullWidth) => this.setState({ showFullWidth }));
    private toggleLargeSize = handleBooleanChange((showLargeSize) => this.setState({ showLargeSize }));
    private toggleNumericCharsOnly = handleBooleanChange((numericCharsOnly) => this.setState({ numericCharsOnly }));
    private toggleSelectAllOnFocus = handleBooleanChange((selectAllOnFocus) => this.setState({ selectAllOnFocus }));
    private toggleSelectAllOnIncrement = handleBooleanChange((selectAllOnIncrement) => {
        this.setState({ selectAllOnIncrement });
    });

    protected renderOptions() {
        const {
            buttonPositionIndex,
            intent,
            maxValueIndex,
            minValueIndex,
            numericCharsOnly,
            selectAllOnFocus,
            selectAllOnIncrement,
            showDisabled,
            showFullWidth,
            showLargeSize,
            showReadOnly,
            showLeftIcon,
        } = this.state;

        return [
            [
                <label className={Classes.LABEL} key="modifierslabel">Modifiers</label>,
                this.renderSwitch("Numeric characters only", numericCharsOnly, this.toggleNumericCharsOnly),
                this.renderSwitch("Select all on focus", selectAllOnFocus, this.toggleSelectAllOnFocus),
                this.renderSwitch("Select all on increment", selectAllOnIncrement, this.toggleSelectAllOnIncrement),
                this.renderSwitch("Disabled", showDisabled, this.toggleDisabled),
                this.renderSwitch("Read-only", showReadOnly, this.toggleReadOnly),
                this.renderSwitch("Left icon", showLeftIcon, this.toggleLeftIcon),
                this.renderSwitch("Full width", showFullWidth, this.toggleFullWidth),
                this.renderSwitch("Large", showLargeSize, this.toggleLargeSize),
            ], [
                this.renderSelectMenu("Minimum value", minValueIndex, MIN_VALUES, this.handleMinValueChange),
                this.renderSelectMenu("Maximum value", maxValueIndex, MAX_VALUES, this.handleMaxValueChange),
            ], [
                this.renderSelectMenu(
                    "Button position", buttonPositionIndex, BUTTON_POSITIONS, this.handleButtonPositionChange),
                <IntentSelect intent={intent} key="intent" onChange={this.handleIntentChange} />,
            ],
        ];
    }

    protected renderExample() {
        return (
<<<<<<< HEAD
            <div className="docs-react-numeric-input-example">
                <NumericInput
                    allowNumericCharactersOnly={this.state.numericCharsOnly}
                    buttonPosition={BUTTON_POSITIONS[this.state.buttonPositionIndex].value}
                    className={classNames({ [Classes.FILL]: this.state.showFullWidth })}
                    intent={this.state.intent}

                    large={this.state.showLargeSize}
                    min={MIN_VALUES[this.state.minValueIndex].value}
                    max={MAX_VALUES[this.state.maxValueIndex].value}

                    disabled={this.state.showDisabled}
                    readOnly={this.state.showReadOnly}
                    leftIconName={this.state.showLeftIcon ? "dollar" : null}
                    placeholder="Enter a number..."

                    selectAllOnFocus={this.state.selectAllOnFocus}
                    selectAllOnIncrement={this.state.selectAllOnIncrement}

                    onValueChange={this.handleValueChange}
                    value={this.state.value}
                />
            </div>
=======
            <NumericInput
                allowNumericCharactersOnly={this.state.numericCharsOnly}
                buttonPosition={BUTTON_POSITIONS[this.state.buttonPositionIndex].value}
                className={classNames({ [Classes.FILL]: this.state.showFullWidth })}
                intent={this.state.intent}

                min={MIN_VALUES[this.state.minValueIndex].value}
                max={MAX_VALUES[this.state.maxValueIndex].value}

                disabled={this.state.showDisabled}
                readOnly={this.state.showReadOnly}
                leftIconName={this.state.showLeftIcon ? "dollar" : null}
                placeholder="Enter a number..."

                selectAllOnFocus={this.state.selectAllOnFocus}
                selectAllOnIncrement={this.state.selectAllOnIncrement}

                onValueChange={this.handleValueChange}
                value={this.state.value}
            />
>>>>>>> f04916ff
        );
    }

    private renderSwitch(label: string, checked: boolean, onChange: React.FormEventHandler<HTMLElement>) {
       return (
            <Switch
                checked={checked}
                label={label}
                key={label}
                onChange={onChange}
            />
        );
    }

    private renderSelectMenu(
        label: string,
        selectedValue: number | string,
        options: ISelectOption[],
        onChange: React.FormEventHandler<HTMLElement>,
    ) {
        return (
            <label className={Classes.LABEL} key={label}>
                {label}
                <div className={Classes.SELECT}>
                    <select value={selectedValue} onChange={onChange}>
                        {this.renderSelectMenuOptions(options)}
                    </select>
                </div>
            </label>
        );
    }

    private renderSelectMenuOptions(options: ISelectOption[]) {
        return options.map((option, index) => {
            return <option key={index} value={index}>{option.label}</option>;
        });
    }

    private handleValueChange = (_valueAsNumber: number, valueAsString: string) => {
        this.setState({ value: valueAsString });
    }
}<|MERGE_RESOLUTION|>--- conflicted
+++ resolved
@@ -149,36 +149,12 @@
 
     protected renderExample() {
         return (
-<<<<<<< HEAD
-            <div className="docs-react-numeric-input-example">
-                <NumericInput
-                    allowNumericCharactersOnly={this.state.numericCharsOnly}
-                    buttonPosition={BUTTON_POSITIONS[this.state.buttonPositionIndex].value}
-                    className={classNames({ [Classes.FILL]: this.state.showFullWidth })}
-                    intent={this.state.intent}
-
-                    large={this.state.showLargeSize}
-                    min={MIN_VALUES[this.state.minValueIndex].value}
-                    max={MAX_VALUES[this.state.maxValueIndex].value}
-
-                    disabled={this.state.showDisabled}
-                    readOnly={this.state.showReadOnly}
-                    leftIconName={this.state.showLeftIcon ? "dollar" : null}
-                    placeholder="Enter a number..."
-
-                    selectAllOnFocus={this.state.selectAllOnFocus}
-                    selectAllOnIncrement={this.state.selectAllOnIncrement}
-
-                    onValueChange={this.handleValueChange}
-                    value={this.state.value}
-                />
-            </div>
-=======
             <NumericInput
                 allowNumericCharactersOnly={this.state.numericCharsOnly}
                 buttonPosition={BUTTON_POSITIONS[this.state.buttonPositionIndex].value}
                 className={classNames({ [Classes.FILL]: this.state.showFullWidth })}
                 intent={this.state.intent}
+                large={this.state.showLargeSize}
 
                 min={MIN_VALUES[this.state.minValueIndex].value}
                 max={MAX_VALUES[this.state.maxValueIndex].value}
@@ -194,7 +170,6 @@
                 onValueChange={this.handleValueChange}
                 value={this.state.value}
             />
->>>>>>> f04916ff
         );
     }
 
