/*
 * Copyright 2016 Palantir Technologies, Inc. All rights reserved.
 * Licensed under the terms of the LICENSE file distributed with this project.
 */

import * as React from "react";

import { Alignment, AnchorButton, Classes, Navbar, Switch } from "@blueprintjs/core";
import classNames from "classnames";

export interface INavProps {
    selected: "index" | "features";
}

export class Nav extends React.PureComponent<INavProps> {
    public render() {
        const darkThemeToggleStyles = { marginBottom: 0 };
        const isIndex = this.props.selected === "index";

        return (
<<<<<<< HEAD
            <Navbar className={classNames(Classes.DARK, Classes.FIXED_TOP)}>
=======
            <Navbar className={Classes.DARK} fixedToTop={true}>
>>>>>>> 66bf8673
                <Navbar.Group align={Alignment.LEFT}>
                    <Navbar.Heading>Blueprint Table</Navbar.Heading>
                </Navbar.Group>
                <Navbar.Group align={Alignment.RIGHT}>
                    <AnchorButton active={isIndex} href="index.html" minimal={true} text="Home" />
                    <Navbar.Divider />
                    <AnchorButton active={!isIndex} href="features.html" minimal={true} text="Features (Legacy)" />
                    <Navbar.Divider />
                    <Switch style={darkThemeToggleStyles} label="Dark theme" onChange={this.handleToggleDarkTheme} />
                </Navbar.Group>
            </Navbar>
        );
    }

    private handleToggleDarkTheme() {
        document.body.classList.toggle("pt-dark");
    }
}<|MERGE_RESOLUTION|>--- conflicted
+++ resolved
@@ -6,7 +6,6 @@
 import * as React from "react";
 
 import { Alignment, AnchorButton, Classes, Navbar, Switch } from "@blueprintjs/core";
-import classNames from "classnames";
 
 export interface INavProps {
     selected: "index" | "features";
@@ -18,11 +17,7 @@
         const isIndex = this.props.selected === "index";
 
         return (
-<<<<<<< HEAD
-            <Navbar className={classNames(Classes.DARK, Classes.FIXED_TOP)}>
-=======
             <Navbar className={Classes.DARK} fixedToTop={true}>
->>>>>>> 66bf8673
                 <Navbar.Group align={Alignment.LEFT}>
                     <Navbar.Heading>Blueprint Table</Navbar.Heading>
                 </Navbar.Group>
