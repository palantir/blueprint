/*
 * Copyright 2017 Palantir Technologies, Inc. All rights reserved.
 *
 * Licensed under the terms of the LICENSE file distributed with this project.
 */

import {
    Button,
    Classes,
    FocusStyleManager,
    H4,
    H6,
    HTMLSelect,
    IButtonProps,
    Intent,
    Menu,
    MenuDivider,
    MenuItem,
    Switch,
} from "@blueprintjs/core";
import classNames from "classnames";
import * as React from "react";

import {
    Cell,
    Column,
    ColumnHeaderCell,
    EditableCell,
    EditableName,
    IStyledRegionGroup,
    JSONFormat,
    RegionCardinality,
    Regions,
    RowHeaderCell,
    Table,
    TableLoadingOption,
    TruncatedFormat,
    TruncatedPopoverMode,
    Utils,
} from "@blueprintjs/table/src";

import { IFocusedCellCoordinates } from "@blueprintjs/table/src/common/cell";
import { IColumnIndices, IRowIndices } from "@blueprintjs/table/src/common/grid";
import { RenderMode } from "@blueprintjs/table/src/common/renderMode";
import { IRegion } from "@blueprintjs/table/src/regions";
import { DenseGridMutableStore } from "./denseGridMutableStore";
import { LocalStore } from "./localStore";
import { SlowLayoutStack } from "./slowLayoutStack";

export enum FocusStyle {
    TAB = "tab",
    TAB_OR_CLICK = "tab-or-click",
}

export enum CellContent {
    EMPTY = "empty",
    CELL_NAMES = "cell-names",
    LONG_TEXT = "long-text",
    LARGE_JSON = "large-json",
}

export enum SelectedRegionTransformPreset {
    CELL = "cell",
    ROW = "row",
    COLUMN = "column",
}

type IMutableStateUpdateCallback = (
    stateKey: keyof IMutableTableState,
) => ((event: React.FormEvent<HTMLElement>) => void);

const COLUMN_COUNTS = [0, 1, 5, 20, 100, 1000];
const ROW_COUNTS = [0, 1, 5, 20, 100, 1000, 100000];
const FROZEN_COLUMN_COUNTS = [0, 1, 2, 5, 20, 100, 1000];
const FROZEN_ROW_COUNTS = [0, 1, 2, 5, 20, 100, 1000];

const REGION_CARDINALITIES: RegionCardinality[] = [
    RegionCardinality.CELLS,
    RegionCardinality.FULL_ROWS,
    RegionCardinality.FULL_COLUMNS,
    RegionCardinality.FULL_TABLE,
];

const RENDER_MODES: RenderMode[] = [RenderMode.BATCH_ON_UPDATE, RenderMode.BATCH, RenderMode.NONE];

const SELECTION_MODES: SelectedRegionTransformPreset[] = [
    SelectedRegionTransformPreset.CELL,
    SelectedRegionTransformPreset.ROW,
    SelectedRegionTransformPreset.COLUMN,
];

const CELL_CONTENTS: CellContent[] = [
    CellContent.EMPTY,
    CellContent.CELL_NAMES,
    CellContent.LONG_TEXT,
    CellContent.LARGE_JSON,
];

const TRUNCATED_POPOVER_MODES: TruncatedPopoverMode[] = [
    TruncatedPopoverMode.ALWAYS,
    TruncatedPopoverMode.NEVER,
    TruncatedPopoverMode.WHEN_TRUNCATED,
    TruncatedPopoverMode.WHEN_TRUNCATED_APPROX,
];

const TRUNCATION_LENGTHS: number[] = [20, 80, 100, 1000];
const TRUNCATION_LENGTH_DEFAULT_INDEX = 1;

const SLOW_LAYOUT_STACK_DEPTH = 120;

const COLUMN_COUNT_DEFAULT_INDEX = 3;
const ROW_COUNT_DEFAULT_INDEX = 4;

const FROZEN_COLUMN_COUNT_DEFAULT_INDEX = 0;
const FROZEN_ROW_COUNT_DEFAULT_INDEX = 0;

const LONG_TEXT_MIN_LENGTH = 5;
const LONG_TEXT_MAX_LENGTH = 120;
const LONG_TEXT_WORD_SPLIT_REGEXP = /.{1,5}/g;

const LARGE_JSON_PROP_COUNT = 3;
const LARGE_JSON_OBJECT_DEPTH = 2;

const CELL_CONTENT_GENERATORS: { [name: string]: (ri: number, ci: number) => string | object } = {
    [CellContent.CELL_NAMES]: Utils.toBase26CellName,
    [CellContent.EMPTY]: () => "",
    [CellContent.LONG_TEXT]: () => {
        const randomLength = getRandomInteger(LONG_TEXT_MIN_LENGTH, LONG_TEXT_MAX_LENGTH);
        return getRandomString(randomLength)
            .match(LONG_TEXT_WORD_SPLIT_REGEXP)
            .join(" ");
    },
    [CellContent.LARGE_JSON]: () => {
        return getRandomObject(LARGE_JSON_PROP_COUNT, LARGE_JSON_OBJECT_DEPTH);
    },
};

// TODO: Pull these from @blueprintjs/docs

/** Event handler that exposes the target element's value as a boolean. */
function handleBooleanChange(handler: (checked: boolean) => void) {
    return (event: React.FormEvent<HTMLElement>) => handler((event.target as HTMLInputElement).checked);
}

/** Event handler that exposes the target element's value as a string. */
function handleStringChange(handler: (value: string) => void) {
    return (event: React.FormEvent<HTMLElement>) => handler((event.target as HTMLInputElement).value);
}

/** Event handler that exposes the target element's value as a number. */
function handleNumberChange(handler: (value: number) => void) {
    return handleStringChange(value => handler(+value));
}

function getRandomObject(propCount: number, depth = 0): object {
    const childPropCount = propCount;
    const obj: any = {};
    for (let i = 0; i < propCount; i++) {
        obj[getRandomString(5)] = depth === 0 ? getRandomValue() : getRandomObject(childPropCount, depth - 1);
    }
    return obj;
}

function getRandomValue(): number | string | number[] | string[] | null {
    switch (getRandomInteger(0, 4)) {
        case 0:
            return Math.random();
        case 1:
            return getRandomString(5);
        case 2:
            return Utils.times(5, () => Math.random());
        case 3:
            return Utils.times(5, () => getRandomString(5));
        default:
            return null;
    }
}

function getRandomInteger(min: number, max: number): number {
    // min and max are inclusive
    return Math.floor(min + Math.random() * (max - min + 1));
}

function getRandomString(length: number): string {
    let str = "";
    while (str.length < length) {
        str += Math.random()
            .toString(36)
            .substr(2);
    }
    return str.substr(0, length);
}

function contains(arr: any[], value: any) {
    return arr.indexOf(value) >= 0;
}

function enforceWholeColumnSelection(region: IRegion) {
    delete region.rows;
    return region;
}

function enforceWholeRowSelection(region: IRegion) {
    delete region.cols;
    return region;
}

export interface IMutableTableState {
    cellContent?: CellContent;
    cellTruncatedPopoverMode?: TruncatedPopoverMode;
    cellTruncationLength?: number;
    enableCellEditing?: boolean;
    enableCellSelection?: boolean;
    enableCellTruncation?: boolean;
    enableCellTruncationFixed?: boolean;
    enableCellWrap?: boolean;
    enableColumnCustomHeaders?: boolean;
    enableColumnNameEditing?: boolean;
    enableColumnReordering?: boolean;
    enableColumnResizing?: boolean;
    enableColumnSelection?: boolean;
    enableContextMenu?: boolean;
    enableFullTableSelection?: boolean;
    enableLayoutBoundary?: boolean;
    enableMultiSelection?: boolean;
    enableRowReordering?: boolean;
    enableRowResizing?: boolean;
    enableRowSelection?: boolean;
    enableSlowLayout?: boolean;
    numCols?: number;
    numFrozenCols?: number;
    numFrozenRows?: number;
    numRows?: number;
    renderMode?: RenderMode;
    scrollToColumnIndex?: number;
    scrollToRegionType?: RegionCardinality;
    scrollToRowIndex?: number;
    selectedFocusStyle?: FocusStyle;
<<<<<<< HEAD
    selectedRegions?: IRegion[];
=======
    selectedRegionTransformPreset?: SelectedRegionTransformPreset;
>>>>>>> df02b5ca
    showCallbackLogs?: boolean;
    showCellsLoading?: boolean;
    showColumnHeadersLoading?: boolean;
    showColumnMenus?: boolean;
    showCustomRegions?: boolean;
    showFocusCell?: boolean;
    showGhostCells?: boolean;
    showInline?: boolean;
    showRowHeaders?: boolean;
    showRowHeadersLoading?: boolean;
    showTableInteractionBar?: boolean;
    showZebraStriping?: boolean;
}

const DEFAULT_STATE: IMutableTableState = {
    cellContent: CellContent.LONG_TEXT,
    cellTruncatedPopoverMode: TruncatedPopoverMode.WHEN_TRUNCATED,
    cellTruncationLength: TRUNCATION_LENGTHS[TRUNCATION_LENGTH_DEFAULT_INDEX],
    enableCellEditing: false,
    enableCellSelection: true,
    enableCellTruncation: false,
    enableCellTruncationFixed: false,
    enableCellWrap: false,
    enableColumnCustomHeaders: true,
    enableColumnNameEditing: false,
    enableColumnReordering: true,
    enableColumnResizing: true,
    enableColumnSelection: true,
    enableContextMenu: false,
    enableFullTableSelection: true,
    enableLayoutBoundary: false,
    enableMultiSelection: true,
    enableRowReordering: false,
    enableRowResizing: false,
    enableRowSelection: true,
    enableSlowLayout: false,
    numCols: COLUMN_COUNTS[COLUMN_COUNT_DEFAULT_INDEX],
    numFrozenCols: FROZEN_COLUMN_COUNTS[FROZEN_COLUMN_COUNT_DEFAULT_INDEX],
    numFrozenRows: FROZEN_ROW_COUNTS[FROZEN_ROW_COUNT_DEFAULT_INDEX],
    numRows: ROW_COUNTS[ROW_COUNT_DEFAULT_INDEX],
    renderMode: RenderMode.BATCH_ON_UPDATE,
    scrollToColumnIndex: 0,
    scrollToRegionType: RegionCardinality.CELLS,
    scrollToRowIndex: 0,
    selectedFocusStyle: FocusStyle.TAB,
<<<<<<< HEAD
    selectedRegions: [],
=======
    selectedRegionTransformPreset: SelectedRegionTransformPreset.CELL,
>>>>>>> df02b5ca
    showCallbackLogs: true,
    showCellsLoading: false,
    showColumnHeadersLoading: false,
    showColumnMenus: false,
    showCustomRegions: false,
    showFocusCell: false,
    showGhostCells: true,
    showInline: false,
    showRowHeaders: true,
    showRowHeadersLoading: false,
    showTableInteractionBar: false,
    showZebraStriping: false,
};

export class MutableTable extends React.Component<{}, IMutableTableState> {
    private store = new DenseGridMutableStore<any>();

    private tableInstance: Table;
    private stateStore: LocalStore<IMutableTableState>;

    private refHandlers = {
        table: (ref: Table) => (this.tableInstance = ref),
    };

    public constructor(props: any, context?: any) {
        super(props, context);
        this.stateStore = new LocalStore<IMutableTableState>("BP_TABLE_MUTABLE_TABLE_DEV_PREVIEW", true);
        this.state = this.stateStore.getWithDefaults(DEFAULT_STATE);
    }

    // React Lifecycle
    // ===============

    public render() {
        const layoutBoundary = this.state.enableLayoutBoundary;
        return (
            <div className="container">
                <SlowLayoutStack
                    depth={SLOW_LAYOUT_STACK_DEPTH}
                    enabled={this.state.enableSlowLayout}
                    rootClassName={classNames("table", { "is-inline": this.state.showInline })}
                    branchClassName={"layout-passthrough-fill"}
                >
                    <div className={layoutBoundary ? "layout-boundary" : "layout-passthrough-fill"}>
                        {this.renderTable()}
                    </div>
                </SlowLayoutStack>
                {this.renderSidebar()}
            </div>
        );
    }

    public componentWillMount() {
        this.resetCellContent();
    }

    public componentDidMount() {
        this.syncFocusStyle();
    }

    public componentWillUpdate(_nextProps: {}, nextState: IMutableTableState) {
        if (
            nextState.cellContent !== this.state.cellContent ||
            nextState.numRows !== this.state.numRows ||
            nextState.numCols !== this.state.numCols
        ) {
            this.resetCellContent(nextState);
        }
    }

    public componentDidUpdate() {
        this.syncFocusStyle();
        this.syncDependentBooleanStates();
        this.stateStore.set(this.state);
    }

    // Generators
    // ==========

    private generateColumnKey = () => {
        return Math.random()
            .toString(36)
            .substring(7);
    };

    // Renderers
    // =========

    private renderTable() {
        return (
            <Table
                bodyContextMenuRenderer={this.renderBodyContextMenu}
                enableColumnInteractionBar={this.state.showTableInteractionBar}
                enableColumnReordering={this.state.enableColumnReordering}
                enableColumnResizing={this.state.enableColumnResizing}
                enableFocusedCell={this.state.showFocusCell}
                enableGhostCells={this.state.showGhostCells}
                enableMultipleSelection={this.state.enableMultiSelection}
                enableRowHeader={this.state.showRowHeaders}
                enableRowReordering={this.state.enableRowReordering}
                enableRowResizing={this.state.enableRowResizing}
                getCellClipboardData={this.getCellValue}
                loadingOptions={this.getEnabledLoadingOptions()}
                numFrozenColumns={this.state.numFrozenCols}
                numFrozenRows={this.state.numFrozenRows}
                numRows={this.state.numRows}
                onColumnsReordered={this.onColumnsReordered}
                onColumnWidthChanged={this.onColumnWidthChanged}
                onCompleteRender={this.onCompleteRender}
                onCopy={this.onCopy}
                onFocusedCell={this.onFocus}
                onRowHeightChanged={this.onRowHeightChanged}
                onRowsReordered={this.onRowsReordered}
                onSelection={this.onSelection}
                onVisibleCellsChange={this.onVisibleCellsChange}
                ref={this.refHandlers.table}
                renderMode={this.state.renderMode}
                rowHeaderCellRenderer={this.renderRowHeader}
                selectedRegionTransform={this.getSelectedRegionTransform()}
                selectionModes={this.getEnabledSelectionModes()}
                selectedRegions={this.state.selectedRegions}
                styledRegionGroups={this.getStyledRegionGroups()}
            >
                {this.renderColumns()}
            </Table>
        );
    }

    private renderColumns() {
        return Utils.times(this.state.numCols, columnIndex => {
            return (
                <Column
                    key={this.store.getColumnKey(columnIndex)}
                    columnHeaderCellRenderer={this.renderColumnHeaderCell}
                    cellRenderer={this.renderCell}
                />
            );
        });
    }

    private renderColumnHeaderCell = (columnIndex: number) => {
        return (
            <ColumnHeaderCell
                index={columnIndex}
                name={this.store.getColumnName(columnIndex)}
                menuRenderer={this.state.showColumnMenus ? this.renderColumnMenu : undefined}
                nameRenderer={this.getColumnNameRenderer()}
            />
        );
    };

    private getColumnNameRenderer = () => {
        if (this.state.enableColumnCustomHeaders) {
            return this.renderCustomColumnName;
        } else if (this.state.enableColumnNameEditing) {
            return this.renderEditableColumnName;
        } else {
            return undefined;
        }
    };

    private renderCustomColumnName = (name: string, index: number) => {
        // show taller, multi-line column names after an arbitrary threshold
        // just to allow us to check if column headers resize appropriately.
        const COLUMN_Z_INDEX = 25; // 0-indexed
        const maybeMultilineName =
            index > COLUMN_Z_INDEX ? [<span key="1">{name}</span>, <br key="2" />, <span key="3">{name}</span>] : name;
        return (
            <div className="tbl-custom-column-header">
                <div className="tbl-custom-column-header-name">{maybeMultilineName}</div>
                <div className="tbl-custom-column-header-type">string</div>
            </div>
        );
    };

    private renderEditableColumnName = (name: string) => {
        return <EditableName name={name == null ? "" : name} onConfirm={this.handleEditableColumnCellConfirm} />;
    };

    private renderColumnMenu = (columnIndex: number) => {
        // tslint:disable:jsx-no-multiline-js jsx-no-lambda
        const menu = (
            <Menu>
                <MenuItem
                    icon="insert"
                    onClick={() => {
                        this.store.addColumnBefore(columnIndex);
                        this.setState({ numCols: this.state.numCols + 1 });
                    }}
                    text="Insert column before"
                />
                <MenuItem
                    icon="insert"
                    onClick={() => {
                        this.store.addColumnAfter(columnIndex);
                        this.setState({ numCols: this.state.numCols + 1 });
                    }}
                    text="Insert column after"
                />
                <MenuItem
                    icon="remove"
                    onClick={() => {
                        this.store.removeColumn(columnIndex);
                        this.setState({ numCols: this.state.numCols - 1 });
                    }}
                    text="Remove column"
                />
            </Menu>
        );

        return this.state.showColumnMenus ? menu : undefined;
    };

    private renderRowHeader = (rowIndex: number) => {
        return <RowHeaderCell index={rowIndex} name={`${rowIndex + 1}`} menuRenderer={this.renderRowMenu} />;
    };

    private renderRowMenu = (rowIndex: number) => {
        return (
            <Menu>
                <MenuItem
                    icon="insert"
                    onClick={() => {
                        this.store.addRowBefore(rowIndex);
                        this.setState({ numRows: this.state.numRows + 1 });
                    }}
                    text="Insert row before"
                />
                <MenuItem
                    icon="insert"
                    onClick={() => {
                        this.store.addRowAfter(rowIndex);
                        this.setState({ numRows: this.state.numRows + 1 });
                    }}
                    text="Insert row after"
                />
                <MenuItem
                    icon="remove"
                    onClick={() => {
                        this.store.removeRow(rowIndex);
                        this.setState({ numRows: this.state.numRows - 1 });
                    }}
                    text="Remove row"
                />
            </Menu>
        );
        // tslint:enable:jsx-no-multiline-js jsx-no-lambda
    };

    private getCellValue = (rowIndex: number, columnIndex: number) => {
        return this.store.get(rowIndex, columnIndex);
    };

    private renderCell = (rowIndex: number, columnIndex: number) => {
        const value = this.store.get(rowIndex, columnIndex);
        const valueAsString = value == null ? "" : value;

        const isEvenRow = rowIndex % 2 === 0;
        const classes = classNames({ "tbl-zebra-stripe": this.state.showZebraStriping && isEvenRow });

        if (this.state.enableCellEditing) {
            return (
                <EditableCell
                    className={classes}
                    columnIndex={columnIndex}
                    loading={this.state.showCellsLoading}
                    onConfirm={this.handleEditableBodyCellConfirm}
                    rowIndex={rowIndex}
                    value={valueAsString}
                />
            );
        } else if (this.state.cellContent === CellContent.LARGE_JSON) {
            return (
                <Cell className={classes} wrapText={this.state.enableCellWrap}>
                    <JSONFormat
                        detectTruncation={this.state.enableCellTruncation}
                        preformatted={true}
                        showPopover={this.state.cellTruncatedPopoverMode}
                        truncateLength={1e10}
                    >
                        {valueAsString}
                    </JSONFormat>
                </Cell>
            );
        } else if (this.state.enableCellTruncation) {
            return (
                <Cell className={classes} wrapText={this.state.enableCellWrap}>
                    <TruncatedFormat
                        detectTruncation={!this.state.enableCellTruncationFixed}
                        preformatted={false}
                        showPopover={this.state.cellTruncatedPopoverMode}
                        truncateLength={this.state.cellTruncationLength}
                        truncationSuffix="..."
                    >
                        {valueAsString}
                    </TruncatedFormat>
                </Cell>
            );
        } else {
            return (
                <Cell
                    className={classes}
                    columnIndex={columnIndex}
                    rowIndex={rowIndex}
                    wrapText={this.state.enableCellWrap}
                >
                    {valueAsString}
                </Cell>
            );
        }
    };

    private renderSidebar() {
        const renderModeMenu = this.renderSelectMenu(
            "Render mode",
            "renderMode",
            RENDER_MODES,
            this.toRenderModeLabel,
            this.handleNumberStateChange,
        );
        const selectedRegionTransformPresetMenu = this.renderSelectMenu(
            "Selection",
            "selectedRegionTransformPreset",
            SELECTION_MODES,
            this.toSelectedRegionTransformPresetLabel,
            this.handleSelectedRegionTransformPresetChange,
        );
        const cellContentMenu = this.renderSelectMenu(
            "Cell content",
            "cellContent",
            CELL_CONTENTS,
            this.toCellContentLabel,
            this.handleNumberStateChange,
        );
        const truncatedPopoverModeMenu = this.renderSelectMenu(
            "Popover",
            "cellTruncatedPopoverMode",
            TRUNCATED_POPOVER_MODES,
            this.toTruncatedPopoverModeLabel,
            this.handleNumberStateChange,
            "enableCellTruncation",
            true,
        );
        const truncatedLengthMenu = this.renderSelectMenu(
            "Length",
            "cellTruncationLength",
            TRUNCATION_LENGTHS,
            this.toValueLabel,
            this.handleNumberStateChange,
            "enableCellTruncationFixed",
            true,
        );

        return (
            <div className={classNames("sidebar", Classes.ELEVATION_0)}>
                <H4>Table</H4>
                <H6>Display</H6>
                {this.renderSwitch("Inline", "showInline")}
                {this.renderSwitch("Focus cell", "showFocusCell")}
                {this.renderSwitch("Ghost cells", "showGhostCells")}
                {renderModeMenu}
                {this.renderSwitch("Interaction bar", "showTableInteractionBar")}
                <H6>Interactions</H6>
                {this.renderSwitch("Body context menu", "enableContextMenu")}
                {this.renderSwitch("Callback logs", "showCallbackLogs")}
                {this.renderSwitch("Full-table selection", "enableFullTableSelection")}
                {this.renderSwitch("Multi-selection", "enableMultiSelection")}
                {selectedRegionTransformPresetMenu}
                <H6>Scroll to</H6>
                {this.renderScrollToSection()}

                <H4>Columns</H4>
                <H6>Display</H6>
                {this.renderNumberSelectMenu("Num. columns", "numCols", COLUMN_COUNTS)}
                {this.renderNumberSelectMenu("Num. frozen columns", "numFrozenCols", FROZEN_COLUMN_COUNTS)}
                {this.renderSwitch("Loading state", "showColumnHeadersLoading")}
                {this.renderSwitch("Menus", "showColumnMenus")}
                {this.renderSwitch("Custom headers", "enableColumnCustomHeaders")}
                <H6>Interactions</H6>
                {this.renderSwitch("Editing", "enableColumnNameEditing", "enableColumnCustomHeaders", false)}
                {this.renderSwitch("Reordering", "enableColumnReordering")}
                {this.renderSwitch("Resizing", "enableColumnResizing")}
                {this.renderSwitch("Selection", "enableColumnSelection")}

                <H4>Rows</H4>
                <H6>Display</H6>
                {this.renderNumberSelectMenu("Num. rows", "numRows", ROW_COUNTS)}
                {this.renderNumberSelectMenu("Num. frozen rows", "numFrozenRows", FROZEN_ROW_COUNTS)}
                {this.renderSwitch("Headers", "showRowHeaders")}
                {this.renderSwitch("Loading state", "showRowHeadersLoading")}
                {this.renderSwitch("Zebra striping", "showZebraStriping")}
                <H6>Interactions</H6>
                {this.renderSwitch("Reordering", "enableRowReordering")}
                {this.renderSwitch("Resizing", "enableRowResizing")}
                {this.renderSwitch("Selection", "enableRowSelection")}
                <H6>Instance methods</H6>
                {this.renderButton("Resize rows by tallest cell", {
                    onClick: this.handleResizeRowsByTallestCellButtonClick,
                })}
                {this.renderButton("Resize rows by approx height", {
                    onClick: this.handleResizeRowsByApproxHeightButtonClick,
                })}

                <H4>Cells</H4>
                <H6>Display</H6>
                {cellContentMenu}
                {this.renderSwitch("Loading state", "showCellsLoading")}
                {this.renderSwitch("Custom regions", "showCustomRegions")}
                <H6>Interactions</H6>
                {this.renderSwitch("Editing", "enableCellEditing")}
                {this.renderSwitch("Selection", "enableCellSelection")}
                <H6>Text Layout</H6>
                {this.renderSwitch("Truncation", "enableCellTruncation", "enableCellEditing", false)}
                <div className="sidebar-indented-group">{truncatedPopoverModeMenu}</div>
                {this.renderSwitch("Fixed truncation", "enableCellTruncationFixed", "enableCellTruncation", true)}
                <div className="sidebar-indented-group">{truncatedLengthMenu}</div>
                {this.renderSwitch("Wrap text", "enableCellWrap")}

                <H4>Page</H4>
                <H6>Display</H6>
                {this.renderFocusStyleSelectMenu()}
                <H6>Perf</H6>
                {this.renderSwitch("Slow layout", "enableSlowLayout")}
                {this.renderSwitch("Isolate layout boundary", "enableLayoutBoundary")}

                <H4>Settings</H4>
                {this.renderButton("Reset all", { icon: "undo", onClick: this.handleDefaultsButtonClick })}
            </div>
        );
    }

    private renderButton(label: string, props: IButtonProps) {
        return <Button fill={true} intent={Intent.PRIMARY} text={label} {...props} />;
    }

    private renderScrollToSection() {
        const { scrollToRegionType } = this.state;

        const scrollToRegionTypeSelectMenu = this.renderSelectMenu(
            "Region type",
            "scrollToRegionType",
            REGION_CARDINALITIES,
            this.getRegionCardinalityLabel,
            this.handleRegionCardinalityChange,
        );
        const scrollToRowSelectMenu = this.renderSelectMenu(
            "Row",
            "scrollToRowIndex",
            Utils.times(this.state.numRows, rowIndex => rowIndex),
            rowIndex => `${rowIndex + 1}`,
            this.handleNumberStateChange,
        );
        const scrollToColumnSelectMenu = this.renderSelectMenu(
            "Column",
            "scrollToColumnIndex",
            Utils.times(this.state.numCols, columnIndex => columnIndex),
            columnIndex => this.store.getColumnName(columnIndex),
            this.handleNumberStateChange,
        );

        const ROW_MENU_CARDINALITIES = [RegionCardinality.CELLS, RegionCardinality.FULL_ROWS];
        const COLUMN_MENU_CARDINALITIES = [RegionCardinality.CELLS, RegionCardinality.FULL_COLUMNS];

        const shouldShowRowSelectMenu = contains(ROW_MENU_CARDINALITIES, scrollToRegionType);
        const shouldShowColumnSelectMenu = contains(COLUMN_MENU_CARDINALITIES, scrollToRegionType);

        return (
            <div>
                {scrollToRegionTypeSelectMenu}
                <div className="sidebar-indented-group">
                    {shouldShowRowSelectMenu ? scrollToRowSelectMenu : undefined}
                    {shouldShowColumnSelectMenu ? scrollToColumnSelectMenu : undefined}
                </div>
                <Button fill={true} intent={Intent.PRIMARY} onClick={this.handleScrollToButtonClick} text="Scroll" />
            </div>
        );
    }

    private getRegionCardinalityLabel(cardinality: RegionCardinality) {
        switch (cardinality) {
            case RegionCardinality.CELLS:
                return "Cell";
            case RegionCardinality.FULL_ROWS:
                return "Row";
            case RegionCardinality.FULL_COLUMNS:
                return "Column";
            case RegionCardinality.FULL_TABLE:
                return "Full table";
            default:
                return "";
        }
    }

    private renderSwitch(
        label: string,
        stateKey: keyof IMutableTableState,
        prereqStateKey?: keyof IMutableTableState,
        prereqStateKeyValue?: any,
    ) {
        const isDisabled = !this.isPrereqStateKeySatisfied(prereqStateKey, prereqStateKeyValue);

        const child = (
            <Switch
                checked={this.state[stateKey] as boolean}
                className={Classes.ALIGN_RIGHT}
                disabled={isDisabled}
                label={label}
                onChange={this.handleBooleanStateChange(stateKey)}
            />
        );

        if (isDisabled) {
            return this.wrapDisabledControlWithTooltip(child, prereqStateKey, prereqStateKeyValue);
        } else {
            return child;
        }
    }

    private renderFocusStyleSelectMenu() {
        const { selectedFocusStyle } = this.state;
        return (
            <label className={classNames(Classes.LABEL, Classes.INLINE, "tbl-select-label")}>
                Focus outlines
                <HTMLSelect onChange={this.updateFocusStyleState()} value={selectedFocusStyle}>
                    <option value="tab">On tab</option>
                    <option value="tabOrClick">On tab or click</option>
                </HTMLSelect>
            </label>
        );
    }

    private renderNumberSelectMenu(label: string, stateKey: keyof IMutableTableState, values: number[]) {
        return this.renderSelectMenu(label, stateKey, values, this.toValueLabel, this.handleNumberStateChange);
    }

    private renderSelectMenu<T>(
        label: string,
        stateKey: keyof IMutableTableState,
        values: T[],
        generateValueLabel: (value: any) => string,
        handleChange: IMutableStateUpdateCallback,
        prereqStateKey?: keyof IMutableTableState,
        prereqStateKeyValue?: any,
    ) {
        const isDisabled = !this.isPrereqStateKeySatisfied(prereqStateKey, prereqStateKeyValue);

        // need to explicitly cast generic type T to string
        const selectedValue = this.state[stateKey].toString();
        const options = values.map(value => {
            return (
                <option key={value.toString()} value={value.toString()}>
                    {generateValueLabel(value)}
                </option>
            );
        });

        const labelClasses = classNames(Classes.LABEL, Classes.INLINE, "tbl-select-label", {
            [Classes.DISABLED]: isDisabled,
        });

        const child = (
            <label className={labelClasses}>
                {label}
                <HTMLSelect disabled={isDisabled} onChange={handleChange(stateKey)} value={selectedValue}>
                    {options}
                </HTMLSelect>
            </label>
        );

        if (isDisabled) {
            return this.wrapDisabledControlWithTooltip(child, prereqStateKey, prereqStateKeyValue);
        } else {
            return child;
        }
    }

    // Disabled control helpers
    // ========================

    private isPrereqStateKeySatisfied(key?: keyof IMutableTableState, value?: any) {
        return key == null || this.state[key] === value;
    }

    private wrapDisabledControlWithTooltip(
        element: JSX.Element,
        prereqStateKey: keyof IMutableTableState,
        prereqStateKeyValue: any,
    ) {
        // Blueprint Tooltip affects the layout, so just show a native title on hover
        return <div title={`Requires ${prereqStateKey}=${prereqStateKeyValue}`}>{element}</div>;
    }

    // Select menu - label generators
    // ==============================

    private toRenderModeLabel(renderMode: RenderMode) {
        switch (renderMode) {
            case RenderMode.BATCH:
                return "Batch";
            case RenderMode.BATCH_ON_UPDATE:
                return "Batch on update";
            default:
                return "None";
        }
    }

    private toSelectedRegionTransformPresetLabel(selectedRegionTransformPreset: SelectedRegionTransformPreset) {
        switch (selectedRegionTransformPreset) {
            case SelectedRegionTransformPreset.CELL:
                return "Unconstrained";
            case SelectedRegionTransformPreset.ROW:
                return "Whole rows only";
            case SelectedRegionTransformPreset.COLUMN:
                return "Whole columns only";
            default:
                return "None";
        }
    }

    private toCellContentLabel(cellContent: CellContent) {
        switch (cellContent) {
            case CellContent.CELL_NAMES:
                return "Cell names";
            case CellContent.EMPTY:
                return "Empty";
            case CellContent.LONG_TEXT:
                return "Long text";
            case CellContent.LARGE_JSON:
                return "Large JSON (~5KB)";
            default:
                return "";
        }
    }

    private toTruncatedPopoverModeLabel(truncatedPopoverMode: TruncatedPopoverMode) {
        switch (truncatedPopoverMode) {
            case TruncatedPopoverMode.ALWAYS:
                return "Always";
            case TruncatedPopoverMode.NEVER:
                return "Never";
            case TruncatedPopoverMode.WHEN_TRUNCATED:
                return "When truncated";
            case TruncatedPopoverMode.WHEN_TRUNCATED_APPROX:
                return "Truncated approx";
            default:
                return "";
        }
    }

    private toValueLabel(value: any) {
        return value.toString();
    }

    // Callbacks
    // =========

    private onCompleteRender = () => {
        this.maybeLogCallback("[onCompleteRender]");
    };

    private onSelection = (selectedRegions: IRegion[]) => {
        this.maybeLogCallback(`[onSelection] selectedRegions =`, ...selectedRegions);
        this.setState({ selectedRegions });
    };

    private onColumnsReordered = (oldIndex: number, newIndex: number, length: number) => {
        this.maybeLogCallback(`[onColumnsReordered] oldIndex = ${oldIndex} newIndex = ${newIndex} length = ${length}`);
        this.store.reorderColumns(oldIndex, newIndex, length);
        this.forceUpdate();
    };

    private onRowsReordered = (oldIndex: number, newIndex: number, length: number) => {
        this.maybeLogCallback(`[onRowsReordered] oldIndex = ${oldIndex} newIndex = ${newIndex} length = ${length}`);
        this.store.reorderRows(oldIndex, newIndex, length);
        this.forceUpdate();
    };

    private onColumnWidthChanged = (index: number, size: number) => {
        this.maybeLogCallback(`[onColumnWidthChanged] index = ${index} size = ${size}`);
    };

    private onRowHeightChanged = (index: number, size: number) => {
        this.maybeLogCallback(`[onRowHeightChanged] index = ${index} size = ${size}`);
    };

    private onFocus = (focusedCell: IFocusedCellCoordinates) => {
        this.maybeLogCallback("[onFocusedCell] focusedCell =", focusedCell);
    };

    private onCopy = (success: boolean) => {
        this.maybeLogCallback(`[onCopy] success = ${success}`);
    };

    private onVisibleCellsChange = (rowIndices: IRowIndices, columnIndices: IColumnIndices) => {
        const { rowIndexStart, rowIndexEnd } = rowIndices;
        const { columnIndexStart, columnIndexEnd } = columnIndices;
        this.maybeLogCallback(
            `[onVisibleCellsChange] rowIndexStart=${rowIndexStart} rowIndexEnd=${rowIndexEnd} ` +
                `columnIndexStart=${columnIndexStart} columnIndexEnd=${columnIndexEnd}`,
        );
    };

    private maybeLogCallback = (message?: any, ...optionalParams: any[]) => {
        if (this.state.showCallbackLogs) {
            // allow console.log for these callbacks so devs can see exactly when they fire
            // tslint:disable-next-line no-console
            console.log(message, ...optionalParams);
        }
    };

    private handleEditableBodyCellConfirm = (value: string, rowIndex?: number, columnIndex?: number) => {
        this.store.set(rowIndex, columnIndex, value);
    };

    private handleEditableColumnCellConfirm = (value: string, columnIndex?: number) => {
        this.store.setColumnName(columnIndex, value);
    };

    private handleDefaultsButtonClick = () => {
        this.setState(DEFAULT_STATE);
    };

    private handleScrollToButtonClick = () => {
        const { scrollToRowIndex, scrollToColumnIndex, scrollToRegionType } = this.state;

        let region: IRegion;
        switch (scrollToRegionType) {
            case RegionCardinality.CELLS:
                region = Regions.cell(scrollToRowIndex, scrollToColumnIndex);
                break;
            case RegionCardinality.FULL_ROWS:
                region = Regions.row(scrollToRowIndex);
                break;
            case RegionCardinality.FULL_COLUMNS:
                region = Regions.column(scrollToColumnIndex);
                break;
            case RegionCardinality.FULL_TABLE:
                region = Regions.table();
                break;
            default:
                return;
        }

        this.tableInstance.scrollToRegion(region);
    };

    private handleResizeRowsByTallestCellButtonClick = () => {
        this.tableInstance.resizeRowsByTallestCell();
    };

    private handleResizeRowsByApproxHeightButtonClick = () => {
        this.tableInstance.resizeRowsByApproximateHeight(this.getCellText);
    };

    private getCellText = (rowIndex: number, columnIndex: number) => {
        const content = this.store.get(rowIndex, columnIndex);
        return this.state.cellContent === CellContent.LARGE_JSON ? JSON.stringify(content) : content;
    };

    // State updates
    // =============

    private resetCellContent = (nextState = this.state) => {
        const orderedColumnKeys = Utils.times(nextState.numCols, this.generateColumnKey);
        this.store.setOrderedColumnKeys(orderedColumnKeys);

        const generator = CELL_CONTENT_GENERATORS[nextState.cellContent];
        Utils.times(nextState.numCols, columnIndex => {
            this.store.setColumnName(columnIndex, `Column ${Utils.toBase26Alpha(columnIndex)}`);
            Utils.times(nextState.numRows, rowIndex => {
                this.store.set(rowIndex, columnIndex, generator(rowIndex, columnIndex));
            });
        });
    };

    private syncFocusStyle() {
        const { selectedFocusStyle } = this.state;
        const isFocusStyleManagerActive = FocusStyleManager.isActive();

        if (selectedFocusStyle === FocusStyle.TAB_OR_CLICK && isFocusStyleManagerActive) {
            FocusStyleManager.alwaysShowFocus();
        } else if (selectedFocusStyle === FocusStyle.TAB && !isFocusStyleManagerActive) {
            FocusStyleManager.onlyShowFocusOnTabs();
        }
    }

    private syncDependentBooleanStates = () => {
        if (this.state.enableCellEditing && this.state.enableCellTruncation) {
            this.setState({ enableCellTruncation: false });
        }

        if (this.state.enableColumnNameEditing && this.state.enableColumnCustomHeaders) {
            this.setState({ enableColumnNameEditing: false });
        }
    };

    private handleBooleanStateChange = (stateKey: keyof IMutableTableState) => {
        return handleBooleanChange(value => this.setState({ [stateKey]: value }));
    };

    private handleNumberStateChange = (stateKey: keyof IMutableTableState) => {
        return handleNumberChange(value => this.setState({ [stateKey]: value }));
    };

    private handleRegionCardinalityChange = (stateKey: keyof IMutableTableState) => {
        return handleNumberChange(value => this.setState({ [stateKey]: value }));
    };

    private handleSelectedRegionTransformPresetChange = (stateKey: keyof IMutableTableState) => {
        return handleStringChange(value => this.setState({ [stateKey]: value }));
    };

    private updateFocusStyleState = () => {
        return handleStringChange((value: string) => {
            const selectedFocusStyle = value === "tab" ? FocusStyle.TAB : FocusStyle.TAB_OR_CLICK;
            this.setState({ selectedFocusStyle });
        });
    };

    private renderBodyContextMenu = () => {
        const menu = (
            <Menu>
                <MenuItem icon="search-around" text="Item 1" />
                <MenuItem icon="search" text="Item 2" />
                <MenuItem icon="graph-remove" text="Item 3" />
                <MenuItem icon="group-objects" text="Item 4" />
                <MenuDivider />
                <MenuItem disabled={true} text="Disabled item" />
            </Menu>
        );
        return this.state.enableContextMenu ? menu : undefined;
    };

    private getEnabledSelectionModes() {
        const selectionModes: RegionCardinality[] = [];
        if (this.state.enableFullTableSelection) {
            selectionModes.push(RegionCardinality.FULL_TABLE);
        }
        if (this.state.enableColumnSelection) {
            selectionModes.push(RegionCardinality.FULL_COLUMNS);
        }
        if (this.state.enableRowSelection) {
            selectionModes.push(RegionCardinality.FULL_ROWS);
        }
        if (this.state.enableCellSelection) {
            selectionModes.push(RegionCardinality.CELLS);
        }
        return selectionModes;
    }

    private getEnabledLoadingOptions() {
        const loadingOptions: TableLoadingOption[] = [];
        if (this.state.showColumnHeadersLoading) {
            loadingOptions.push(TableLoadingOption.COLUMN_HEADERS);
        }
        if (this.state.showRowHeadersLoading) {
            loadingOptions.push(TableLoadingOption.ROW_HEADERS);
        }
        if (this.state.showCellsLoading) {
            loadingOptions.push(TableLoadingOption.CELLS);
        }
        return loadingOptions;
    }

    private getSelectedRegionTransform() {
        switch (this.state.selectedRegionTransformPreset) {
            case SelectedRegionTransformPreset.CELL:
                return undefined;

            case SelectedRegionTransformPreset.ROW:
                return enforceWholeRowSelection;

            case SelectedRegionTransformPreset.COLUMN:
                return enforceWholeColumnSelection;

            default:
                return undefined;
        }
    }

    private getStyledRegionGroups() {
        // show 3 styled regions as samples
        return !this.state.showCustomRegions
            ? []
            : ([
                  {
                      className: "tbl-styled-region-success",
                      regions: [Regions.cell(0, 0, 3, 3)],
                  },
                  {
                      className: "tbl-styled-region-warning",
                      regions: [Regions.cell(2, 1, 8, 1)],
                  },
                  {
                      className: "tbl-styled-region-danger",
                      regions: [Regions.cell(5, 3, 7, 7)],
                  },
              ] as IStyledRegionGroup[]);
    }
}<|MERGE_RESOLUTION|>--- conflicted
+++ resolved
@@ -236,11 +236,8 @@
     scrollToRegionType?: RegionCardinality;
     scrollToRowIndex?: number;
     selectedFocusStyle?: FocusStyle;
-<<<<<<< HEAD
     selectedRegions?: IRegion[];
-=======
     selectedRegionTransformPreset?: SelectedRegionTransformPreset;
->>>>>>> df02b5ca
     showCallbackLogs?: boolean;
     showCellsLoading?: boolean;
     showColumnHeadersLoading?: boolean;
@@ -286,11 +283,8 @@
     scrollToRegionType: RegionCardinality.CELLS,
     scrollToRowIndex: 0,
     selectedFocusStyle: FocusStyle.TAB,
-<<<<<<< HEAD
     selectedRegions: [],
-=======
     selectedRegionTransformPreset: SelectedRegionTransformPreset.CELL,
->>>>>>> df02b5ca
     showCallbackLogs: true,
     showCellsLoading: false,
     showColumnHeadersLoading: false,
