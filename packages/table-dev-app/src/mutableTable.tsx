--- conflicted
+++ resolved
@@ -51,13 +51,8 @@
     TruncatedPopoverMode,
     Utils,
 } from "@blueprintjs/table";
-<<<<<<< HEAD
-import { FocusedCellCoordinates } from "@blueprintjs/table/src/common/cell";
-import { ColumnIndices, RowIndices } from "@blueprintjs/table/src/common/grid";
-=======
-import type { IFocusedCellCoordinates } from "@blueprintjs/table/src/common/cellTypes";
+import type { FocusedCellCoordinates } from "@blueprintjs/table/src/common/cellTypes";
 import type { ColumnIndices, RowIndices } from "@blueprintjs/table/src/common/grid";
->>>>>>> 0ef7029d
 import { RenderMode } from "@blueprintjs/table/src/common/renderMode";
 
 import { DenseGridMutableStore } from "./denseGridMutableStore";
@@ -326,16 +321,10 @@
         table: (ref: Table) => (this.tableInstance = ref),
     };
 
-<<<<<<< HEAD
-    public constructor(props: any) {
-        super(props);
-        this.stateStore = new LocalStore<MutableTableState>("BP_TABLE_MUTABLE_TABLE_DEV_PREVIEW", true);
-=======
     // eslint-disable-next-line @typescript-eslint/ban-types
     public constructor(props: {}) {
         super(props);
-        this.stateStore = new LocalStore<IMutableTableState>("BP_TABLE_MUTABLE_TABLE_DEV_PREVIEW", true);
->>>>>>> 0ef7029d
+        this.stateStore = new LocalStore<MutableTableState>("BP_TABLE_MUTABLE_TABLE_DEV_PREVIEW", true);
         this.state = this.stateStore.getWithDefaults(DEFAULT_STATE);
     }
 
