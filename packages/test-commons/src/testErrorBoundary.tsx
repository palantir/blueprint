/*
 * Copyright 2017 Palantir Technologies, Inc. All rights reserved.
 * Licensed under the Apache License, Version 2.0 (the "License");
 * you may not use this file except in compliance with the License.
 * You may obtain a copy of the License at
 *
 *     http://www.apache.org/licenses/LICENSE-2.0
 *
 * Unless required by applicable law or agreed to in writing, software
 * distributed under the License is distributed on an "AS IS" BASIS,
 * WITHOUT WARRANTIES OR CONDITIONS OF ANY KIND, either express or implied.
 * See the License for the specific language governing permissions and
 * limitations under the License.
 */

import { expect } from "chai";
import React from "react";

<<<<<<< HEAD
export interface TestErrorBoundaryProps {
=======
export interface ITestErrorBoundaryProps {
    children?: React.ReactNode;
>>>>>>> 14b01e25
    expectedErrorString: string;
}

export interface TestErrorBoundaryState {
    didCatch: boolean;
}

/**
 * Use this component when you want to validate component errors _during the component lifecycle_.
 * Note that this is not useful in validating errors thrown in component constructors.
 */
export class TestErrorBoundary extends React.Component<TestErrorBoundaryProps, TestErrorBoundaryState> {
    public state = {
        didCatch: false,
    };

    public componentDidCatch(error: Error, _info: any) {
        this.setState({ didCatch: true }, () => {
            expect(error.message).to.equal(this.props.expectedErrorString);
        });
    }

    public render() {
        if (this.state.didCatch) {
            return null;
        }
        return this.props.children;
    }
}<|MERGE_RESOLUTION|>--- conflicted
+++ resolved
@@ -16,12 +16,8 @@
 import { expect } from "chai";
 import React from "react";
 
-<<<<<<< HEAD
 export interface TestErrorBoundaryProps {
-=======
-export interface ITestErrorBoundaryProps {
     children?: React.ReactNode;
->>>>>>> 14b01e25
     expectedErrorString: string;
 }
 
