--- conflicted
+++ resolved
@@ -1,10 +1,6 @@
 {
     "name": "@blueprintjs/test-commons",
-<<<<<<< HEAD
     "version": "1.0.0-rc.0",
-=======
-    "version": "0.11.0",
->>>>>>> 60a6da84
     "description": "Common utilities for tests in @blueprintjs packages",
     "main": "lib/cjs/index.js",
     "typings": "lib/cjs/index.d.ts",
@@ -28,15 +24,9 @@
         "react": ">=15.3.0"
     },
     "devDependencies": {
-<<<<<<< HEAD
         "@blueprintjs/node-build-scripts": "^2.0.0-rc.0",
         "react": "^16.13.1",
-        "typescript": "~4.1.2"
-=======
-        "@blueprintjs/node-build-scripts": "^1.7.0",
-        "react": "^16.13.1",
         "typescript": "~4.6.2"
->>>>>>> 60a6da84
     },
     "repository": {
         "type": "git",
