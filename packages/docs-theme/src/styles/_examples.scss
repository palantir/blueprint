--- conflicted
+++ resolved
@@ -19,30 +19,8 @@
   }
 }
 
-<<<<<<< HEAD
-.docs-react-example-column,
-.docs-react-options-column {
-  margin-right: $options-margin * 2;
-
-  &:last-child {
-    margin: 0;
-  }
-}
-
-.docs-react-options-column {
-  flex: 0 0 $options-width;
-
-  .#{$ns}-control:not(.#{$ns}-inline) {
-    margin-right: 0;
-  }
-}
-
-.docs-react-example-column {
-  flex: 0 0 auto;
-=======
-.docs-react-options-column .pt-control:not(.pt-inline) {
+.docs-react-options-column .#{$ns}-control:not(.#{$ns}-inline) {
   margin-right: 0;
->>>>>>> a1e8ddb2
 }
 
 .docs-inline-example {
