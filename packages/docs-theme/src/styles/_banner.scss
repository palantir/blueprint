--- conflicted
+++ resolved
@@ -8,18 +8,10 @@
 
 // banner along top of screen linking to v2 docs
 .docs-banner {
-<<<<<<< HEAD
   @include pt-flex-container(row);
+  flex: 0 0 auto;
   align-items: center;
   justify-content: center;
-=======
-  flex: 0 0 auto;
-
-  position: fixed;
-  top: 0;
-  right: 0;
-  left: 0;
->>>>>>> 043c55e0
 
   z-index: $pt-z-index-overlay - 1;
   box-shadow: inset 0 -1px 0 $pt-divider-black;
