--- conflicted
+++ resolved
@@ -20,18 +20,13 @@
 import { COMPONENT_DISPLAY_NAMESPACE } from "../../common";
 import { DocumentationContext } from "../../common/context";
 
-<<<<<<< HEAD
-export const ApiHeader: React.FC<ITsDocBase> = props => {
-    const { renderType, renderViewSourceLinkText } = useContext(DocumentationContext);
-    let inheritance: React.ReactNode = "";
-=======
 interface ApiHeaderProps extends ITsDocBase {
     children?: React.ReactNode;
 }
 
-export class ApiHeader extends React.PureComponent<ApiHeaderProps> {
-    public static contextTypes = DocumentationContextTypes;
->>>>>>> 14b01e25
+export const ApiHeader: React.FC<ApiHeaderProps> = props => {
+    const { renderType, renderViewSourceLinkText } = useContext(DocumentationContext);
+    let inheritance: React.ReactNode = "";
 
     if (isTsClass(props) || isTsInterface(props)) {
         const extendsTypes = maybeJoinArray("extends", props.extends);
