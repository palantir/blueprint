/*
 * Copyright 2017 Palantir Technologies, Inc. All rights reserved.
 *
 * Licensed under the terms of the LICENSE file distributed with this project.
 */

import classNames from "classnames";
import { isPageNode, ITsDocBase, linkify } from "documentalist/dist/client";
import * as React from "react";

import { FocusStyleManager, Hotkey, Hotkeys, HotkeysTarget, IProps, Overlay, Utils } from "@blueprintjs/core";

import { DocumentationContextTypes, hasTypescriptData, IDocsData, IDocumentationContext } from "../common/context";
import { eachLayoutNode } from "../common/utils";
import { ITagRendererMap, TypescriptExample } from "../tags";
import { renderBlock } from "./block";
import { NavButton } from "./navButton";
import { Navigator } from "./navigator";
import { NavMenu } from "./navMenu";
import { INavMenuItemProps } from "./navMenuItem";
import { Page } from "./page";
import { ApiLink } from "./typescript/apiLink";

export interface IDocumentationProps extends IProps {
    /**
     * An element to place above the documentation, along the top of the viewport.
     * For best results, use a `Banner` from this package.
     */
    banner?: JSX.Element;

    /**
     * Default page to render in the absence of a hash route.
     */
    defaultPageId: string;

    /**
     * All the docs data from Documentalist.
     * This theme requires the Markdown plugin, and optionally supports Typescript and KSS data.
     */
    docs: IDocsData;

    /**
     * Elements to render on the top of the sidebar, above the search box.
     * This typically contains logo, title and navigation links.
     * Use `.docs-nav-title` on an element for proper padding relative to other sidebar elements.
     */
    header: React.ReactNode;

    /**
     * Callback invoked whenever the component props or state change (specifically,
     * called in `componentDidMount` and `componentDidUpdate`).
     * Use it to run non-React code on the newly rendered sections.
     */
    onComponentUpdate?: (pageId: string) => void;

    /**
     * Callback invoked to render "View source" links in Typescript interfaces.
     * The `href` of the link will be `entry.sourceUrl`.
     * @default "View source"
     */
    renderViewSourceLinkText?: (entry: ITsDocBase) => React.ReactNode;

    /**
     * Callback invoked to render the clickable nav menu items. (Nested menu structure is handled by the library.)
     * The default implementation renders a `NavMenuItem` element, which is exported from this package.
     */
    renderNavMenuItem?: (props: INavMenuItemProps) => JSX.Element;

    /** Tag renderer functions. Unknown tags will log console errors. */
    tagRenderers: ITagRendererMap;
}

export interface IDocumentationState {
    activeApiMember: string;
    activePageId: string;
    activeSectionId: string;
    isApiBrowserOpen: boolean;
    isNavigatorOpen: boolean;
}

@HotkeysTarget
export class Documentation extends React.PureComponent<IDocumentationProps, IDocumentationState> {
    public static childContextTypes = DocumentationContextTypes;

    /** Map of section route to containing page reference. */
    private routeToPage: { [route: string]: string };

    private contentElement: HTMLElement;
    private navElement: HTMLElement;
    private refHandlers = {
        content: (ref: HTMLElement) => (this.contentElement = ref),
        nav: (ref: HTMLElement) => (this.navElement = ref),
    };

    public constructor(props: IDocumentationProps) {
        super(props);
        this.state = {
            activeApiMember: "",
            activePageId: props.defaultPageId,
            activeSectionId: props.defaultPageId,
            isApiBrowserOpen: false,
            isNavigatorOpen: false,
        };

        // build up static map of all references to their page, for navigation / routing
        this.routeToPage = {};
        eachLayoutNode(this.props.docs.nav, (node, parents) => {
            const { reference } = isPageNode(node) ? node : parents[0];
            this.routeToPage[node.route] = reference;
        });
    }

    public getChildContext(): IDocumentationContext {
        const { docs, renderViewSourceLinkText } = this.props;
        return {
            getDocsData: () => docs,
            renderBlock: block => renderBlock(block, this.props.tagRenderers),
            renderType: hasTypescriptData(docs)
                ? type => linkify(type, docs.typescript, name => <ApiLink key={name} name={name} />)
                : type => type,
            renderViewSourceLinkText: Utils.isFunction(renderViewSourceLinkText)
                ? renderViewSourceLinkText
                : () => "View source",
            showApiDocs: this.handleApiBrowserOpen,
        };
    }

    public render() {
        const { activeApiMember, activePageId, activeSectionId, isApiBrowserOpen } = this.state;
        const { nav, pages } = this.props.docs;
        const rootClasses = classNames(
            "docs-flex-column",
            { "docs-examples-only": location.search === "?examples" },
            this.props.className,
        );
        return (
<<<<<<< HEAD
            <div className={classNames("docs-app", { "docs-examples-only": examplesOnly }, this.props.className)}>
                <div className="docs-nav-wrapper">
                    <div className="docs-nav" ref={this.refHandlers.nav}>
                        {this.props.header}
                        <div className="docs-nav-divider" />
                        <NavButton icon="search" hotkey="S" text="Search..." onClick={this.handleOpenNavigator} />
                        <div className="docs-nav-divider" />
                        <NavMenu
                            activePageId={activePageId}
                            activeSectionId={activeSectionId}
                            items={nav}
                            level={0}
                            onItemClick={this.handleNavigation}
                            renderNavMenuItem={this.props.renderNavMenuItem}
                        />
                    </div>
                </div>
                <div className="docs-content-wrapper" ref={this.refHandlers.content} role="main">
                    <Page page={pages[activePageId]} tagRenderers={this.props.tagRenderers} />
                </div>
=======
            <div className={rootClasses}>
                {this.props.banner}
                <div className="docs-app docs-flex-row">
                    <div className="docs-nav-wrapper docs-flex-column">
                        <div className="docs-nav" ref={this.refHandlers.nav}>
                            {this.props.header}
                            <div className="docs-nav-divider" />
                            <NavButton icon="search" hotkey="S" text="Search..." onClick={this.handleOpenNavigator} />
                            <div className="docs-nav-divider" />
                            <NavMenu
                                activePageId={activePageId}
                                activeSectionId={activeSectionId}
                                items={nav}
                                level={0}
                                onItemClick={this.handleNavigation}
                                renderNavMenuItem={this.props.renderNavMenuItem}
                            />
                        </div>
                    </div>
                    <main className="docs-content-wrapper" ref={this.refHandlers.content} role="main" tabIndex={0}>
                        <Page page={pages[activePageId]} tagRenderers={this.props.tagRenderers} />
                    </main>
                </div>
>>>>>>> 1f6b246a
                <Overlay className="docs-api-overlay" isOpen={isApiBrowserOpen} onClose={this.handleApiBrowserClose}>
                    <TypescriptExample tag="typescript" value={activeApiMember} />
                </Overlay>
                <Navigator
                    isOpen={this.state.isNavigatorOpen}
                    items={nav}
                    onClose={this.handleCloseNavigator}
                    onNavigate={this.handleNavigation}
                />
            </div>
        );
    }

    public renderHotkeys() {
        return (
            <Hotkeys>
                <Hotkey
                    global={true}
                    combo="shift+s"
                    label="Open navigator"
                    onKeyDown={this.handleOpenNavigator}
                    preventDefault={true}
                />
                <Hotkey global={true} combo="[" label="Previous section" onKeyDown={this.handlePreviousSection} />
                <Hotkey global={true} combo="]" label="Next section" onKeyDown={this.handleNextSection} />
            </Hotkeys>
        );
    }

    public componentWillMount() {
        this.updateHash();
    }

    public componentDidMount() {
        // hooray! so you don't have to!
        FocusStyleManager.onlyShowFocusOnTabs();
        this.contentElement.focus();
        this.scrollToActiveSection();
        this.maybeScrollToActivePageMenuItem();
        Utils.safeInvoke(this.props.onComponentUpdate, this.state.activePageId);
        // whoa handling future history...
        window.addEventListener("hashchange", this.handleHashChange);
        document.addEventListener("scroll", this.handleScroll);
    }

    public componentWillUnmount() {
        window.removeEventListener("hashchange", this.handleHashChange);
        document.removeEventListener("scroll", this.handleScroll);
    }

    public componentDidUpdate(_prevProps: IDocumentationProps, prevState: IDocumentationState) {
        const { activePageId } = this.state;

        // only scroll to heading when switching pages, but always check if nav item needs scrolling.
        if (prevState.activePageId !== activePageId) {
            this.scrollToActiveSection();
            this.maybeScrollToActivePageMenuItem();
        }

        Utils.safeInvoke(this.props.onComponentUpdate, activePageId);
    }

    private updateHash() {
        // update state based on current hash location
        this.handleNavigation(location.hash.slice(1));
    }

    private handleHashChange = () => {
        if (location.hostname.indexOf("blueprint") !== -1) {
            // captures a pageview for new location hashes that are dynamically rendered without a full page request
            (window as any).ga("send", "pageview", { page: location.pathname + location.search + location.hash });
        }
        // Don't call componentWillMount since the HotkeysTarget decorator will be invoked on every hashchange.
        this.updateHash();
    };

    private handleCloseNavigator = () => this.setState({ isNavigatorOpen: false });
    private handleOpenNavigator = () => this.setState({ isNavigatorOpen: true });

    private handleNavigation = (activeSectionId: string) => {
        // only update state if this section reference is valid
        const activePageId = this.routeToPage[activeSectionId];
        if (activeSectionId !== undefined && activePageId !== undefined) {
            this.setState({ activePageId, activeSectionId, isNavigatorOpen: false });
            this.scrollToActiveSection();
        }
    };

    private handleNextSection = () => this.shiftSection(1);
    private handlePreviousSection = () => this.shiftSection(-1);

    private handleScroll = () => {
        const activeSectionId = getScrolledReference(100, this.contentElement, this.contentElement);
        if (activeSectionId == null) {
            return;
        }
        // use the longer (deeper) name to avoid jumping up between sections
        this.setState({ activeSectionId });
    };

    private maybeScrollToActivePageMenuItem() {
        const { activeSectionId } = this.state;
        // only scroll nav menu if active item is not visible in viewport.
        // using activeSectionId so you can see the page title in nav (may not be visible in document).
        const navMenuElement = this.navElement.querySelector(`a[href="#${activeSectionId}"]`);
        const innerBounds = navMenuElement.getBoundingClientRect();
        const outerBounds = this.navElement.getBoundingClientRect();
        if (innerBounds.top < outerBounds.top || innerBounds.bottom > outerBounds.bottom) {
            navMenuElement.scrollIntoView();
        }
    }

    private scrollToActiveSection() {
        if (this.contentElement != null) {
            scrollToReference(this.state.activeSectionId, this.contentElement, this.contentElement);
        }
    }

    private shiftSection(direction: 1 | -1) {
        // use the current hash instead of `this.state.activeSectionId` to avoid cases where the
        // active section cannot actually be selected in the nav (often a short one at the end).
        const currentSectionId = location.hash.slice(1);
        // this map is built by an in-order traversal so the keys are actually sorted correctly!
        const sections = Object.keys(this.routeToPage);
        const index = sections.indexOf(currentSectionId);
        const newIndex = index === -1 ? 0 : (index + direction + sections.length) % sections.length;
        // updating hash triggers event listener which sets new state.
        location.hash = sections[newIndex];
    }

    private handleApiBrowserOpen = (activeApiMember: string) =>
        this.setState({ activeApiMember, isApiBrowserOpen: true });
    private handleApiBrowserClose = () => this.setState({ isApiBrowserOpen: false });
}

/** Shorthand for element.querySelector() + cast to HTMLElement */
function queryHTMLElement(parent: Element, selector: string) {
    return parent.querySelector(selector) as HTMLElement;
}

/**
 * Returns the reference of the closest section within `offset` pixels of the top of the viewport.
 */
function getScrolledReference(offset: number, container: HTMLElement, scrollParent = document.scrollingElement) {
    const headings = Array.from(container.querySelectorAll(".docs-title"));
    while (headings.length > 0) {
        // iterating in reverse order (popping from end / bottom of page)
        // so the first element below the threshold is the one we want.
        const element = headings.pop() as HTMLElement;
        if (element.offsetTop < scrollParent.scrollTop + offset) {
            // relying on DOM structure to get reference
            return element.querySelector("[data-route]").getAttribute("data-route");
        }
    }
    return undefined;
}

/**
 * Scroll the scrollParent such that the reference heading appears at the top of the viewport.
 */
function scrollToReference(reference: string, container: HTMLElement, scrollParent = document.scrollingElement) {
    // without rAF, on initial load this would scroll to the bottom because the CSS had not been applied.
    // with rAF, CSS is applied before updating scroll positions so all elements are in their correct places.
    requestAnimationFrame(() => {
        const headingAnchor = queryHTMLElement(container, `a[data-route="${reference}"]`);
        if (headingAnchor != null && headingAnchor.parentElement != null) {
            const scrollOffset = headingAnchor.parentElement!.offsetTop + headingAnchor.offsetTop;
            scrollParent.scrollTop = scrollOffset;
        }
    });
}<|MERGE_RESOLUTION|>--- conflicted
+++ resolved
@@ -134,28 +134,6 @@
             this.props.className,
         );
         return (
-<<<<<<< HEAD
-            <div className={classNames("docs-app", { "docs-examples-only": examplesOnly }, this.props.className)}>
-                <div className="docs-nav-wrapper">
-                    <div className="docs-nav" ref={this.refHandlers.nav}>
-                        {this.props.header}
-                        <div className="docs-nav-divider" />
-                        <NavButton icon="search" hotkey="S" text="Search..." onClick={this.handleOpenNavigator} />
-                        <div className="docs-nav-divider" />
-                        <NavMenu
-                            activePageId={activePageId}
-                            activeSectionId={activeSectionId}
-                            items={nav}
-                            level={0}
-                            onItemClick={this.handleNavigation}
-                            renderNavMenuItem={this.props.renderNavMenuItem}
-                        />
-                    </div>
-                </div>
-                <div className="docs-content-wrapper" ref={this.refHandlers.content} role="main">
-                    <Page page={pages[activePageId]} tagRenderers={this.props.tagRenderers} />
-                </div>
-=======
             <div className={rootClasses}>
                 {this.props.banner}
                 <div className="docs-app docs-flex-row">
@@ -179,7 +157,6 @@
                         <Page page={pages[activePageId]} tagRenderers={this.props.tagRenderers} />
                     </main>
                 </div>
->>>>>>> 1f6b246a
                 <Overlay className="docs-api-overlay" isOpen={isApiBrowserOpen} onClose={this.handleApiBrowserClose}>
                     <TypescriptExample tag="typescript" value={activeApiMember} />
                 </Overlay>
