--- conflicted
+++ resolved
@@ -12,14 +12,11 @@
     "sass-compile": "./sass-compile"
   },
   "dependencies": {
-<<<<<<< HEAD
     "enzyme": "^3.2.0",
     "enzyme-adapter-react-16": "^1.1.0",
-=======
     "node-sass": "^4.7.2",
     "node-sass-chokidar": "^0.0.3",
     "node-sass-package-importer": "^3.0.4",
->>>>>>> c344fae1
     "strip-css-comments": "^3.0.0"
   },
   "repository": {
