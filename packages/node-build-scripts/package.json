--- conflicted
+++ resolved
@@ -24,11 +24,8 @@
         "postcss": "^8.4.12",
         "postcss-cli": "^9.1.0",
         "postcss-discard-comments": "^5.1.1",
-<<<<<<< HEAD
+        "postcss-scss": "^4.0.3",
         "sass": "^1.49.10",
-=======
-        "postcss-scss": "^4.0.3",
->>>>>>> d7a94b62
         "strip-css-comments": "^4.1.0",
         "stylelint": "^14.6.1",
         "stylelint-junit-formatter": "^0.2.2",
