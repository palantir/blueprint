--- conflicted
+++ resolved
@@ -35,13 +35,8 @@
         "postcss-discard-comments": "^6.0.0",
         "postcss-scss": "^4.0.9",
         "postcss-simple-vars": "^7.0.1",
-<<<<<<< HEAD
         "prettier": "^3.0.3",
-        "sass": "^1.63.6",
-=======
-        "prettier": "~2.8.8",
         "sass": "^1.69.0",
->>>>>>> 147b070e
         "source-map-js": "^1.0.2",
         "strip-css-comments": "^5.0.0",
         "stylelint": "~14.16.1",
@@ -51,24 +46,14 @@
         "yargs": "^17.7.2"
     },
     "devDependencies": {
-<<<<<<< HEAD
-        "@jest/globals": "^29.6.4",
+        "@jest/globals": "^29.7.0",
         "@swc/core": "^1.3.80",
         "@swc/jest": "^0.2.29",
-        "@types/fs-extra": "~11.0.1",
-        "@types/pkg-up": "^3.1.0",
-        "@types/svgo": "~1.3.6",
-        "@types/yargs": "~17.0.24",
-        "jest": "^29.6.4"
-=======
-        "@jest/globals": "^29.7.0",
         "@types/fs-extra": "~11.0.2",
         "@types/pkg-up": "^3.1.0",
         "@types/svgo": "~1.3.6",
         "@types/yargs": "~17.0.26",
-        "jest": "^29.7.0",
-        "ts-jest": "^29.1.1"
->>>>>>> 147b070e
+        "jest": "^29.7.0"
     },
     "engines": {
         "node": ">=18.13"
