{
  "name": "@blueprintjs/labs",
  "version": "0.14.0",
  "description": "Incubator for unstable and in-development Blueprint components",
  "main": "dist/index.js",
  "module": "dist/esm/index.js",
  "typings": "dist/esm/index.d.ts",
  "style": "dist/blueprint-labs.css",
  "unpkg": "dist/labs.bundle.js",
  "scripts": {
    "compile": "npm-run-all -p 'compile:*'",
    "compile:esm": "tsc -p ./src",
    "compile:cjs": "tsc -p ./src/tsconfig.cjs.json",
    "compile:css": "sass-compile ./src",
    "clean": "rm -rf dist/*",
    "dev": "npm-run-all -p 'compile:esm -- --watch' 'compile:css -- --watch'",
    "dist": "npm-run-all -s 'dist:*'",
    "dist:bundle": "NODE_ENV=production webpack",
    "dist:verify": "assert-package-layout",
    "lint": "npm-run-all -p lint:stylelint lint:tslint",
    "lint:stylelint": "stylelint -s scss 'src/**/*.scss'",
    "lint:tslint": "tslint '{src,test}/**/*.{ts,tsx}' -c ../tslint-config -t codeFrame",
    "lint-fix": "yarn lint:tslint --fix",
    "test": "npm-run-all -s test:pre -p test:karma",
    "test:pre": "tsc -p ./test",
    "test:karma": "karma start",
    "verify": "npm-run-all compile -p dist test lint"
  },
  "dependencies": {
    "@blueprintjs/core": "^1.34.0",
    "classnames": "^2.2",
    "fuzzaldrin-plus": "^0.5.0",
    "moment": "^2.14.1",
    "moment-timezone": "^0.5.13",
<<<<<<< HEAD
    "popper.js": "^1.12.6",
    "react-popper": "~0.7.4",
=======
    "pure-render-decorator": "^1.2.1",
>>>>>>> c344fae1
    "tslib": "^1.5.0"
  },
  "devDependencies": {
    "@blueprintjs/node-build-scripts": "^0.2.0",
    "@blueprintjs/test-commons": "^0.1.0",
    "@types/fuzzaldrin-plus": "^0.0.1",
    "@types/moment-timezone": "^0.5.0",
    "bourbon": "^4.3.4",
    "enzyme": "^3.2.0",
    "enzyme-adapter-react-16": "^1.1.0",
    "es6-shim": "^0.35.3",
    "karma": "^1.7.1",
    "npm-run-all": "^4.1.1",
    "react": "^16.2.0",
    "react-transition-group": "^2.2.1",
    "react-dom": "^16.2.0",
    "react-test-renderer": "^16.2.0",
    "tslint": "^5.8.0",
    "typescript": "~2.4.2",
    "webpack": "^3.9.1"
  },
  "repository": {
    "type": "git",
    "url": "git@github.com:palantir/blueprint.git"
  },
  "keywords": [
    "palantir",
    "blueprint",
    "react",
    "labs"
  ],
  "author": "Palantir Technologies",
  "license": "Apache-2.0"
}<|MERGE_RESOLUTION|>--- conflicted
+++ resolved
@@ -32,12 +32,6 @@
     "fuzzaldrin-plus": "^0.5.0",
     "moment": "^2.14.1",
     "moment-timezone": "^0.5.13",
-<<<<<<< HEAD
-    "popper.js": "^1.12.6",
-    "react-popper": "~0.7.4",
-=======
-    "pure-render-decorator": "^1.2.1",
->>>>>>> c344fae1
     "tslib": "^1.5.0"
   },
   "devDependencies": {
