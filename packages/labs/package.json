{
  "name": "@blueprintjs/labs",
  "version": "0.14.0",
  "description": "Incubator for unstable and in-development Blueprint components",
  "main": "dist/index.js",
  "module": "dist/esm/index.js",
  "typings": "dist/esm/index.d.ts",
  "style": "dist/blueprint-labs.css",
  "unpkg": "dist/labs.bundle.js",
  "scripts": {
    "compile": "npm-run-all -p 'compile:*'",
    "compile:esm": "tsc -p ./src",
    "compile:cjs": "tsc -p ./src/tsconfig.cjs.json",
    "compile:css": "sass-compile ./src",
    "clean": "rm -rf dist/*",
    "dev": "npm-run-all -p 'compile:esm -- --watch' 'compile:css -- --watch'",
    "dist": "npm-run-all -s 'dist:*'",
    "dist:bundle": "NODE_ENV=production webpack",
    "dist:verify": "assert-package-layout",
    "lint": "npm-run-all -p lint:stylelint lint:tslint",
    "lint:stylelint": "stylelint -s scss 'src/**/*.scss'",
    "lint:tslint": "tslint '{src,test}/**/*.{ts,tsx}' -c ../tslint-config -t codeFrame",
    "lint-fix": "yarn lint:tslint --fix",
    "test": "npm-run-all -s test:pre -p test:karma",
    "test:pre": "tsc -p ./test",
    "test:karma": "karma start",
    "test:karma:debug": "karma start --browsers=Chrome --single-run=false --debug",
    "verify": "npm-run-all compile -p dist test lint"
  },
  "dependencies": {
    "@blueprintjs/core": "^1.34.0",
    "classnames": "^2.2",
    "fuzzaldrin-plus": "^0.5.0",
    "moment": "^2.14.1",
    "moment-timezone": "^0.5.13",
    "tslib": "^1.5.0"
  },
  "devDependencies": {
    "@blueprintjs/node-build-scripts": "^0.2.0",
    "@blueprintjs/test-commons": "^0.1.0",
    "@types/fuzzaldrin-plus": "^0.0.1",
    "@types/moment-timezone": "^0.5.0",
<<<<<<< HEAD
    "bourbon": "^4.3.4",
    "enzyme": "^3.2.0",
    "enzyme-adapter-react-16": "^1.1.0",
    "es6-shim": "^0.35.3",
=======
    "enzyme": "~2.9.1",
>>>>>>> 77eac90e
    "karma": "^1.7.1",
    "npm-run-all": "^4.1.1",
    "react": "^16.2.0",
    "react-transition-group": "^2.2.1",
    "react-dom": "^16.2.0",
    "react-test-renderer": "^16.2.0",
    "tslint": "^5.8.0",
    "typescript": "~2.6.2",
    "webpack": "^3.9.1"
  },
  "repository": {
    "type": "git",
    "url": "git@github.com:palantir/blueprint.git"
  },
  "keywords": [
    "palantir",
    "blueprint",
    "react",
    "labs"
  ],
  "author": "Palantir Technologies",
  "license": "Apache-2.0"
}<|MERGE_RESOLUTION|>--- conflicted
+++ resolved
@@ -40,14 +40,9 @@
     "@blueprintjs/test-commons": "^0.1.0",
     "@types/fuzzaldrin-plus": "^0.0.1",
     "@types/moment-timezone": "^0.5.0",
-<<<<<<< HEAD
-    "bourbon": "^4.3.4",
     "enzyme": "^3.2.0",
     "enzyme-adapter-react-16": "^1.1.0",
     "es6-shim": "^0.35.3",
-=======
-    "enzyme": "~2.9.1",
->>>>>>> 77eac90e
     "karma": "^1.7.1",
     "npm-run-all": "^4.1.1",
     "react": "^16.2.0",
