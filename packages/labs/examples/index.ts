--- conflicted
+++ resolved
@@ -5,10 +5,7 @@
  * and https://github.com/palantir/blueprint/blob/master/PATENTS
  */
 
-<<<<<<< HEAD
+export * from "./multiSelectExample";
 export * from "./omniboxExample";
-=======
-export * from "./multiSelectExample";
->>>>>>> d5627ede
 export * from "./selectExample";
 export * from "./tagInputExample";