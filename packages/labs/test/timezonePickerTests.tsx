/*
 * Copyright 2017 Palantir Technologies, Inc. All rights reserved.
 *
 * Licensed under the terms of the LICENSE file distributed with this project.
 */

import { assert } from "chai";
import { mount, shallow, ShallowWrapper } from "enzyme";
import * as moment from "moment-timezone";
import * as React from "react";
import * as sinon from "sinon";

import {
    Button,
    IButtonProps,
    IInputGroupProps,
    IInputGroupState,
    InputGroup,
    IPopoverProps,
    IPopoverState,
    MenuItem,
    Popover2,
} from "@blueprintjs/core";
import {
    getInitialTimezoneItems,
    getLocalTimezoneItem,
    getTimezoneItems,
    ITimezoneItem,
} from "../src/components/timezone-picker/timezoneItems";
import {
    IQueryListProps,
    IQueryListState,
    ISelectProps,
    ISelectState,
    QueryList,
    Select,
// HACKHACK do a cross-package import for now in lieu of moving timezonePicker to its own package
} from "../../select/src"; // replace with @blueprintjs/select soon

import {
    ITimezonePickerProps,
    ITimezonePickerState,
<<<<<<< HEAD
    Popover2,
=======
    QueryList,
    Select,
>>>>>>> 77eac90e
    TimezoneDisplayFormat,
    TimezonePicker,
} from "../src/index";

type TimezonePickerShallowWrapper = ShallowWrapper<ITimezonePickerProps, ITimezonePickerState>;
type SelectShallowWrapper = ShallowWrapper<ISelectProps<ITimezoneItem>, ISelectState<ITimezoneItem>>;
type QueryListShallowWrapper = ShallowWrapper<IQueryListProps<ITimezoneItem>, IQueryListState<ITimezoneItem>>;
type PopoverShallowWrapper = ShallowWrapper<IPopoverProps, IPopoverState>;
type InputGroupShallowWrapper = ShallowWrapper<IInputGroupProps, IInputGroupState>;

describe("<TimezonePicker>", () => {
    it("clicking on button target opens popover", () => {
        const timezonePicker = mount(<TimezonePicker popoverProps={getPopoverProps({}, ["isOpen"])} />);
        timezonePicker.find(Button).simulate("click");
        assert.isTrue(timezonePicker.find(Popover2).prop("isOpen"));
    });

    it("if disabled=true, clicking on button target does not open popover", () => {
        const timezonePicker = mount(
            <TimezonePicker disabled={true} popoverProps={getPopoverProps({ isOpen: false })} />,
        );
        timezonePicker.find(Button).simulate("click");
        assert.isFalse(timezonePicker.find(Popover2).prop("isOpen"));
    });

    it("if placeholder is non-empty, the filter placeholder text is changed", () => {
        const placeholder = "test placeholder";
        const timezonePicker = shallow(
            <TimezonePicker inputProps={{ placeholder }} popoverProps={getPopoverProps()} />,
        );
        const inputGroup = findInputGroup(timezonePicker);
        assert.strictEqual(inputGroup.prop("placeholder"), placeholder);
    });

    it("shows initial items when the query is empty", () => {
        const date = new Date();
        const timezonePicker = shallow(<TimezonePicker date={date} popoverProps={getPopoverProps()} />);
        const items = findSelect(timezonePicker).prop("items");
        assert.deepEqual(items, getInitialTimezoneItems(date, true));
    });

    it("if inputProps.value is non-empty, all items are shown", () => {
        const date = new Date();
        const query = "test query";
        const timezonePicker = shallow(
            <TimezonePicker date={date} inputProps={{ value: query }} popoverProps={getPopoverProps()} />,
        );
        assert.strictEqual(timezonePicker.state("query"), query);
        const items = findSelect(timezonePicker).prop("items");
        assert.deepEqual(items, getTimezoneItems(date));
    });

    it("if inputProps.value is non-empty and it changes to a different non-empty value, the same items are shown", () => {
        let select: SelectShallowWrapper;
        let inputGroup: InputGroupShallowWrapper;

        const timezonePicker = shallow(<TimezonePicker popoverProps={getPopoverProps()} />);

        inputGroup = findInputGroup(timezonePicker);
        const query1 = "test query 1";
        inputGroup.simulate("change", { currentTarget: { value: query1 } });
        assert.strictEqual(timezonePicker.state("query"), query1);

        select = findSelect(timezonePicker);
        const items1 = select.prop("items");

        inputGroup = findInputGroup(timezonePicker);
        const query2 = "test query 2";
        inputGroup.simulate("change", { currentTarget: { value: query2 } });
        assert.strictEqual(timezonePicker.state("query"), query2);

        select = findSelect(timezonePicker);
        const items2 = select.prop("items");

        assert.strictEqual(items1, items2);
    });

    it("if showLocalTimezone=true, the local timezone is rendered at the top of the item list", () => {
        const timezonePicker = shallow(<TimezonePicker showLocalTimezone={true} popoverProps={getPopoverProps()} />);
        const items = findSelect(timezonePicker).prop("items");
        assert.isTrue(items.length > 0);
        const firstItem = items[0];
        assert.strictEqual(firstItem.timezone, moment.tz.guess());
    });

    it("if showLocalTimezone=false, the local timezone is not rendered at the top of the item list", () => {
        const date = new Date();
        const timezonePicker = shallow(
            <TimezonePicker date={date} showLocalTimezone={false} popoverProps={getPopoverProps()} />,
        );
        const items = findSelect(timezonePicker).prop("items");
        assert.isTrue(items.length > 0);
        const firstItem = items[0];
        const expectedFirstItem = getInitialTimezoneItems(date, false)[0];
        assert.deepEqual(firstItem, expectedFirstItem);
    });

    it("if inputProps.value is non-empty, the local timezone is not shown in the item list", () => {
        const date = new Date();
        const query = "test query";
        const timezonePicker = shallow(
            <TimezonePicker date={date} inputProps={{ value: query }} popoverProps={getPopoverProps()} />,
        );
        const items = findSelect(timezonePicker).prop("items");
        const localTimezoneItem = getLocalTimezoneItem(date);
        const itemsWithLocalTimezone = items.filter(item => item.timezone === localTimezoneItem.timezone);
        for (const item of itemsWithLocalTimezone) {
            assert.notDeepEqual(item, localTimezoneItem);
        }
    });

    it("if date is non-empty, the timezone offsets will correspond to that date", () => {
        const dateJun = new Date("2014-06-01T12:00:00Z");
        const dateDec = new Date("2014-12-01T12:00:00Z");
        const timezone = "America/Los_Angeles";
        const timezonePickerJun = shallow(
            <TimezonePicker date={dateJun} showLocalTimezone={false} popoverProps={getPopoverProps()} />,
        );
        const timezonePickerDec = shallow(
            <TimezonePicker date={dateDec} showLocalTimezone={false} popoverProps={getPopoverProps()} />,
        );
        const selectJun = findSelect(timezonePickerJun);
        const selectDec = findSelect(timezonePickerDec);
        const itemsJun = selectJun.prop("items");
        const itemsDec = selectDec.prop("items");
        const timezoneItemJun = itemsJun.filter(item => item.timezone === timezone)[0];
        const timezoneItemDec = itemsDec.filter(item => item.timezone === timezone)[0];
        assert.notDeepEqual(timezoneItemJun, timezoneItemDec);
    });

    it("invokes the on change prop when a timezone is selected", () => {
        const onChange = sinon.spy();
        const timezonePicker = shallow(<TimezonePicker onChange={onChange} popoverProps={getPopoverProps()} />);
        clickFirstMenuItem(timezonePicker);
        assert.isTrue(onChange.calledOnce);
    });

    describe("when uncontrolled", () => {
        it("if defaultValue is non-empty, a timezone will be initially selected", () => {
            const defaultValue = "Africa/Accra";
            const timezonePicker = shallow(
                <TimezonePicker defaultValue={defaultValue} valueDisplayFormat={TimezoneDisplayFormat.NAME} />,
            );
            assert.strictEqual(timezonePicker.find(Button).prop("text"), defaultValue);
        });
    });

    describe("when controlled", () => {
        it("if value is non-empty, the selected timezone will stay in sync with that value", () => {
            const onChange = sinon.spy();
            const value = "Europe/Bratislava";
            const timezonePicker = shallow(
                <TimezonePicker value={value} onChange={onChange} valueDisplayFormat={TimezoneDisplayFormat.NAME} />,
            );
            clickFirstMenuItem(timezonePicker);
            assert.isTrue(onChange.calledOnce);
            assert.strictEqual(timezonePicker.find(Button).prop("text"), value);
        });

        it("if both value and defaultValue are non-empty, value will take precedence over defaultValue", () => {
            const value = "Europe/Bratislava";
            const defaultValue = "America/Los_Angeles";
            const timezonePicker = shallow(
                <TimezonePicker
                    value={value}
                    defaultValue={defaultValue}
                    valueDisplayFormat={TimezoneDisplayFormat.NAME}
                />,
            );
            assert.strictEqual(timezonePicker.find(Button).prop("text"), value);
        });
    });

    it("invokes the onChange input prop", () => {
        const query = "test query";
        const onInputChange = sinon.spy();
        const timezonePicker = shallow(
            <TimezonePicker inputProps={{ onChange: onInputChange }} popoverProps={getPopoverProps()} />,
        );
        const inputGroup = findInputGroup(timezonePicker);
        inputGroup.simulate("change", { currentTarget: { value: query } });
        assert.isTrue(onInputChange.calledOnce);
    });

    it("popover can be controlled with popover props", () => {
        const popoverProps: IPopoverProps = {
            inline: true,
            isOpen: true,
            tetherOptions: { constraints: [{ attachment: "together", pin: true, to: "window" }] },
            useSmartArrowPositioning: true,
        };
        const timezonePicker = shallow(<TimezonePicker popoverProps={popoverProps} />);
        const popover = findPopover(timezonePicker);
        for (const key of Object.keys(popoverProps)) {
            assert.deepEqual(popover.prop(key), popoverProps[key as keyof IPopoverProps]);
        }
    });

    it("input can be controlled with input props", () => {
        const inputProps: IInputGroupProps = {
            disabled: true,
            leftIconName: "airplane",
            placeholder: "test placeholder",
        };
        const timezonePicker = shallow(<TimezonePicker inputProps={inputProps} />);
        const inputGroup = findInputGroup(timezonePicker);
        for (const key of Object.keys(inputProps)) {
            assert.deepEqual(inputGroup.prop(key), inputProps[key as keyof IInputGroupProps]);
        }
    });

    it("button can be controlled with button props", () => {
        const buttonProps: IButtonProps = {
            disabled: true,
            rightIconName: "airplane",
        };
        const timezonePicker = shallow(<TimezonePicker buttonProps={buttonProps} />);
        const button = timezonePicker.find(Button);
        for (const key of Object.keys(buttonProps)) {
            assert.deepEqual(button.prop(key), buttonProps[key as keyof IButtonProps]);
        }
    });

    function getPopoverProps(
        overrides: Partial<IPopoverProps> = {},
        keysToUnset: Array<keyof IPopoverProps> = [],
    ): Partial<IPopoverProps> {
        const popoverProps: Partial<IPopoverProps> = {
            inline: true,
            isOpen: true,
            ...overrides,
        };

        for (const key of keysToUnset) {
            delete popoverProps[key];
        }

        return popoverProps;
    }

    function findSelect(timezonePicker: TimezonePickerShallowWrapper): SelectShallowWrapper {
        return timezonePicker.find(Select);
    }

    function findQueryList(timezonePicker: TimezonePickerShallowWrapper): QueryListShallowWrapper {
        return findSelect(timezonePicker)
            .shallow()
            .find(QueryList);
    }

    function findPopover(timezonePicker: TimezonePickerShallowWrapper): PopoverShallowWrapper {
        return findQueryList(timezonePicker)
            .shallow()
            .find(Popover2);
    }

    function findInputGroup(timezonePicker: TimezonePickerShallowWrapper): InputGroupShallowWrapper {
        return findQueryList(timezonePicker)
            .shallow()
            .find(InputGroup);
    }

    function clickFirstMenuItem(timezonePicker: TimezonePickerShallowWrapper): void {
        findQueryList(timezonePicker)
            .shallow()
            .find(MenuItem)
            .first()
            .simulate("click");
    }
});<|MERGE_RESOLUTION|>--- conflicted
+++ resolved
@@ -40,12 +40,6 @@
 import {
     ITimezonePickerProps,
     ITimezonePickerState,
-<<<<<<< HEAD
-    Popover2,
-=======
-    QueryList,
-    Select,
->>>>>>> 77eac90e
     TimezoneDisplayFormat,
     TimezonePicker,
 } from "../src/index";
