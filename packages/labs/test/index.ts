--- conflicted
+++ resolved
@@ -2,7 +2,6 @@
  * Copyright 2017 Palantir Technologies, Inc. All rights reserved.
  */
 
-<<<<<<< HEAD
 import "es6-shim";
 
 import * as Enzyme from "enzyme";
@@ -10,10 +9,4 @@
 
 Enzyme.configure({ adapter: new Adapter() });
 
-import "./multiSelectTests";
-import "./queryListTests";
-import "./selectTests";
-import "./suggestTests";
-=======
->>>>>>> 3c2e4514
 import "./timezonePickerTests";