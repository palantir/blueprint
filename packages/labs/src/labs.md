@# Labs

<div class="pt-callout pt-intent-warning pt-icon-info-sign">
    <h5>Under construction</h5>
    The **[@blueprintjs/labs](https://www.npmjs.com/package/@blueprintjs/labs)** NPM package contains **unstable React components under active development by team members**. It is an incubator and staging area for components as we refine the API design; as such, this package will never reach 1.0.0, and every minor version should be considered breaking.
</div>

@## Select

Use `Select<T>` for choosing one item from a list. The component's children will be wrapped in a `Popover` that contains the list and an optional `InputGroup` to filter it. Provide a predicate to customize the filtering algorithm. The value of a `Select<T>` (the currently chosen item) is uncontrolled: listen to changes with `onItemSelect`.

@reactExample SelectExample

```tsx
import { Button, MenuItem } from "@blueprintjs/core";
import { Select } from "@blueprintjs/labs";
import { Film, TOP_100_FILMS, filterFilm, renderFilm } from "./demoData";

// Select<T> is a generic component to work with your data types.
// In TypeScript, you must first obtain a non-generic reference:
const FilmSelect = Select.ofType<Film>();

ReactDOM.render(
    <FilmSelect
        items={TOP_100_FILMS}
        itemPredicate={filterFilm}
        itemRenderer={renderFilm}
        noResults={<MenuItem disabled text="No results." />}
        onItemSelect={...}
    >
        {/* children become the popover target; render value here */}
        <Button text={TOP_100_FILMS[0].title} rightIconName="double-caret-vertical" />
    </FilmSelect>,
    document.querySelector("#root")
);
```

In TypeScript, `Select<T>` is a *generic component* so you must define a local type that specifies `<T>`, the type of one item in `items`. The props on this local type will now operate on your data type (speak your language) so you can easily define handlers without transformation steps, but most props are required as a result. The static `Select.ofType<T>()` method is available to streamline this process. (Note that this has no effect on JavaScript usage: the `Select` export is a perfectly valid React component class.)

@### Querying

Supply a predicate to automatically query items based on the `InputGroup` value. Use `itemPredicate` to filter each item individually; this is great for lightweight searches. Use `itemListPredicate` to query the entire array in one go, and even reorder it, such as with [fuzz-aldrin-plus](https://github.com/jeancroy/fuzz-aldrin-plus). The array of filtered items is cached internally by `QueryList` state and only recomputed when `query` or `items`-related props change.

If the query returns no results or `items` is empty, then `noResults` will be rendered in place of the usual list.

Omitting both `itemPredicate` and `itemListPredicate` props will cause the component to always render all `items`. It will not hide the `InputGroup`; use the `filterable` prop for that. In this case, you can implement your own filtering and simply change the `items` prop.

@### Controlled usage

The `InputGroup` value is managed by `Select`'s internal state and is not exposed via props. If you would like to control it, you can circumvent `Select` state by passing your `value` state and `onChange` handler to `inputProps`. You can then query the `items` array directly and omit both predicate props.

```tsx
// controlling query involves controlling the input and doing your own filtering
<FilmSelect
    inputProps={{ value: this.state.myQuery, onChange: this.handleChange }}
    items={myFilter(ALL_ITEMS, this.state.myQuery)}
    itemRenderer={...}
    onItemSelect={...}
/>
```

This "escape hatch" can be used to implement all sorts of advanced behavior on top of the basic `Select` interactions, such as windowed filtering for large data sets.

@### JavaScript API

@interface ISelectProps

@#### Item Renderer API

An object with the following properties will be passed to a `Select` `itemRenderer`, for each item being rendered. Only items which pass the predicate will be rendered. Don't forget to define a `key` for each item, or face React's console wrath!

This interface is generic, accepting a type parameter `<T>` for an item in the list.

```tsx
import { Classes, MenuItem } from "@blueprintjs/core";
import { Select, ISelectItemRendererProps } from "@blueprintjs/labs";
const FilmSelect = Select.ofType<Film>();

const renderMenuItem = ({ handleClick, item: film, isActive }: ISelectItemRendererProps<Film>) => (
    <MenuItem
        className={isActive ? Classes.ACTIVE : ""}
        key={film.title}
        label={film.year}
        onClick={handleClick}
        text={film.title}
    />
);

<FilmSelect itemRenderer={renderMenuItem} items={...} onItemSelect={...} />
```

@interface ISelectItemRendererProps

<<<<<<< HEAD
@## Omnibox

@reactExample OmniboxExample

@interface IOmniboxProps
=======
@## Multi Select

Use `MultiSelect<T>` for choosing multiple items in a list. The component renders a `TagInput` wrapped in a `Popover`. Similarly to `Select`, you can pass in a predicate to customize the filtering algorithm. Selection of a `MultiSelect<T>` is controlled: listen to changes with `onItemSelect`.

<div class="pt-callout pt-intent-primary pt-icon-info-sign">
    <h5>Generic components and custom filtering</h5>
    For more information on controlled usage, generic components and custom filtering, visit the documentation for [`Select<T>`](#labs.select).
</div>

@reactExample MultiSelectExample

@interface IMultiSelectProps

@interface ISelectItemRendererProps
>>>>>>> d5627ede

@## QueryList

`QueryList<T>` is a higher-order component that provides interactions between a query string and a list of items. Specifically, it implements the two predicate props describe above and provides keyboard selection. It does not render anything on its own, instead deferring to a `renderer` prop to perform the actual composition of components.

`QueryList<T>` is a generic component where `<T>` represents the type of one item in the array of `items`. The static method `QueryList.ofType<T>()` is available to simplify the TypeScript usage.

If the `Select` interactions are not sufficient for your use case, you can use `QueryList` directly to render your own components while leveraging basic interactions for keyboard selection and filtering. The `Select` source code is a great place to start when implementing a custom `QueryList` `renderer`.

@interface IQueryListProps

@### Renderer API

An object with the following properties will be passed to an `QueryList` `renderer`. Required properties will always be defined;  optional ones will only be defined if they are passed as props to the `QueryList`.

This interface is generic, accepting a type parameter `<T>` for an item in the list.

@interface IQueryListRendererProps

@## TagInput

`TagInput` renders [`Tag`](#core/components/tag)s inside an input, followed by an actual text input. The container is merely styled to look like a Blueprint input; the actual editable element appears after the last tag. Clicking anywhere on the container will focus the text input for seamless interaction.


@reactExample TagInputExample

`TagInput` must be controlled, meaning the `values` prop is required and event handlers are strongly suggested. The component controls the text input internally to support the `onAdd` event, but you can wrest control by supplying your own `inputProps`.

`Tag` appearance can be customized with `tagProps`: supply an object to apply the same props to every tag, or supply a callback to apply dynamic props per tag. Tag `values` must be an array of strings so you may need a transformation step between your state and these props.

Tags can be removed by clicking their X buttons, or by pressing <kbd class="pt-key">backspace</kbd> repeatedly.
Arrow keys can also be used to focus on a particular tag before removing it. The cursor must be at the beginning
of the text input for these interactions.

<div class="pt-callout pt-intent-primary pt-icon-info-sign">
    <h5>Handling long words</h5>
    Set an explicit `width` on `.pt-tag-input` to cause long words to wrap onto multiple lines. Either supply a specific pixel value, or use `<TagInput className="pt-fill">` to fill its container's width (try this in the example above).
</div>

@interface ITagInputProps<|MERGE_RESOLUTION|>--- conflicted
+++ resolved
@@ -91,13 +91,6 @@
 
 @interface ISelectItemRendererProps
 
-<<<<<<< HEAD
-@## Omnibox
-
-@reactExample OmniboxExample
-
-@interface IOmniboxProps
-=======
 @## Multi Select
 
 Use `MultiSelect<T>` for choosing multiple items in a list. The component renders a `TagInput` wrapped in a `Popover`. Similarly to `Select`, you can pass in a predicate to customize the filtering algorithm. Selection of a `MultiSelect<T>` is controlled: listen to changes with `onItemSelect`.
@@ -112,7 +105,12 @@
 @interface IMultiSelectProps
 
 @interface ISelectItemRendererProps
->>>>>>> d5627ede
+
+@## Omnibox
+
+@reactExample OmniboxExample
+
+@interface IOmniboxProps
 
 @## QueryList
 
