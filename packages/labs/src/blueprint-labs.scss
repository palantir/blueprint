/*
 * Copyright 2017 Palantir Technologies, Inc. All rights reserved.
 * Licensed under the BSD-3 License as modified (the “License”); you may obtain a copy
 * of the license at https://github.com/palantir/blueprint/blob/master/LICENSE
 * and https://github.com/palantir/blueprint/blob/master/PATENTS
 */

<<<<<<< HEAD
@import "~@blueprintjs/core/src/common/variables";

@import "./tagInput/tag-input";

$select-popover-max-height: $pt-grid-size * 20 !default;
$select-popover-max-width: $pt-grid-size * 40 !default;

.pt-select-popover {
  .pt-popover-content {
    // use padding on container rather than margin on input group
    // because top margin leaves some empty space with no background color.
    padding: $pt-grid-size / 2;
  }

  .pt-input-group {
    margin-bottom: 0;
  }

  .pt-menu {
    max-width: $select-popover-max-width;
    max-height: $select-popover-max-height;
    overflow: auto;
    padding: 0;

    &:not(:first-child) {
      // adjust padding to account for that on .pt-popover-content above
      padding-top: $pt-grid-size / 2;
    }
  }
}
=======
@import "select/select";
>>>>>>> 9103c2bc
<|MERGE_RESOLUTION|>--- conflicted
+++ resolved
@@ -5,37 +5,5 @@
  * and https://github.com/palantir/blueprint/blob/master/PATENTS
  */
 
-<<<<<<< HEAD
-@import "~@blueprintjs/core/src/common/variables";
-
-@import "./tagInput/tag-input";
-
-$select-popover-max-height: $pt-grid-size * 20 !default;
-$select-popover-max-width: $pt-grid-size * 40 !default;
-
-.pt-select-popover {
-  .pt-popover-content {
-    // use padding on container rather than margin on input group
-    // because top margin leaves some empty space with no background color.
-    padding: $pt-grid-size / 2;
-  }
-
-  .pt-input-group {
-    margin-bottom: 0;
-  }
-
-  .pt-menu {
-    max-width: $select-popover-max-width;
-    max-height: $select-popover-max-height;
-    overflow: auto;
-    padding: 0;
-
-    &:not(:first-child) {
-      // adjust padding to account for that on .pt-popover-content above
-      padding-top: $pt-grid-size / 2;
-    }
-  }
-}
-=======
-@import "select/select";
->>>>>>> 9103c2bc
+@import "./select/select";
+@import "./tag-input/tag-input";