/*
 * Copyright 2017 Palantir Technologies, Inc. All rights reserved.
 * Licensed under the BSD-3 License as modified (the “License”); you may obtain a copy
 * of the license at https://github.com/palantir/blueprint/blob/master/LICENSE
 * and https://github.com/palantir/blueprint/blob/master/PATENTS
 */

<<<<<<< HEAD
export * from "./inputList";
export * from "./select";
export * from "./tagInput/tagInput";
=======
export * from "./query-list/queryList";
export * from "./select/select";
>>>>>>> 9103c2bc
<|MERGE_RESOLUTION|>--- conflicted
+++ resolved
@@ -5,11 +5,6 @@
  * and https://github.com/palantir/blueprint/blob/master/PATENTS
  */
 
-<<<<<<< HEAD
-export * from "./inputList";
-export * from "./select";
-export * from "./tagInput/tagInput";
-=======
 export * from "./query-list/queryList";
 export * from "./select/select";
->>>>>>> 9103c2bc
+export * from "./tagInput/tagInput";