--- conflicted
+++ resolved
@@ -5,16 +5,9 @@
  * and https://github.com/palantir/blueprint/blob/master/PATENTS
  */
 
-<<<<<<< HEAD
+export * from "./omnibox/omnibox";
 export * from "./popover/popover2";
 export * from "./query-list/queryList";
 export * from "./select/multiSelect";
 export * from "./select/select";
-export * from "./tag-input/tagInput";
-=======
- export * from "./omnibox/omnibox";
- export * from "./query-list/queryList";
- export * from "./select/multiSelect";
- export * from "./select/select";
- export * from "./tag-input/tagInput";
->>>>>>> 57e4093d
+export * from "./tag-input/tagInput";