--- conflicted
+++ resolved
@@ -126,8 +126,15 @@
 
     public render() {
         // omit props specific to this component, spread the rest.
-<<<<<<< HEAD
-        const { filterable, itemRenderer, inputProps, noResults, popoverProps, ...restProps } = this.props;
+        const {
+            filterable,
+            initialContent,
+            itemRenderer,
+            inputProps,
+            noResults,
+            popoverProps,
+            ...restProps,
+        } = this.props;
 
         return (
             <this.TypedQueryList
@@ -140,27 +147,6 @@
                 renderer={this.renderQueryList}
             />
         );
-=======
-        const {
-            filterable,
-            initialContent,
-            itemRenderer,
-            inputProps,
-            noResults,
-            popoverProps,
-            ...restProps,
-        } = this.props;
-
-        return <this.TypedQueryList
-            {...restProps}
-            activeItem={this.state.activeItem}
-            onActiveItemChange={this.handleActiveItemChange}
-            onItemSelect={this.handleItemSelect}
-            query={this.state.query}
-            ref={this.refHandlers.queryList}
-            renderer={this.renderQueryList}
-        />;
->>>>>>> 45c07c59
     }
 
     public componentDidUpdate(_prevProps: ISelectProps<T>, prevState: ISelectState<T>) {
@@ -235,17 +221,11 @@
     }
 
     private maybeRenderInputClearButton() {
-<<<<<<< HEAD
-        return this.state.query.length > 0 ? (
+        return !this.isQueryEmpty() ? (
             <Button className={CoreClasses.MINIMAL} iconName="cross" onClick={this.resetQuery} />
         ) : (
             undefined
         );
-=======
-        return !this.isQueryEmpty()
-            ? <Button className={CoreClasses.MINIMAL} iconName="cross" onClick={this.resetQuery} />
-            : undefined;
->>>>>>> 45c07c59
     }
 
     private isQueryEmpty = () => this.state.query.length === 0;
