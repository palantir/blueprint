--- conflicted
+++ resolved
@@ -301,12 +301,8 @@
         const query = event.currentTarget.value;
         this.setState({ query });
         Utils.safeInvoke(inputProps.onChange, event);
-<<<<<<< HEAD
         Utils.safeInvoke(onQueryChange, query);
-    }
-=======
-    };
->>>>>>> 874b757e
+    };
 
     private resetQuery = () => {
         const { items, onQueryChange } = this.props;
