/*
 * Copyright 2017 Palantir Technologies, Inc. All rights reserved.
 * Licensed under the BSD-3 License as modified (the “License”); you may obtain a copy
 * of the license at https://github.com/palantir/blueprint/blob/master/LICENSE
 * and https://github.com/palantir/blueprint/blob/master/PATENTS
 */

import * as classNames from "classnames";
import * as PureRender from "pure-render-decorator";
import * as React from "react";

import {
    AbstractComponent,
    Button,
    Classes as CoreClasses,
    HTMLInputProps,
    IInputGroupProps,
    InputGroup,
    IPopoverProps,
    Keys,
    Menu,
    Popover,
    Position,
    Utils,
} from "@blueprintjs/core";
<<<<<<< HEAD
import { IListItemsProps, IQueryListRendererProps, QueryList } from "../";
=======
import * as Classes from "../../common/classes";
import { IListItemsProps, IQueryListRendererProps, QueryList } from "../query-list/queryList";
>>>>>>> c0c33c0e

export interface ISelectProps<T> extends IListItemsProps<T> {
    /**
     * Whether the dropdown list can be filtered.
     * Disabling this option will remove the `InputGroup` and ignore `inputProps`.
     * @default true
     */
    filterable?: boolean;

    /**
     * Custom renderer for an item in the dropdown list. Receives a boolean indicating whether
     * this item is active (selected by keyboard arrows) and an `onClick` event handler that
     * should be attached to the returned element.
     */
    itemRenderer: (itemProps: ISelectItemRendererProps<T>) => JSX.Element;

    /** React child to render when filtering items returns zero results. */
    noResults?: string | JSX.Element;

    /**
     * Props to spread to `InputGroup`. All props are supported except `ref` (use `inputRef` instead).
     * If you want to control the filter input, you can pass `value` and `onChange` here
     * to override `Select`'s own behavior.
     */
    inputProps?: IInputGroupProps & HTMLInputProps;

    /** Props to spread to `Popover`. Note that `content` cannot be changed. */
    popoverProps?: Partial<IPopoverProps>;

    /**
     * Whether the filtering state should be reset to initial when an item is selected
     * (immediately before `onItemSelect` is invoked). The query will become the empty string
     * and the first item will be made active.
     * @default false
     */
    resetOnSelect?: boolean;
}

export interface ISelectItemRendererProps<T> {
    /**
     * Click handler that should be attached to item's `onClick` event.
     * Will invoke `Select` `onItemSelect` prop with this `item`.
     */
    handleClick: React.MouseEventHandler<HTMLElement>;

    /** Index of item in array of filtered items (_not_ the absolute position of item in full array). */
    index: number;

    /** The item being rendered */
    item: T;

    /**
     * Whether the item is active according to keyboard navigation.
     * An active item should have a distinct visual appearance.
     */
    isActive: boolean;
}

export interface ISelectState<T> {
    activeItem?: T;
    isOpen?: boolean;
    query?: string;
}

@PureRender
export class Select<T> extends AbstractComponent<ISelectProps<T>, ISelectState<T>> {
    public static displayName = "Blueprint.Select";

    public static ofType<T>() {
        return Select as new () => Select<T>;
    }

    public state: ISelectState<T> = { isOpen: false, query: "" };

    private TypedQueryList = QueryList.ofType<T>();
    private list: QueryList<T>;
    private refHandlers = {
        queryList: (ref: QueryList<T>) => this.list = ref,
    };
    private previousFocusedElement: HTMLElement;

    public render() {
        // omit props specific to this component, spread the rest.
        const { filterable, itemRenderer, inputProps, noResults, popoverProps, ...props } = this.props;
        return <this.TypedQueryList
            {...props}
            activeItem={this.state.activeItem}
            onActiveItemChange={this.handleActiveItemChange}
            onItemSelect={this.handleItemSelect}
            query={this.state.query}
            ref={this.refHandlers.queryList}
            renderer={this.renderQueryList}
        />;
    }

    public componentDidUpdate(_prevProps: ISelectProps<T>, prevState: ISelectState<T>) {
        if (this.state.isOpen && !prevState.isOpen && this.list != null) {
            this.list.scrollActiveItemIntoView();
        }
    }

    private renderQueryList = (listProps: IQueryListRendererProps<T>) => {
        // not using defaultProps cuz they're hard to type with generics (can't use <T> on static members)
        const { filterable = true, inputProps = {}, popoverProps = {} } = this.props;

        const { ref, ...htmlInputProps } = inputProps;
        const input = (
            <InputGroup
                autoFocus={true}
                leftIconName="search"
                onChange={this.handleQueryChange}
                placeholder="Filter..."
                rightElement={this.maybeRenderInputClearButton()}
                value={listProps.query}
                {...htmlInputProps}
            />
        );

        const { handleKeyDown, handleKeyUp } = listProps;
        return (
            <Popover
                autoFocus={false}
                enforceFocus={false}
                isOpen={this.state.isOpen}
                position={Position.BOTTOM_LEFT}
                {...popoverProps}
                className={classNames(listProps.className, popoverProps.className)}
                onInteraction={this.handlePopoverInteraction}
                popoverClassName={classNames(`${Classes.SELECT}-popover`, popoverProps.popoverClassName)}
                popoverWillOpen={this.handlePopoverWillOpen}
                popoverDidOpen={this.handlePopoverDidOpen}
                popoverWillClose={this.handlePopoverWillClose}
            >
                <div
                    onKeyDown={this.state.isOpen ? handleKeyDown : this.handleTargetKeyDown}
                    onKeyUp={this.state.isOpen && handleKeyUp}
                >
                    {this.props.children}
                </div>
                <div onKeyDown={handleKeyDown} onKeyUp={handleKeyUp}>
                    {filterable ? input : undefined}
                    <Menu ulRef={listProps.itemsParentRef}>
                        {this.renderItems(listProps)}
                    </Menu>
                </div>
            </Popover>
        );
    }

    private renderItems({ activeItem, filteredItems, handleItemSelect }: IQueryListRendererProps<T>) {
        const { itemRenderer, noResults } = this.props;
        if (filteredItems.length === 0) {
            return noResults;
        }
        return filteredItems.map((item, index) => itemRenderer({
            index,
            item,
            handleClick: (e) => handleItemSelect(item, e),
            isActive: item === activeItem,
        }));
    }

    private maybeRenderInputClearButton() {
        return this.state.query.length > 0
            ? <Button className={CoreClasses.MINIMAL} iconName="cross" onClick={this.resetQuery} />
            : undefined;
    }

    private handleActiveItemChange = (activeItem: T) => this.setState({ activeItem });

    private handleTargetKeyDown = (event: React.KeyboardEvent<HTMLElement>) => {
        // open popover when arrow key pressed on target while closed
        if (event.which === Keys.ARROW_UP || event.which === Keys.ARROW_DOWN) {
            this.setState({ isOpen: true });
        }
    }

    private handleItemSelect = (item: T, event: React.SyntheticEvent<HTMLElement>) => {
        this.setState({ isOpen: false });
        if (this.props.resetOnSelect) {
            this.resetQuery();
        }
        Utils.safeInvoke(this.props.onItemSelect, item, event);
    }

    private handlePopoverInteraction = (isOpen: boolean) => {
        this.setState({ isOpen });

        const { popoverProps = {} } = this.props;
        Utils.safeInvoke(popoverProps.onInteraction, isOpen);
    }

    private handlePopoverWillOpen = () => {
        // save currently focused element before popover steals focus, so we can restore it when closing.
        this.previousFocusedElement = document.activeElement as HTMLElement;

        const { popoverProps = {} } = this.props;
        Utils.safeInvoke(popoverProps.popoverWillOpen);
    }

    private handlePopoverDidOpen = () => {
        // scroll active item into view after popover transition completes and all dimensions are stable.
        if (this.list != null) {
            this.list.scrollActiveItemIntoView();
        }

        const { popoverProps = {} } = this.props;
        Utils.safeInvoke(popoverProps.popoverDidOpen);
    }

    private handlePopoverWillClose = () => {
        // restore focus to saved element.
        // timeout allows popover to begin closing and remove focus handlers beforehand.
        requestAnimationFrame(() => {
            if (this.previousFocusedElement !== undefined) {
                this.previousFocusedElement.focus();
                this.previousFocusedElement = undefined;
            }
        });

        const { popoverProps = {} } = this.props;
        Utils.safeInvoke(popoverProps.popoverWillClose);
    }

    private handleQueryChange = (event: React.FormEvent<HTMLInputElement>) => {
        this.setState({ query: event.currentTarget.value });
    }
    private resetQuery = () => this.setState({ activeItem: this.props.items[0], query: "" });
}<|MERGE_RESOLUTION|>--- conflicted
+++ resolved
@@ -23,12 +23,8 @@
     Position,
     Utils,
 } from "@blueprintjs/core";
-<<<<<<< HEAD
 import { IListItemsProps, IQueryListRendererProps, QueryList } from "../";
-=======
 import * as Classes from "../../common/classes";
-import { IListItemsProps, IQueryListRendererProps, QueryList } from "../query-list/queryList";
->>>>>>> c0c33c0e
 
 export interface ISelectProps<T> extends IListItemsProps<T> {
     /**
