/*
 * Copyright 2017 Palantir Technologies, Inc. All rights reserved.
 *
 * Licensed under the terms of the LICENSE file distributed with this project.
 */

import * as classNames from "classnames";
import * as React from "react";

import {
    AbstractPureComponent,
    Button,
    Classes as CoreClasses,
    HTMLInputProps,
    IButtonProps,
    IInputGroupProps,
    IPopover2Props,
    IProps,
    MenuItem,
    Utils,
} from "@blueprintjs/core";
import { ISelectItemRendererProps, Select } from "@blueprintjs/select";
import * as Classes from "../../common/classes";
<<<<<<< HEAD
import { IItemRendererProps } from "../query-list/itemRenderer";
import { Select } from "../select/select";
=======
>>>>>>> eb09739f
import { formatTimezone, TimezoneDisplayFormat } from "./timezoneDisplayFormat";
import { getInitialTimezoneItems, getTimezoneItems, ITimezoneItem } from "./timezoneItems";
import { filterWithQueryCandidates, getTimezoneQueryCandidates } from "./timezoneUtils";

export { TimezoneDisplayFormat };

export interface ITimezonePickerProps extends IProps {
    /**
     * The currently selected timezone, e.g. "Pacific/Honolulu".
     * If this prop is provided, the component acts in a controlled manner.
     * https://en.wikipedia.org/wiki/Tz_database#Names_of_time_zones
     */
    value?: string;

    /**
     * Callback invoked when the user selects a timezone.
     */
    onChange?: (timezone: string) => void;

    /**
     * The date to use when determining timezone offsets.
     * A timezone usually has more than one offset from UTC due to daylight saving time.
     * @default now
     */
    date?: Date;

    /**
     * Initial timezone that will display as selected, when the component is uncontrolled.
     * This should not be set if `value` is set.
     */
    defaultValue?: string;

    /**
     * Whether to show the local timezone at the top of the list of initial timezone suggestions.
     * @default true
     */
    showLocalTimezone?: boolean;

    /**
     * Format to use when displaying the selected (or default) timezone within the target element.
     * @default TimezoneDisplayFormat.OFFSET
     */
    valueDisplayFormat?: TimezoneDisplayFormat;

    /**
     * Whether this component is non-interactive.
     * @default false
     */
    disabled?: boolean;

    /**
     * Text to show when no timezone has been selected and there is no default.
     * @default "Select timezone..."
     */
    placeholder?: string;

    /** Props to spread to the target `Button`. */
    buttonProps?: Partial<IButtonProps>;

    /**
     * Props to spread to the filter `InputGroup`.
     * All props are supported except `ref` (use `inputRef` instead).
     * If you want to control the filter input, you can pass `value` and `onChange` here
     * to override `Select`'s own behavior.
     */
    inputProps?: IInputGroupProps & HTMLInputProps;

    /** Props to spread to `Popover2`. Note that `content` cannot be changed. */
    popoverProps?: Partial<IPopover2Props> & object;
}

export interface ITimezonePickerState {
    date?: Date;
    value?: string;
    query?: string;
}

const TypedSelect = Select.ofType<ITimezoneItem>();

export class TimezonePicker extends AbstractPureComponent<ITimezonePickerProps, ITimezonePickerState> {
    public static displayName = "Blueprint.TimezonePicker";

    public static defaultProps: Partial<ITimezonePickerProps> = {
        disabled: false,
        inputProps: {},
        placeholder: "Select timezone...",
        popoverProps: {},
        showLocalTimezone: true,
    };

    private timezoneItems: ITimezoneItem[];
    private initialTimezoneItems: ITimezoneItem[];

    constructor(props: ITimezonePickerProps, context?: any) {
        super(props, context);

        const { value, date = new Date(), showLocalTimezone, inputProps = {} } = props;
        const query = inputProps.value !== undefined ? inputProps.value : "";
        this.state = { date, value, query };

        this.timezoneItems = getTimezoneItems(date);
        this.initialTimezoneItems = getInitialTimezoneItems(date, showLocalTimezone);
    }

    public render() {
        const { className, disabled, inputProps, popoverProps } = this.props;
        const { query } = this.state;

        const finalInputProps: IInputGroupProps & HTMLInputProps = {
            placeholder: "Search for timezones...",
            ...inputProps,
        };
        const finalPopoverProps: Partial<IPopover2Props> & object = {
            ...popoverProps,
            popoverClassName: classNames(Classes.TIMEZONE_PICKER_POPOVER, popoverProps.popoverClassName),
        };

        return (
            <TypedSelect
                className={classNames(Classes.TIMEZONE_PICKER, className)}
                items={query ? this.timezoneItems : this.initialTimezoneItems}
                itemListPredicate={this.filterItems}
                itemRenderer={this.renderItem}
                noResults={<MenuItem disabled={true} text="No matching timezones." />}
                onItemSelect={this.handleItemSelect}
                resetOnSelect={true}
                resetOnClose={true}
                popoverProps={finalPopoverProps}
                inputProps={finalInputProps}
                disabled={disabled}
                onQueryChange={this.handleQueryChange}
            >
                {this.renderButton()}
            </TypedSelect>
        );
    }

    public componentWillReceiveProps(nextProps: ITimezonePickerProps) {
        const { date: nextDate = new Date(), inputProps: nextInputProps = {} } = nextProps;
        const dateChanged = this.state.date.getTime() !== nextDate.getTime();

        if (dateChanged) {
            this.timezoneItems = getTimezoneItems(nextDate);
        }
        if (dateChanged || this.props.showLocalTimezone !== nextProps.showLocalTimezone) {
            this.initialTimezoneItems = getInitialTimezoneItems(nextDate, nextProps.showLocalTimezone);
        }

        const nextState: ITimezonePickerState = {};
        if (dateChanged) {
            nextState.date = nextDate;
        }
        if (this.state.value !== nextProps.value) {
            nextState.value = nextProps.value;
        }
        if (nextInputProps.value !== undefined && this.state.query !== nextInputProps.value) {
            nextState.query = nextInputProps.value;
        }
        this.setState(nextState);
    }

    private renderButton() {
        const {
            disabled,
            valueDisplayFormat = TimezoneDisplayFormat.OFFSET,
            defaultValue,
            placeholder,
            buttonProps = {},
        } = this.props;
        const { date, value } = this.state;

        const finalValue = value ? value : defaultValue;
        const displayValue = finalValue ? formatTimezone(finalValue, date, valueDisplayFormat) : undefined;

        return (
            <Button
                rightIconName="caret-down"
                disabled={disabled}
                text={displayValue || placeholder}
                {...buttonProps}
            />
        );
    }

    private filterItems = (query: string, items: ITimezoneItem[]): ITimezoneItem[] => {
        if (query === "") {
            return items;
        }

        const { date } = this.state;
        return filterWithQueryCandidates(items, query, item => getTimezoneQueryCandidates(item.timezone, date));
    };

    private renderItem = (item: ITimezoneItem, { handleClick, modifiers }: IItemRendererProps) => {
        const classes = classNames(CoreClasses.MENU_ITEM, CoreClasses.intentClass(), {
            [CoreClasses.ACTIVE]: modifiers.active,
            [CoreClasses.INTENT_PRIMARY]: modifiers.active,
        });

        return (
            <MenuItem
                key={item.key}
                className={classes}
                iconName={item.iconName}
                text={item.text}
                label={item.label}
                onClick={handleClick}
                shouldDismissPopover={false}
            />
        );
    };

    private handleItemSelect = (timezone: ITimezoneItem) => {
        if (this.props.value === undefined) {
            this.setState({ value: timezone.timezone });
        }
        Utils.safeInvoke(this.props.onChange, timezone.timezone);
    };

    private handleQueryChange = (query: string) => {
        this.setState({ query });
    };
}<|MERGE_RESOLUTION|>--- conflicted
+++ resolved
@@ -19,13 +19,8 @@
     MenuItem,
     Utils,
 } from "@blueprintjs/core";
-import { ISelectItemRendererProps, Select } from "@blueprintjs/select";
+import { ItemRenderer, Select } from "@blueprintjs/select";
 import * as Classes from "../../common/classes";
-<<<<<<< HEAD
-import { IItemRendererProps } from "../query-list/itemRenderer";
-import { Select } from "../select/select";
-=======
->>>>>>> eb09739f
 import { formatTimezone, TimezoneDisplayFormat } from "./timezoneDisplayFormat";
 import { getInitialTimezoneItems, getTimezoneItems, ITimezoneItem } from "./timezoneItems";
 import { filterWithQueryCandidates, getTimezoneQueryCandidates } from "./timezoneUtils";
@@ -219,7 +214,7 @@
         return filterWithQueryCandidates(items, query, item => getTimezoneQueryCandidates(item.timezone, date));
     };
 
-    private renderItem = (item: ITimezoneItem, { handleClick, modifiers }: IItemRendererProps) => {
+    private renderItem: ItemRenderer<ITimezoneItem> = (item, { handleClick, modifiers }) => {
         const classes = classNames(CoreClasses.MENU_ITEM, CoreClasses.intentClass(), {
             [CoreClasses.ACTIVE]: modifiers.active,
             [CoreClasses.INTENT_PRIMARY]: modifiers.active,
