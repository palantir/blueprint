--- conflicted
+++ resolved
@@ -3,11 +3,4 @@
 // Licensed under the terms of the LICENSE file distributed with this project.
  */
 
-<<<<<<< HEAD
-@import "tag-input/tag-input";
-=======
-@import "omnibar/omnibar";
-@import "select/multi-select";
-@import "select/select";
->>>>>>> 77eac90e
 @import "timezone-picker/timezone-picker";