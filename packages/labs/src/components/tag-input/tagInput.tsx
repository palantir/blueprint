/*
 * Copyright 2017 Palantir Technologies, Inc. All rights reserved.
 * Licensed under the BSD-3 License as modified (the “License”); you may obtain a copy
 * of the license at https://github.com/palantir/blueprint/blob/master/LICENSE
 * and https://github.com/palantir/blueprint/blob/master/PATENTS
 */

import * as classNames from "classnames";
import * as PureRender from "pure-render-decorator";
import * as React from "react";

import {
    AbstractComponent,
    Classes as CoreClasses,
    HTMLInputProps,
    IProps,
    ITagProps,
    Keys,
    Tag,
    Utils,
} from "@blueprintjs/core";
import * as Classes from "../../common/classes";

export interface ITagInputProps extends IProps {
    /** React props to pass to the `<input>` element */
    inputProps?: HTMLInputProps;

    /** Name of the icon (the part after `pt-icon-`) to render on left side of input. */
    leftIconName?: string;

    /**
     * Callback invoked when new tags are added by the user pressing `enter` on the input.
     * Receives the current value of the input field split by `separator` into an array.
     * New tags are expected to be appended to the list.
     *
     * The input will be cleared after `onAdd` is invoked _unless_ the callback explicitly
     * returns `false`. This is useful if the provided `value` is somehow invalid and should
     * not be added as a tag.
     */
    onAdd?: (values: string[]) => boolean | void;

    /**
     * Callback invoked when new tags are added or removed. Receives the updated list of `values`:
     * new tags are appended to the end of the list, removed tags are removed at their index.
     *
     * Like `onAdd`, the input will be cleared after this handler is invoked _unless_ the callback
     * explicitly returns `false`.
     *
     * This callback essentially implements basic `onAdd` and `onRemove` functionality and merges
     * the two handlers into one to simplify controlled usage.
     *
     * **Note about typed usage:** Your handler can declare a subset type of `React.ReactNode[]`,
     * such as `string[]` or `Array<string | JSX.Element>`, to match the type of your `values` array:
     * ```tsx
     * <TagInput
     *     onChange={(values: string[]) => this.setState({ values })}
     *     values={["apple", "banana", "cherry"]}
     * />
     * ```
     */
    onChange?: (values: React.ReactNode[]) => boolean | void;

    /**
     * Callback invoked when the user clicks the X button on a tag.
     * Receives value and index of removed tag.
     */
    onRemove?: (value: string, index: number) => void;

    /**
     * Input placeholder text which will not appear if `values` contains any items
     * (consistent with default HTML input behavior).
     * Use `inputProps.placeholder` if you want the placeholder text to _always_ appear.
     *
     * If you define both `placeholder` and `inputProps.placeholder`, then the former will appear
     * when `values` is empty and the latter at all other times.
     */
    placeholder?: string;

    /**
     * Element to render on right side of input.
     * For best results, use a small minimal button, tag, or spinner.
     */
    rightElement?: JSX.Element;

    /**
     * Separator pattern used to split input text into multiple values.
     * Explicit `false` value disables splitting (note that `onAdd` will still receive an array of length 1).
     * @default ","
     */
    separator?: string | RegExp | false;

    /**
     * React props to pass to each `Tag`. Provide an object to pass the same props to every tag,
     * or a function to customize props per tag.
     *
     * If you define `onRemove` here then you will have to implement your own tag removal
     * handling as `TagInput`'s own `onRemove` handler will never be invoked.
     */
    tagProps?: ITagProps | ((value: React.ReactNode, index: number) => ITagProps);

    /**
     * Controlled tag values. Each value will be rendered inside a `Tag`, which can be customized
     * using `tagProps`. Therefore, any valid React node can be used as a `TagInput` value.
     *
     * __Note about typed usage:__ If you know your `values` will always be of a certain `ReactNode`
     * subtype, such as `string` or `ReactChild`, you can use that type on all your handlers
     * to simplify type logic.
     */
    values: React.ReactNode[];
}

export interface ITagInputState {
    activeIndex?: number;
    inputValue?: string;
    isInputFocused?: boolean;
}

/** special value for absence of active tag */
const NONE = -1;

@PureRender
export class TagInput extends AbstractComponent<ITagInputProps, ITagInputState> {
    public static displayName = "Blueprint.TagInput";

    public static defaultProps: Partial<ITagInputProps> & object = {
        inputProps: {},
        separator: ",",
        tagProps: {},
    };

    public state: ITagInputState = {
        activeIndex: NONE,
        inputValue: "",
        isInputFocused: false,
    };

    private inputElement: HTMLInputElement;
    private refHandlers = {
        input: (ref: HTMLInputElement) => {
            this.inputElement = ref;
            // can't use safeInvoke cuz inputProps.ref can be `string | function`
            const refHandler = this.props.inputProps.ref;
            if (Utils.isFunction(refHandler)) {
                refHandler(ref);
            }
        },
    };

    public render() {
        const { className, inputProps, placeholder, values } = this.props;

        const classes = classNames(CoreClasses.INPUT, Classes.TAG_INPUT, {
            [CoreClasses.ACTIVE]: this.state.isInputFocused,
        }, className);

        const resolvedPlaceholder = placeholder == null || values.length > 0
            ? inputProps.placeholder
            : placeholder;

        return (
            <div
                className={classes}
                onBlur={this.handleBlur}
                onClick={this.handleContainerClick}
            >
                {this.maybeRenderLeftIcon(classes.indexOf(CoreClasses.LARGE) > NONE)}
                {values.map(this.renderTag)}
                <input
                    value={this.state.inputValue}
                    {...inputProps}
                    onFocus={this.handleInputFocus}
                    onChange={this.handleInputChange}
                    onKeyDown={this.handleInputKeyDown}
                    placeholder={resolvedPlaceholder}
                    ref={this.refHandlers.input}
                    className={classNames(Classes.INPUT_GHOST, inputProps.className)}
                />
                {this.props.rightElement}
            </div>
        );
    }

<<<<<<< HEAD
    private maybeRenderLeftIcon(useLarge: boolean) {
        const { leftIconName } = this.props;
        if (leftIconName == null) {
            return undefined;
        }
        const iconClass = classNames(
            Classes.TAG_INPUT_ICON,
            useLarge ? CoreClasses.ICON_LARGE : CoreClasses.ICON_STANDARD,
            CoreClasses.iconClass(leftIconName),
        );
        return <span className={iconClass} />;
    }

    private renderTag = (tag: string, index: number) => {
=======
    private renderTag = (tag: React.ReactNode, index: number) => {
        // ignore all falsy values
        if (!tag) { return null; }
>>>>>>> 5d35803c
        const { tagProps } = this.props;
        const props = Utils.isFunction(tagProps) ? tagProps(tag, index) : tagProps;
        return (
            <Tag
                active={index === this.state.activeIndex}
                data-tag-index={index}
                key={tag + "__" + index}
                onRemove={this.handleRemoveTag}
                {...props}
            >
                {tag}
            </Tag>
        );
    }

    private getNextActiveIndex(direction: number) {
        const { activeIndex } = this.state;
        const totalItems = this.props.values.length;

        if (activeIndex === NONE && direction < 0) {
            // nothing active, moving left: select last
            return totalItems - 1;
        } else if (activeIndex === NONE && direction > 0) {
            // nothing active, moving right: do nothing
            return NONE;
        } else {
            // otherwise, move in direction and clamp to bounds.
            // note that upper bound allows going one beyond last item
            // so focus can move off the right end, into the text input.
            return Utils.clamp(activeIndex + direction, 0, totalItems);
        }
    }

    /**
     * Splits inputValue on separator prop,
     * trims whitespace from each new value,
     * and ignores empty values.
     */
    private getValues(inputValue: string) {
        const { separator } = this.props;
        // NOTE: split() typings define two overrides for string and RegExp.
        // this does not play well with our union prop type, so we'll just declare it as a valid type.
        return (separator === false ? [inputValue] : inputValue.split(separator as string))
                .map((val) => val.trim())
                .filter((val) => val.length > 0);

    }

    private handleContainerClick = () => {
        if (this.inputElement != null) {
            this.inputElement.focus();
        }
    }

    private handleBlur = () => requestAnimationFrame(() => {
        // this event is attached to the container element to capture all blur events from inside.
        // we only need to "unfocus" if the blur event is leaving the container.
        // defer this check using rAF so activeElement will have updated.
        if (this.inputElement != null && !this.inputElement.parentElement.contains(document.activeElement)) {
            this.setState({ activeIndex: NONE, isInputFocused: false });
        }
    })

    private handleInputFocus = (event: React.FocusEvent<HTMLElement>) => {
        this.setState({ isInputFocused: true });
        Utils.safeInvoke(this.props.inputProps.onFocus, event);
    }

    private handleInputChange = (event: React.KeyboardEvent<HTMLInputElement>) => {
        this.setState({ activeIndex: NONE, inputValue: event.currentTarget.value });
        Utils.safeInvoke(this.props.inputProps.onChange, event);
    }

    private handleInputKeyDown = (event: React.KeyboardEvent<HTMLInputElement>) => {
        const { selectionEnd, value } = event.currentTarget;
        if (event.which === Keys.ENTER && value.length > 0) {
            // enter key on non-empty string invokes onAdd
            const newValues = this.getValues(value);
            let shouldClearInput = Utils.safeInvoke(this.props.onAdd, newValues);
            // avoid a potentially expensive computation if this prop is omitted
            if (Utils.isFunction(this.props.onChange)) {
                shouldClearInput = shouldClearInput || this.props.onChange([...this.props.values, ...newValues]);
            }
            // only explicit return false cancels text clearing
            if (shouldClearInput !== false) {
                this.setState({ inputValue: "" });
            }
        } else if (selectionEnd === 0 && this.props.values.length > 0) {
            // cursor at beginning of input allows interaction with tags.
            // use selectionEnd to verify cursor position and no text selection.
            if (event.which === Keys.ARROW_LEFT || event.which === Keys.ARROW_RIGHT) {
                const nextIndex = this.getNextActiveIndex(event.which === Keys.ARROW_RIGHT ? 1 : -1);
                if (nextIndex !== this.state.activeIndex) {
                    event.preventDefault();
                    this.setState({ activeIndex: nextIndex });
                }
            } else if (event.which === Keys.BACKSPACE) {
                this.handleBackspaceToRemove(event);
            }
        }
        Utils.safeInvoke(this.props.inputProps.onKeyDown, event);
    }

    private handleRemoveTag = (event: React.MouseEvent<HTMLSpanElement>) => {
        // using data attribute to simplify callback logic -- one handler for all children
        const index = +event.currentTarget.parentElement.getAttribute("data-tag-index");
        this.removeIndexFromValues(index);
    }

    private handleBackspaceToRemove(event: React.KeyboardEvent<HTMLInputElement>) {
        const previousActiveIndex = this.state.activeIndex;
        // always move leftward one item (this will focus last item if nothing is focused)
        this.setState({ activeIndex: this.getNextActiveIndex(-1) });
        // delete item if there was a previous valid selection (ignore first backspace to focus last item)
        if (this.isValidIndex(previousActiveIndex)) {
            event.preventDefault();
            this.removeIndexFromValues(previousActiveIndex);
        }
    }

    /** Remove the item at the given index by invoking `onRemove` and `onChange` accordingly. */
    private removeIndexFromValues(index: number) {
        const { onChange, onRemove, values } = this.props;
        Utils.safeInvoke(onRemove, values[index], index);
        if (Utils.isFunction(onChange)) {
            onChange(values.filter((_, i) => i !== index));
        }
    }

    /** Returns whether the given index represents a valid item in `this.props.values`. */
    private isValidIndex(index: number) {
        return index !== NONE && index < this.props.values.length;
    }
}<|MERGE_RESOLUTION|>--- conflicted
+++ resolved
@@ -180,7 +180,6 @@
         );
     }
 
-<<<<<<< HEAD
     private maybeRenderLeftIcon(useLarge: boolean) {
         const { leftIconName } = this.props;
         if (leftIconName == null) {
@@ -194,12 +193,7 @@
         return <span className={iconClass} />;
     }
 
-    private renderTag = (tag: string, index: number) => {
-=======
     private renderTag = (tag: React.ReactNode, index: number) => {
-        // ignore all falsy values
-        if (!tag) { return null; }
->>>>>>> 5d35803c
         const { tagProps } = this.props;
         const props = Utils.isFunction(tagProps) ? tagProps(tag, index) : tagProps;
         return (
