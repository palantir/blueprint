--- conflicted
+++ resolved
@@ -9,35 +9,6 @@
     The **[@blueprintjs/labs](https://www.npmjs.com/package/@blueprintjs/labs)** NPM package contains **unstable React components under active development by team members**. It is an incubator and staging area for components as we refine the API design; as such, this package will never reach 1.0.0, and every minor version should be considered breaking.
 </div>
 
-<<<<<<< HEAD
-- [`TagInput`](#labs/tag-input) is an input component for [`Tag`](#core/components/tag)s.
-
-- [`Popover2`](#labs/popover2) is an improvement over [`Popover`](#core/components/popover), using [Popper.js](https://popper.js.org/).
-
-- [`Tooltip2`](#labs/tooltip2) is like [`Tooltip`](#core/components/tooltip), but uses [`Popover2`](#labs/popover2).
-
 - [`TimezonePicker`](#labs/timezone-picker) for selecting timezones.
 
-@page tag-input
-@page popover2
-@page tooltip2
-=======
-- [`Select`](#labs/select-component) for selecting items in a list.
-
-- [`Suggest`](#labs/suggest) for selecting items in a list, from a text input.
-
-- [`MultiSelect`](#labs/multi-select) for selecting multiple items in a list.
-
-- [`Omnibar`](#labs/omnibar) is a macOS spotlight-style typeahead component.
-
-- [`QueryList`](#labs/query-list) is a higher-order component that provides interactions between a query string and a list of items.
-
-- [`TimezonePicker`](#labs/timezone-picker) for selecting timezones.
-
-@page select-component
-@page suggest
-@page multi-select
-@page omnibar
-@page query-list
->>>>>>> 77eac90e
 @page timezone-picker