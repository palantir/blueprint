/*
 * Copyright 2015 Palantir Technologies, Inc. All rights reserved.
 *
 * Licensed under the terms of the LICENSE file distributed with this project.
 */

import { assert } from "chai";
import { mount } from "enzyme";
import * as React from "react";
import * as sinon from "sinon";

import { Classes as CoreClasses, InputGroup, Intent, Keys, Popover, Position } from "@blueprintjs/core";
import { Months } from "../src/common/months";
import { Classes, DateInput, IDateInputProps, TimePicker, TimePickerPrecision } from "../src/index";
import { DATE_FORMAT } from "./common/dateFormat";
import * as DateTestUtils from "./common/dateTestUtils";

describe("<DateInput>", () => {
    it("handles null inputs without crashing", () => {
        assert.doesNotThrow(() => mount(<DateInput {...DATE_FORMAT} value={null} />));
    });

    it.skip("handles string inputs without crashing", () => {
        // strings are not permitted in the interface, but are handled correctly by moment.
        assert.doesNotThrow(() => mount(<DateInput {...DATE_FORMAT} value={"7/8/1988 11:01:12" as any} />));
    });

    it("passes custom classNames to popover wrapper", () => {
        const CLASS_1 = "foo";
        const CLASS_2 = "bar";

        const wrapper = mount(<DateInput {...DATE_FORMAT} className={CLASS_1} popoverProps={{ className: CLASS_2 }} />);
        wrapper.setState({ isOpen: true });

        const popoverTarget = wrapper.find(`.${CoreClasses.POPOVER_WRAPPER}`).hostNodes();
        assert.isTrue(popoverTarget.hasClass(CLASS_1));
        assert.isTrue(popoverTarget.hasClass(CLASS_2));
    });

    it("supports custom input style", () => {
        const wrapper = mount(<DateInput {...DATE_FORMAT} inputProps={{ style: { background: "yellow" } }} />);
        const inputElement = wrapper
            .find("input")
            .first()
            .getDOMNode() as HTMLElement;
        assert.equal(inputElement.style.background, "yellow");
    });

    it("Popover opens on input focus", () => {
        const wrapper = mount(<DateInput {...DATE_FORMAT} />);
        wrapper.find("input").simulate("focus");
        assert.isTrue(wrapper.find(Popover).prop("isOpen"));
    });

    it("Popover doesn't open if disabled=true", () => {
        const wrapper = mount(<DateInput {...DATE_FORMAT} disabled={true} />);
        wrapper.find("input").simulate("focus");
        assert.isFalse(wrapper.find(Popover).prop("isOpen"));
    });

    it("Popover closes when ESC key pressed", () => {
        const wrapper = mount(<DateInput {...DATE_FORMAT} />);
        wrapper.setState({ isOpen: true });
        assert.isTrue(wrapper.find(Popover).prop("isOpen"));
        wrapper.find("input").simulate("keydown", { which: Keys.ESCAPE });
        assert.isFalse(wrapper.find(Popover).prop("isOpen"));
    });

    it("Popover closes when first day of the month is blurred", () => {
        const defaultValue = new Date(2018, Months.FEBRUARY, 6, 15, 0, 0, 0);
        const wrapper = mount(<DateInput {...DATE_FORMAT} defaultValue={defaultValue} />);
        wrapper
            .find("input")
            .simulate("focus")
            .simulate("blur");
        // First day of month is the only .DayPicker-Day with tabIndex == 0
        const tabbables = wrapper
            .find(Popover)
            .find(".DayPicker-Day")
            .filter({ tabIndex: 0 });
        const firstDay = tabbables.getDOMNode() as HTMLElement;
        firstDay.dispatchEvent(createFocusEvent("blur"));
        // manually updating wrapper is required with enzyme 3
        // ref: https://github.com/airbnb/enzyme/blob/master/docs/guides/migration-from-2-to-3.md#for-mount-updates-are-sometimes-required-when-they-werent-before
        wrapper.update();
        assert.isFalse(wrapper.find(Popover).prop("isOpen"));
    });

    it("Popover should not close if focus moves to previous day", () => {
        const defaultValue = new Date(2018, Months.FEBRUARY, 6, 15, 0, 0, 0);
        const wrapper = mount(<DateInput {...DATE_FORMAT} defaultValue={defaultValue} />);
        wrapper
            .find("input")
            .simulate("focus")
            .simulate("blur");
        const tabbables = wrapper
            .find(Popover)
            .find(".DayPicker-Day")
            .filter({ tabIndex: 0 });
        const firstDay = tabbables.getDOMNode() as HTMLElement;
        const lastDayOfPrevMonth = wrapper
            .find(Popover)
            .find(".DayPicker-Body > .DayPicker-Week .DayPicker-Day--outside")
            .last();
        const relatedTarget = lastDayOfPrevMonth.getDOMNode();
        const event = createFocusEvent("blur", relatedTarget);
        firstDay.dispatchEvent(event);
        wrapper.update();
        assert.isTrue(wrapper.find(Popover).prop("isOpen"));
    });

    it("Popover should not close if focus moves to month select", () => {
        const defaultValue = new Date(2018, Months.FEBRUARY, 6, 15, 0, 0, 0);
        const wrapper = mount(<DateInput {...DATE_FORMAT} defaultValue={defaultValue} />);
        wrapper.setState({ isOpen: true });
        wrapper
            .find("input")
            .simulate("focus")
            .simulate("blur");
<<<<<<< HEAD
        wrapper.find(`.${Classes.DATEPICKER_CAPTION_SELECT}`).simulate("change", { value: Months.FEBRUARY.toString() });
=======
        wrapper.find(`.${Classes.DATEPICKER_MONTH_SELECT}`).simulate("change", { value: Months.FEBRUARY.toString() });
>>>>>>> 66bf8673
        assert.isTrue(wrapper.find(Popover).prop("isOpen"));
    });

    it("Popover should not close if focus moves to year select", () => {
        const defaultValue = new Date(2018, Months.FEBRUARY, 6, 15, 0, 0, 0);
        const wrapper = mount(<DateInput {...DATE_FORMAT} defaultValue={defaultValue} />);
        wrapper.setState({ isOpen: true });
        wrapper
            .find("input")
            .simulate("focus")
            .simulate("blur");
        wrapper.find(`.${Classes.DATEPICKER_YEAR_SELECT}`).simulate("change", { value: "2016" });
        assert.isTrue(wrapper.find(Popover).prop("isOpen"));
    });

    it("setting timePrecision renders a TimePicker", () => {
        const wrapper = mount(<DateInput {...DATE_FORMAT} timePrecision={TimePickerPrecision.SECOND} />).setState({
            isOpen: true,
        });
        // assert TimePicker appears
        const timePicker = wrapper.find(TimePicker);
        assert.isTrue(timePicker.exists());
        assert.strictEqual(timePicker.prop("precision"), TimePickerPrecision.SECOND);
        // assert TimePicker disappears in absence of prop
        wrapper.setProps({ timePrecision: undefined });
        assert.isFalse(wrapper.find(TimePicker).exists());
    });

    it("with TimePicker passes props correctly to DateTimePicker", () => {
        // verifies fixed https://github.com/palantir/blueprint/issues/980
        assert.doesNotThrow(() => {
            // max date and value are both well after default max date (end of this year).
            // if props are not passed correctly then validation will fail as value > default max date.
            mount(
                <DateInput
                    {...DATE_FORMAT}
                    maxDate={new Date(2050, 5, 4)}
                    timePrecision={TimePickerPrecision.SECOND}
                    value={new Date(2030, 4, 5)}
                />,
            ).setState({ isOpen: true });
            // must open the popover so DateTimePicker is rendered
        });
    });

    it("with TimePicker passes timePickerProps correctly to DateTimePicker", () => {
        const onChange = sinon.spy();
        const value = new Date(2017, Months.MAY, 5);

        const timePickerProps = {
            disabled: true,
            // these will each be overridden by top-level props:
            onChange,
            precision: TimePickerPrecision.MILLISECOND,
            value: new Date(2017, Months.MAY, 6),
        };

        const wrapper = mount(
            <DateInput
                {...DATE_FORMAT}
                timePrecision={TimePickerPrecision.SECOND}
                onChange={sinon.spy()}
                value={value}
                timePickerProps={timePickerProps}
            />,
        ).setState({ isOpen: true });

        const timePicker = wrapper.find(TimePicker);

        // ensure the top-level props override props by the same name in timePickerProps
        assert.equal(timePicker.prop("precision"), TimePickerPrecision.SECOND);
        assert.notEqual(timePicker.prop("onChange"), onChange);
        DateTestUtils.assertDatesEqual(timePicker.prop("value"), value);

        // ensure this additional prop was passed through undeterred.
        assert.equal(timePicker.prop("disabled"), true);
    });

    it("inputProps are passed to InputGroup", () => {
        const inputRef = sinon.spy();
        const onFocus = sinon.spy();
        const wrapper = mount(
            <DateInput
                {...DATE_FORMAT}
                disabled={false}
                inputProps={{ disabled: true, inputRef, leftIcon: "star", onFocus, required: true, value: "fail" }}
            />,
        );
        wrapper.find("input").simulate("focus");

        const input = wrapper.find(InputGroup);
        assert.isFalse(input.prop("disabled"), "disabled comes from DateInput props");
        assert.notStrictEqual(input.prop("value"), "fail", "value cannot be changed");
        assert.strictEqual(input.prop("leftIcon"), "star");
        assert.isTrue(input.prop("required"));
        assert.isTrue(inputRef.called, "inputRef not invoked");
        assert.isTrue(onFocus.called, "onFocus not invoked");
    });

    it("popoverProps are passed to Popover", () => {
        const popoverWillOpen = sinon.spy();
        const wrapper = mount(
            <DateInput
                {...DATE_FORMAT}
                popoverProps={{
                    autoFocus: true,
                    content: "fail",
                    popoverWillOpen,
                    position: Position.TOP,
                    usePortal: false,
                }}
            />,
        );
        wrapper.find("input").simulate("focus");

        const popover = wrapper.find(Popover);
        assert.strictEqual(popover.prop("autoFocus"), false, "autoFocus cannot be changed");
        assert.notStrictEqual(popover.prop("content"), "fail", "content cannot be changed");
        assert.strictEqual(popover.prop("position"), Position.TOP);
        assert.strictEqual(popover.prop("usePortal"), false);
        assert.isTrue(popoverWillOpen.calledOnce);
    });

    describe("when uncontrolled", () => {
        it("Pressing Enter saves the inputted date and closes the popover", () => {
            const IMPROPERLY_FORMATTED_DATE_STRING = "002/0015/2015";
            const PROPERLY_FORMATTED_DATE_STRING = "2/15/2015";
            const onKeyDown = sinon.spy();
            const wrapper = mount(<DateInput {...DATE_FORMAT} inputProps={{ onKeyDown }} />).setState({
                isOpen: true,
            });
            const input = wrapper.find("input").first();
            input.simulate("change", { target: { value: IMPROPERLY_FORMATTED_DATE_STRING } });
            input.simulate("keydown", { which: Keys.ENTER });
            assert.isFalse(wrapper.state("isOpen"), "popover closed");
            assert.isTrue(wrapper.state("isInputFocused"), "input still focused");
            assert.strictEqual(wrapper.find(InputGroup).prop("value"), PROPERLY_FORMATTED_DATE_STRING);
            assert.isTrue(onKeyDown.calledOnce, "onKeyDown called once");
        });

        it("Clicking a date puts it in the input box and closes the popover", () => {
            const { root: wrapper, getDay } = wrap(<DateInput {...DATE_FORMAT} />);
            wrapper.setState({ isOpen: true });
            assert.equal(wrapper.find(InputGroup).prop("value"), "");
            getDay(12).simulate("click");
            assert.notEqual(wrapper.find(InputGroup).prop("value"), "");
            assert.isFalse(wrapper.state("isOpen"));
        });

        it("Clicking a date in the same month closes the popover when there is already a default value", () => {
            const DAY = 15;
            const PREV_DAY = DAY - 1;
            const defaultValue = new Date(2017, Months.JANUARY, DAY, 15, 0, 0, 0); // include an arbitrary non-zero hour
            const wrapper = mount(<DateInput {...DATE_FORMAT} defaultValue={defaultValue} />).setState({
                isOpen: true,
            });
            wrapper
                .find(`.${Classes.DATEPICKER_DAY}`)
                .at(PREV_DAY - 1)
                .simulate("click");
            assert.isFalse(wrapper.state("isOpen"));
        });

        it("Clearing the date in the DatePicker clears the input, and invokes onChange with null", () => {
            const onChange = sinon.spy();
            const { root, getDay } = wrap(
                <DateInput {...DATE_FORMAT} defaultValue={new Date(2016, Months.JULY, 22)} onChange={onChange} />,
            );
            root.setState({ isOpen: true });
            getDay(22).simulate("click");
            assert.equal(root.find(InputGroup).prop("value"), "");
            assert.isTrue(onChange.calledWith(null));
        });

        it("Clearing the date in the input clears the selection and invokes onChange with null", () => {
            const onChange = sinon.spy();
            const { root, getSelectedDays } = wrap(
                <DateInput {...DATE_FORMAT} defaultValue={new Date(2016, Months.JULY, 22)} onChange={onChange} />,
            );
            root.find("input").simulate("change", { target: { value: "" } });

            assert.lengthOf(getSelectedDays(), 0);
            assert.isTrue(onChange.calledWith(null));
        });

        it("Popover stays open on date click if closeOnSelection=false", () => {
            const wrapper = mount(<DateInput {...DATE_FORMAT} closeOnSelection={false} />).setState({
                isOpen: true,
            });
            wrapper
                .find(`.${Classes.DATEPICKER_DAY}`)
                .first()
                .simulate("click");
            assert.isTrue(wrapper.state("isOpen"));
        });

        it("Popover doesn't close when month changes", () => {
            const defaultValue = new Date(2017, Months.JANUARY, 1);
            const wrapper = mount(<DateInput {...DATE_FORMAT} defaultValue={defaultValue} />);
            wrapper.setState({ isOpen: true });
            wrapper
                .find(`.${Classes.DATEPICKER_MONTH_SELECT}`)
                .simulate("change", { value: Months.FEBRUARY.toString() });
            assert.isTrue(wrapper.find(Popover).prop("isOpen"));
        });

        it("Popover doesn't close when time changes", () => {
            const defaultValue = new Date(2017, Months.JANUARY, 1, 0, 0, 0, 0);
            const wrapper = mount(
                <DateInput
                    {...DATE_FORMAT}
                    defaultValue={defaultValue}
                    timePrecision={TimePickerPrecision.MILLISECOND}
                />,
            );
            wrapper.setState({ isOpen: true });

            // try typing a new time
            wrapper.find(".pt-timepicker-millisecond").simulate("change", { target: { value: "1" } });
            assert.isTrue(wrapper.find(Popover).prop("isOpen"));

            // try keyboard-incrementing to a new time
            wrapper.find(".pt-timepicker-millisecond").simulate("keydown", { which: Keys.ARROW_UP });
            assert.isTrue(wrapper.find(Popover).prop("isOpen"));
        });

        it("Clicking a date in a different month sets input value but keeps popover open", () => {
            const date = new Date(2016, Months.APRIL, 3);
            const wrapper = mount(<DateInput {...DATE_FORMAT} defaultValue={date} />).setState({ isOpen: true });
            assert.equal(wrapper.find(InputGroup).prop("value"), "4/3/2016");

            wrapper
                .find(`.${Classes.DATEPICKER_DAY}`)
                .filterWhere(day => day.text() === "27")
                .first()
                .simulate("click");

            assert.isTrue(wrapper.state("isOpen"));
            assert.equal(wrapper.find(InputGroup).prop("value"), "3/27/2016");
        });

        it("Typing in a valid date invokes onChange and inputProps.onChange", () => {
            const date = "2/10/2015";
            const onChange = sinon.spy();
            const onInputChange = sinon.spy();
            const wrapper = mount(
                <DateInput {...DATE_FORMAT} inputProps={{ onChange: onInputChange }} onChange={onChange} />,
            );
            wrapper.find("input").simulate("change", { target: { value: date } });

            assert.isTrue(onChange.calledOnce);
            assertDateEquals(onChange.args[0][0], new Date(date));
            assert.isTrue(onInputChange.calledOnce);
            assert.strictEqual(onInputChange.args[0][0].type, "change", "inputProps.onChange expects change event");
        });

        it("Typing in a date out of range displays the error message and calls onError with invalid date", () => {
            const rangeMessage = "RANGE ERROR";
            const onError = sinon.spy();
            const wrapper = mount(
                <DateInput
                    {...DATE_FORMAT}
                    defaultValue={new Date(2015, Months.MAY, 1)}
                    minDate={new Date(2015, Months.MARCH, 1)}
                    onError={onError}
                    outOfRangeMessage={rangeMessage}
                />,
            );
            const value = "2/1/2030";
            wrapper
                .find("input")
                .simulate("change", { target: { value } })
                .simulate("blur");

            assert.strictEqual(wrapper.find(InputGroup).prop("intent"), Intent.DANGER);
            assert.strictEqual(wrapper.find(InputGroup).prop("value"), rangeMessage);

            assert.isTrue(onError.calledOnce);
            assertDateEquals(onError.args[0][0], new Date(value));
        });

        it("Typing in an invalid date displays the error message and calls onError with Date(undefined)", () => {
            const invalidDateMessage = "INVALID DATE";
            const onError = sinon.spy();
            const wrapper = mount(
                <DateInput
                    {...DATE_FORMAT}
                    defaultValue={new Date(2015, Months.MAY, 1)}
                    onError={onError}
                    invalidDateMessage={invalidDateMessage}
                />,
            );
            wrapper
                .find("input")
                .simulate("change", { target: { value: "not a date" } })
                .simulate("blur");

            assert.strictEqual(wrapper.find(InputGroup).prop("intent"), Intent.DANGER);
            assert.strictEqual(wrapper.find(InputGroup).prop("value"), invalidDateMessage);

            assert.isTrue(onError.calledOnce);
            assert.isNaN((onError.args[0][0] as Date).valueOf());
        });

        it("Clearing a date should not be possible with canClearSelection=false and timePrecision enabled", () => {
            const DATE = new Date(2016, Months.APRIL, 4);
            const onChange = sinon.spy();
            const { getDay, root } = wrap(
                <DateInput
                    {...DATE_FORMAT}
                    canClearSelection={false}
                    defaultValue={DATE}
                    onChange={onChange}
                    timePrecision={TimePickerPrecision.SECOND}
                />,
            );
            root.setState({ isOpen: true });

            getDay(DATE.getDate()).simulate("click");

            assert.isTrue(onChange.calledOnce);
            assert.deepEqual(onChange.firstCall.args, [DATE]);
        });
    });

    describe("when controlled", () => {
        const DATE = new Date(2016, Months.APRIL, 4);
        const DATE_STR = "4/4/2016";
        const DATE2 = new Date(2015, Months.FEBRUARY, 1);
        const DATE2_STR = "2/1/2015";
        const DATE2_DE_STR = "01.02.2015";

        it("Pressing Enter saves the inputted date and closes the popover", () => {
            const onKeyDown = sinon.spy();
            const onChange = sinon.spy();
            const { root } = wrap(
                <DateInput {...DATE_FORMAT} inputProps={{ onKeyDown }} onChange={onChange} value={DATE} />,
            );
            root.setState({ isOpen: true });

            const input = root.find("input").first();
            input.simulate("change", { target: { value: DATE2_STR } });
            input.simulate("keydown", { which: Keys.ENTER });

            // onChange is called once on change, once on Enter
            assert.isTrue(onChange.calledTwice, "onChange called twice");
            assertDateEquals(onChange.args[1][0], DATE2);
            assert.isTrue(onKeyDown.calledOnce, "onKeyDown called once");
            assert.isTrue(root.state("isInputFocused"), "input still focused");
        });

        it("Clicking a date invokes onChange callback with that date", () => {
            const onChange = sinon.spy();
            const { getDay, root } = wrap(<DateInput {...DATE_FORMAT} onChange={onChange} value={DATE} />);
            root.setState({ isOpen: true });
            getDay(27).simulate("click");

            assert.isTrue(onChange.calledOnce);
            assertDateEquals(onChange.args[0][0], new Date("4/27/2016"));
        });

        it("Clearing the date in the DatePicker invokes onChange with null but doesn't change UI", () => {
            const onChange = sinon.spy();
            const { root, getDay } = wrap(<DateInput {...DATE_FORMAT} value={DATE} onChange={onChange} />);
            root.setState({ isOpen: true });
            getDay(4).simulate("click");
            assert.equal(root.find(InputGroup).prop("value"), "4/4/2016");
            assert.isTrue(onChange.calledWith(null));
        });

        it("Updating value updates the text box", () => {
            const wrapper = mount(<DateInput {...DATE_FORMAT} value={DATE} />);
            assert.strictEqual(wrapper.find(InputGroup).prop("value"), DATE_STR);
            wrapper.setProps({ value: DATE2 });
            assert.strictEqual(wrapper.find(InputGroup).prop("value"), DATE2_STR);
        });

        it("Typing in a date invokes onChange and inputProps.onChange", () => {
            const onChange = sinon.spy();
            const onInputChange = sinon.spy();
            const wrapper = mount(
                <DateInput
                    {...DATE_FORMAT}
                    inputProps={{ onChange: onInputChange }}
                    onChange={onChange}
                    value={DATE}
                />,
            );
            wrapper.find("input").simulate("change", { target: { value: DATE2_STR } });
            assert.isTrue(onChange.calledOnce);
            assertDateEquals(onChange.args[0][0], DATE2);
            assert.isTrue(onInputChange.calledOnce);
            assert.strictEqual(onInputChange.args[0][0].type, "change", "inputProps.onChange expects change event");
        });

        it("Clearing the date in the input invokes onChange with null", () => {
            const onChange = sinon.spy();
            const { root } = wrap(
                <DateInput {...DATE_FORMAT} value={new Date(2016, Months.JULY, 22)} onChange={onChange} />,
            );
            root.find("input").simulate("change", { target: { value: "" } });
            assert.isTrue(onChange.calledWith(null));
        });

        it.skip("Formats locale-specific format strings properly", () => {
            const wrapper = mount(<DateInput {...DATE_FORMAT} locale="de" value={DATE2} />);
            assert.strictEqual(wrapper.find(InputGroup).prop("value"), DATE2_DE_STR);
        });

        it("Clearing a date should not be possible with canClearSelection=false and timePrecision enabled", () => {
            const onChange = sinon.spy();
            const { getSelectedDays, root } = wrap(
                <DateInput
                    {...DATE_FORMAT}
                    canClearSelection={false}
                    onChange={onChange}
                    timePrecision={TimePickerPrecision.SECOND}
                    value={DATE}
                />,
            );
            root.setState({ isOpen: true });

            getSelectedDays()
                .at(0)
                .simulate("click");

            assert.isTrue(onChange.calledOnce);
            assert.deepEqual(onChange.firstCall.args, [DATE]);
        });
    });

    describe("date formatting", () => {
        const formatDate = sinon.stub().returns("custom date");
        const parseDate = sinon.stub().returns(new Date());
        const locale = "LOCALE";
        const props: IDateInputProps = { formatDate, locale, parseDate };

        beforeEach(() => {
            formatDate.resetHistory();
            parseDate.resetHistory();
        });

        it("formatDate called on render with locale prop", () => {
            const value = new Date();
            mount(<DateInput {...props} value={value} />);
            assert.isTrue(formatDate.calledWith(value, locale));
        });

        it("formatDate result becomes input value", () => {
            const wrapper = mount(<DateInput {...props} value={new Date()} />);
            assert.strictEqual(wrapper.find("input").prop("value"), "custom date");
        });

        it("parseDate called on change with locale prop", () => {
            const value = "new date";
            const wrapper = mount(<DateInput {...props} />);
            wrapper.find("input").simulate("change", { target: { value } });
            assert.isTrue(parseDate.calledWith(value, locale));
        });

        it("parseDate result is stored in state", () => {
            const value = "new date";
            const wrapper = mount(<DateInput {...props} />);
            wrapper.find("input").simulate("change", { target: { value } });
            assert.strictEqual(wrapper.state("value"), parseDate());
        });

        it("parseDate returns false renders invalid date", () => {
            const invalidParse = sinon.stub().returns(false);
            const wrapper = mount(<DateInput {...props} parseDate={invalidParse} />);
            wrapper.find("input").simulate("change", { target: { value: "invalid" } });
            assert.strictEqual(wrapper.find("input").prop("value"), "");
        });
    });

    /* Assert Date equals YYYY-MM-DD string. */
    function assertDateEquals(actual: Date, expected: Date) {
        return DATE_FORMAT.formatDate(actual) === DATE_FORMAT.formatDate(expected);
    }

    function wrap(dateInput: JSX.Element) {
        const wrapper = mount<IDateInputProps>(dateInput);
        return {
            getDay: (dayNumber = 1) => {
                return wrapper
                    .find(`.${Classes.DATEPICKER_DAY}`)
                    .filterWhere(day => day.text() === "" + dayNumber && !day.hasClass(Classes.DATEPICKER_DAY_OUTSIDE));
            },
            getSelectedDays: () => wrapper.find(`.${Classes.DATEPICKER_DAY_SELECTED}`),
            root: wrapper,
        };
    }

    // PhantomJS fails when creating FocusEvent, so creating an Event, and attaching releatedTarget works
    function createFocusEvent(eventType: string, relatedTarget: EventTarget = null) {
        const event = new Event(eventType) as any;
        event.relatedTarget = relatedTarget;
        return event;
    }
});<|MERGE_RESOLUTION|>--- conflicted
+++ resolved
@@ -117,11 +117,7 @@
             .find("input")
             .simulate("focus")
             .simulate("blur");
-<<<<<<< HEAD
-        wrapper.find(`.${Classes.DATEPICKER_CAPTION_SELECT}`).simulate("change", { value: Months.FEBRUARY.toString() });
-=======
         wrapper.find(`.${Classes.DATEPICKER_MONTH_SELECT}`).simulate("change", { value: Months.FEBRUARY.toString() });
->>>>>>> 66bf8673
         assert.isTrue(wrapper.find(Popover).prop("isOpen"));
     });
 
