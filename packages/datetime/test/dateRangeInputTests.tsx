--- conflicted
+++ resolved
@@ -67,7 +67,6 @@
         expect(component.find(InputGroup).length).to.equal(2);
     });
 
-<<<<<<< HEAD
     it("inner DateRangePicker receives all supported props", () => {
         const component = mount(<DateRangeInput locale="uk" contiguousCalendarMonths={false} />);
         component.setState({ isOpen: true });
@@ -82,11 +81,11 @@
         mount(<DateRangeInput startInputProps={{ inputRef }} />);
         expect(inputRef.calledOnce).to.be.true;
         expect(inputRef.firstCall.args[0]).to.be.an.instanceOf(HTMLInputElement);
-=======
+    });
+      
     it("shows empty fields when no date range is selected", () => {
         const { root } = wrap(<DateRangeInput />);
         assertInputTextsEqual(root, "", "");
->>>>>>> 7fcfdf9e
     });
 
     describe("startInputProps and endInputProps", () => {
