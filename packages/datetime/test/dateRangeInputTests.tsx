/*
 * Copyright 2015 Palantir Technologies, Inc. All rights reserved.
 *
 * Licensed under the terms of the LICENSE file distributed with this project.
 */

import { expect } from "chai";
import { mount, ReactWrapper } from "enzyme";
import * as React from "react";
import * as sinon from "sinon";

<<<<<<< HEAD
import { HTMLInputProps, IInputGroupProps, InputGroup, Keys, Popover, Position } from "@blueprintjs/core";
=======
import {
    Classes as CoreClasses,
    HTMLInputProps,
    IInputGroupProps,
    InputGroup,
    Popover,
    Position,
} from "@blueprintjs/core";
>>>>>>> aca745a0
import { Months } from "../src/common/months";
import { Classes as DateClasses, DateRange, DateRangeBoundary, DateRangeInput, DateRangePicker } from "../src/index";
import * as DateTestUtils from "./common/dateTestUtils";

type WrappedComponentRoot = ReactWrapper<any, {}>;
type WrappedComponentInput = ReactWrapper<React.InputHTMLAttributes<HTMLInputElement>, any>;
type WrappedComponentDayElement = ReactWrapper<React.HTMLAttributes<HTMLDivElement>, any>;

type OutOfRangeTestFunction = (input: WrappedComponentInput, inputString: string, boundary?: DateRangeBoundary) => void;

type InvalidDateTestFunction = (
    input: WrappedComponentInput,
    boundary: DateRangeBoundary,
    otherInput: WrappedComponentInput,
) => void;

describe("<DateRangeInput>", () => {
    const START_DAY = 22;
    const START_DATE = new Date(2017, Months.JANUARY, START_DAY);
    const START_STR = DateTestUtils.toHyphenatedDateString(START_DATE);
    const END_DAY = 24;
    const END_DATE = new Date(2017, Months.JANUARY, END_DAY);
    const END_STR = DateTestUtils.toHyphenatedDateString(END_DATE);
    const DATE_RANGE = [START_DATE, END_DATE] as DateRange;

    const START_DATE_2 = new Date(2017, Months.JANUARY, 1);
    const START_STR_2 = DateTestUtils.toHyphenatedDateString(START_DATE_2);
    const START_DE_STR_2 = "01.01.2017";
    const END_DATE_2 = new Date(2017, Months.JANUARY, 31);
    const END_STR_2 = DateTestUtils.toHyphenatedDateString(END_DATE_2);
    const END_DE_STR_2 = "31.01.2017";
    const DATE_RANGE_2 = [START_DATE_2, END_DATE_2] as DateRange;

    const INVALID_STR = "<this is an invalid date string>";
    const INVALID_MESSAGE = "Custom invalid-date message";

    const OUT_OF_RANGE_TEST_MIN = new Date(2000, 1, 1);
    const OUT_OF_RANGE_TEST_MAX = new Date(2020, 1, 1);
    const OUT_OF_RANGE_START_DATE = new Date(1000, 1, 1);
    const OUT_OF_RANGE_START_STR = DateTestUtils.toHyphenatedDateString(OUT_OF_RANGE_START_DATE);
    const OUT_OF_RANGE_END_DATE = new Date(3000, 1, 1);
    const OUT_OF_RANGE_END_STR = DateTestUtils.toHyphenatedDateString(OUT_OF_RANGE_END_DATE);
    const OUT_OF_RANGE_MESSAGE = "Custom out-of-range message";

    const OVERLAPPING_DATES_MESSAGE = "Custom overlapping-dates message";
    const OVERLAPPING_START_DATE = END_DATE_2; // should be later then END_DATE
    const OVERLAPPING_END_DATE = START_DATE_2; // should be earlier then START_DATE
    const OVERLAPPING_START_STR = DateTestUtils.toHyphenatedDateString(OVERLAPPING_START_DATE);
    const OVERLAPPING_END_STR = DateTestUtils.toHyphenatedDateString(OVERLAPPING_END_DATE);

    // a custom string representation for `new Date(undefined)` that we use in
    // date-range equality checks just in this file
    const UNDEFINED_DATE_STR = "<UNDEFINED DATE>";

    it("renders with two InputGroup children", () => {
        const component = mount(<DateRangeInput />);
        expect(component.find(InputGroup).length).to.equal(2);
    });

    it("passes custom classNames to popover target", () => {
        const CLASS_1 = "foo";
        const CLASS_2 = "bar";

        const wrapper = mount(<DateRangeInput className={CLASS_1} popoverProps={{ className: CLASS_2 }} />);
        wrapper.setState({ isOpen: true });

        const popoverTarget = wrapper.find(`.${CoreClasses.POPOVER_TARGET}`);
        expect(popoverTarget.hasClass(CLASS_1)).to.be.true;
        expect(popoverTarget.hasClass(CLASS_2)).to.be.true;
    });

    it("inner DateRangePicker receives all supported props", () => {
        const component = mount(<DateRangeInput locale="uk" contiguousCalendarMonths={false} />);
        component.setState({ isOpen: true });
        const picker = component.find(DateRangePicker);
        expect(picker.prop("locale")).to.equal("uk");
        expect(picker.prop("contiguousCalendarMonths")).to.be.false;
    });

    it("shows empty fields when no date range is selected", () => {
        const { root } = wrap(<DateRangeInput />);
        assertInputTextsEqual(root, "", "");
    });

    it("throws error if value === null", () => {
        expect(() => mount(<DateRangeInput value={null} />)).to.throw;
    });

    describe("startInputProps and endInputProps", () => {
        describe("startInputProps", () => {
            runTestSuite(getStartInput, inputGroupProps => {
                return mount(<DateRangeInput startInputProps={inputGroupProps} />);
            });
        });

        describe("endInputProps", () => {
            runTestSuite(getEndInput, inputGroupProps => {
                return mount(<DateRangeInput endInputProps={inputGroupProps} />);
            });
        });

        function runTestSuite(
            inputGetterFn: (root: WrappedComponentRoot) => WrappedComponentInput,
            mountFn: (inputGroupProps: HTMLInputProps & IInputGroupProps) => any,
        ) {
            it("allows custom placeholder text", () => {
                const { root } = mountFn({ placeholder: "Hello" });
                expect(getInputPlaceholderText(inputGetterFn(root))).to.equal("Hello");
            });

            it("supports custom style", () => {
                const { root } = mountFn({ style: { background: "yellow" } });
                const inputElement = inputGetterFn(root).getDOMNode() as HTMLElement;
                expect(inputElement.style.background).to.equal("yellow");
            });

            // verify custom callbacks are called for each event that we listen for internally.
            // (note: we could be more clever and accept just one string param here, but this
            // approach keeps both string params grep-able in the codebase.)
            runCallbackTest("onChange", "change");
            runCallbackTest("onFocus", "focus");
            runCallbackTest("onBlur", "blur");
            runCallbackTest("onClick", "click");
            runCallbackTest("onKeyDown", "keydown");
            runCallbackTest("onMouseDown", "mousedown");

            function runCallbackTest(callbackName: string, eventName: string) {
                it(`fires custom ${callbackName} callback`, () => {
                    const spy = sinon.spy();
                    const component = mountFn({ [callbackName]: spy });
                    const input = inputGetterFn(component);
                    input.simulate(eventName);
                    expect(spy.calledOnce).to.be.true;
                });
            }
        }
    });

    it("placeholder text", () => {
        it("shows proper placeholder text when empty inputs are focused and unfocused", () => {
            // arbitrarily choose the out-of-range tests' min/max dates for this test
            const MIN_DATE = new Date(2017, Months.JANUARY, 1);
            const MAX_DATE = new Date(2017, Months.JANUARY, 31);
            const { root } = wrap(<DateRangeInput minDate={MIN_DATE} maxDate={MAX_DATE} />);

            const startInput = getStartInput(root);
            const endInput = getEndInput(root);

            expect(getInputPlaceholderText(startInput)).to.equal("Start date");
            expect(getInputPlaceholderText(endInput)).to.equal("End date");

            startInput.simulate("focus");
            expect(getInputPlaceholderText(startInput)).to.equal(DateTestUtils.toHyphenatedDateString(MIN_DATE));
            startInput.simulate("blur");
            endInput.simulate("focus");
            expect(getInputPlaceholderText(endInput)).to.equal(DateTestUtils.toHyphenatedDateString(MAX_DATE));
        });

        // need to check this case, because formatted min/max date strings are cached internally
        // until props change again
        it("updates placeholder text properly when min/max dates change", () => {
            const MIN_DATE_1 = new Date(2017, Months.JANUARY, 1);
            const MAX_DATE_1 = new Date(2017, Months.JANUARY, 31);
            const MIN_DATE_2 = new Date(2017, Months.JANUARY, 2);
            const MAX_DATE_2 = new Date(2017, Months.FEBRUARY, 1);
            const { root } = wrap(<DateRangeInput minDate={MIN_DATE_1} maxDate={MAX_DATE_1} />);

            const startInput = getStartInput(root);
            const endInput = getEndInput(root);

            // change while end input is still focused to make sure things change properly in spite of that
            endInput.simulate("focus");
            root.setProps({ minDate: MIN_DATE_2, maxDate: MAX_DATE_2 });

            endInput.simulate("blur");
            startInput.simulate("focus");
            expect(getInputPlaceholderText(startInput)).to.equal(DateTestUtils.toHyphenatedDateString(MIN_DATE_2));
            startInput.simulate("blur");
            endInput.simulate("focus");
            expect(getInputPlaceholderText(endInput)).to.equal(DateTestUtils.toHyphenatedDateString(MAX_DATE_2));
        });

        it("updates placeholder text properly when format changes", () => {
            const MIN_DATE = new Date(2017, Months.JANUARY, 1);
            const MAX_DATE = new Date(2017, Months.JANUARY, 31);
            const { root } = wrap(<DateRangeInput minDate={MIN_DATE} maxDate={MAX_DATE} />);

            const startInput = getStartInput(root);
            const endInput = getEndInput(root);

            root.setProps({ format: "MM/DD/YYYY" });

            startInput.simulate("focus");
            expect(getInputPlaceholderText(startInput)).to.equal("01/01/2017");
            startInput.simulate("blur");
            endInput.simulate("focus");
            expect(getInputPlaceholderText(endInput)).to.equal("01/31/2017");
        });
    });

    it("inputs disable and popover doesn't open if disabled=true", () => {
        const { root } = wrap(<DateRangeInput disabled={true} />);
        const startInput = getStartInput(root);
        startInput.simulate("click");
        expect(root.find(Popover).prop("isOpen")).to.be.false;
        expect(startInput.prop("disabled")).to.be.true;
        expect(getEndInput(root).prop("disabled")).to.be.true;
    });

    describe("closeOnSelection", () => {
        it("if closeOnSelection=false, popover stays open when full date range is selected", () => {
            const { root, getDayElement } = wrap(<DateRangeInput closeOnSelection={false} />);
            root.setState({ isOpen: true });
            getDayElement(1).simulate("click");
            getDayElement(10).simulate("click");
            expect(root.state("isOpen")).to.be.true;
        });

        it("if closeOnSelection=true, popover closes when full date range is selected", () => {
            const { root, getDayElement } = wrap(<DateRangeInput />);
            root.setState({ isOpen: true });
            getDayElement(1).simulate("click");
            getDayElement(10).simulate("click");
            expect(root.state("isOpen")).to.be.false;
        });
    });

    it("accepts contiguousCalendarMonths prop and passes it to the date range picker", () => {
        const { root } = wrap(<DateRangeInput contiguousCalendarMonths={false} />);
        root.setState({ isOpen: true });
        expect(root.find(DateRangePicker).prop("contiguousCalendarMonths")).to.be.false;
    });

    it("accepts shortcuts prop and passes it to the date range picker", () => {
        const { root } = wrap(<DateRangeInput shortcuts={false} />);
        root.setState({ isOpen: true });
        expect(root.find(DateRangePicker).prop("shortcuts")).to.be.false;
    });

    describe("selectAllOnFocus", () => {
        it("if false (the default), does not select any text on focus", () => {
            const attachTo = document.createElement("div");
            const { root } = wrap(<DateRangeInput defaultValue={[START_DATE, null]} />, attachTo);

            const startInput = getStartInput(root);
            startInput.simulate("focus");

            const startInputNode = attachTo.querySelectorAll("input")[0] as HTMLInputElement;
            expect(startInputNode.selectionStart).to.equal(startInputNode.selectionEnd);
        });

        // selectionStart/End works in Chrome but not Phantom. disabling to not fail builds.
        it.skip("if true, selects all text on focus", () => {
            const attachTo = document.createElement("div");
            const { root } = wrap(
                <DateRangeInput defaultValue={[START_DATE, null]} selectAllOnFocus={true} />,
                attachTo,
            );

            const startInput = getStartInput(root);
            startInput.simulate("focus");

            const startInputNode = attachTo.querySelectorAll("input")[0] as HTMLInputElement;
            expect(startInputNode.selectionStart).to.equal(0);
            expect(startInputNode.selectionEnd).to.equal(START_STR.length);
        });

        it.skip("if true, selects all text on day mouseenter in calendar", () => {
            const attachTo = document.createElement("div");
            const { root, getDayElement } = wrap(
                <DateRangeInput defaultValue={[START_DATE, null]} selectAllOnFocus={true} />,
                attachTo,
            );

            root.setState({ isOpen: true });
            // getDay is 0-indexed, but getDayElement is 1-indexed
            getDayElement(START_DATE_2.getDay() + 1).simulate("mouseenter");

            const startInputNode = attachTo.querySelectorAll("input")[0] as HTMLInputElement;
            expect(startInputNode.selectionStart).to.equal(0);
            expect(startInputNode.selectionEnd).to.equal(START_STR.length);
        });
    });

    describe("allowSingleDayRange", () => {
        it("allows start and end to be the same day when clicking", () => {
            const { root, getDayElement } = wrap(
                <DateRangeInput allowSingleDayRange={true} defaultValue={[START_DATE, END_DATE]} />,
            );
            getEndInput(root).simulate("focus");
            getDayElement(END_DAY).simulate("click");
            getDayElement(START_DAY).simulate("click");
            assertInputTextsEqual(root, START_STR, START_STR);
        });

        it("allows start and end to be the same day when typing", () => {
            const { root } = wrap(<DateRangeInput allowSingleDayRange={true} defaultValue={[START_DATE, END_DATE]} />);
            changeEndInputText(root, "");
            changeEndInputText(root, START_STR);
            assertInputTextsEqual(root, START_STR, START_STR);
        });
    });

    describe("popoverProps", () => {
        it("accepts custom popoverProps", () => {
            const popoverProps = {
                popoverDidOpen: sinon.spy(),
                popoverWillClose: sinon.spy(),
                popoverWillOpen: sinon.spy(),
                position: Position.TOP_LEFT,
            };
            const { root } = wrap(<DateRangeInput popoverProps={popoverProps} />);

            expect(root.find(Popover).prop("position")).to.equal(Position.TOP_LEFT);

            root.setState({ isOpen: true });
            expect(popoverProps.popoverWillOpen.calledOnce).to.be.true;
            expect(popoverProps.popoverDidOpen.calledOnce).to.be.true;

            // not testing popoverProps.onClose, because it has some setTimeout stuff to work around
            root.setState({ isOpen: false });
            expect(popoverProps.popoverWillClose.calledOnce).to.be.true;
        });

        it("ignores autoFocus, enforceFocus, and content in custom popoverProps", () => {
            const CUSTOM_CONTENT = "Here is some custom content";
            const popoverProps = {
                autoFocus: true,
                content: CUSTOM_CONTENT,
                enforceFocus: true,
            };
            const { root } = wrap(<DateRangeInput popoverProps={popoverProps} />);

            // this test assumes the following values will be the defaults internally
            const popover = root.find(Popover);
            expect(popover.prop("autoFocus")).to.be.false;
            expect(popover.prop("enforceFocus")).to.be.false;
            expect(popover.prop("content")).to.not.equal(CUSTOM_CONTENT);
        });
    });

    describe("when uncontrolled", () => {
        it("Shows empty fields when defaultValue is [null, null]", () => {
            const { root } = wrap(<DateRangeInput defaultValue={[null, null]} />);
            assertInputTextsEqual(root, "", "");
        });

        it("Shows empty start field and formatted date in end field when defaultValue is [null, <date>]", () => {
            const { root } = wrap(<DateRangeInput defaultValue={[null, END_DATE]} />);
            assertInputTextsEqual(root, "", END_STR);
        });

        it("Shows empty end field and formatted date in start field when defaultValue is [<date>, null]", () => {
            const { root } = wrap(<DateRangeInput defaultValue={[START_DATE, null]} />);
            assertInputTextsEqual(root, START_STR, "");
        });

        it("Shows formatted dates in both fields when defaultValue is [<date1>, <date2>]", () => {
            const { root } = wrap(<DateRangeInput defaultValue={[START_DATE, END_DATE]} />);
            assertInputTextsEqual(root, START_STR, END_STR);
        });

        it("Pressing Enter saves the inputted date and closes the popover", () => {
            const { root } = wrap(<DateRangeInput />);
            root.setState({ isOpen: true });

            const startInput = getStartInput(root);
            startInput.simulate("focus");
            startInput.simulate("change", { target: { value: START_STR } });
            startInput.simulate("keydown", { which: Keys.ENTER });
            expect(isStartInputFocused(root), "start input blurred next").to.be.false;

            expect(root.state("isOpen"), "popover still open").to.be.true;

            const endInput = getEndInput(root);
            expect(isEndInputFocused(root), "end input focused next").to.be.true;
            endInput.simulate("change", { target: { value: END_STR } });
            endInput.simulate("keydown", { which: Keys.ENTER });

            expect(startInput.prop("value")).to.equal(START_STR);
            expect(endInput.prop("value")).to.equal(END_STR);

            expect(root.state("isOpen"), "popover closed at end").to.be.false;
            expect(isStartInputFocused(root), "start input blurred at end").to.be.false;
            // TODO (clewis): fix failing statement (works in practice)
            // expect(isEndInputFocused(root), "end input blurred at end").to.be.false;
        });

        it("Clicking a date invokes onChange with the new date range and updates the input fields", () => {
            const defaultValue = [START_DATE, null] as DateRange;

            const onChange = sinon.spy();
            const { root, getDayElement } = wrap(
                <DateRangeInput closeOnSelection={false} defaultValue={defaultValue} onChange={onChange} />,
            );
            root.setState({ isOpen: true });

            getDayElement(END_DAY).simulate("click");
            assertDateRangesEqual(onChange.getCall(0).args[0], [START_STR, END_STR]);
            assertInputTextsEqual(root, START_STR, END_STR);

            getDayElement(START_DAY).simulate("click");
            assertDateRangesEqual(onChange.getCall(1).args[0], [null, END_STR]);
            assertInputTextsEqual(root, "", END_STR);

            getDayElement(END_DAY).simulate("click");
            assertDateRangesEqual(onChange.getCall(2).args[0], [null, null]);
            assertInputTextsEqual(root, "", "");

            getDayElement(START_DAY).simulate("click");
            assertDateRangesEqual(onChange.getCall(3).args[0], [START_STR, null]);
            assertInputTextsEqual(root, START_STR, "");

            expect(onChange.callCount).to.equal(4);
        });

        it(`Typing a valid start or end date invokes onChange with the new date range and updates the
            input fields`, () => {
            const onChange = sinon.spy();
            const { root } = wrap(<DateRangeInput onChange={onChange} defaultValue={DATE_RANGE} />);

            changeStartInputText(root, START_STR_2);
            expect(onChange.callCount).to.equal(1);
            assertDateRangesEqual(onChange.getCall(0).args[0], [START_STR_2, END_STR]);
            assertInputTextsEqual(root, START_STR_2, END_STR);

            changeEndInputText(root, END_STR_2);
            expect(onChange.callCount).to.equal(2);
            assertDateRangesEqual(onChange.getCall(1).args[0], [START_STR_2, END_STR_2]);
            assertInputTextsEqual(root, START_STR_2, END_STR_2);
        });

        it(`Typing in a field while hovering over a date shows the typed date, not the hovered date`, () => {
            const onChange = sinon.spy();
            const { root, getDayElement } = wrap(<DateRangeInput onChange={onChange} defaultValue={DATE_RANGE} />);

            getStartInput(root).simulate("focus");
            getDayElement(1).simulate("mouseenter");
            changeStartInputText(root, START_STR_2);
            assertInputTextsEqual(root, START_STR_2, END_STR);
        });

        describe("Typing an out-of-range date", () => {
            // we run the same four tests for each of several cases. putting
            // setup logic in beforeEach lets us express our it(...) tests as
            // nice one-liners further down this block, and it also gives
            // certain tests easy access to onError/onChange if they need it.

            let onChange: sinon.SinonSpy;
            let onError: sinon.SinonSpy;
            let root: WrappedComponentRoot;

            beforeEach(() => {
                onChange = sinon.spy();
                onError = sinon.spy();

                // use defaultValue to specify the calendar months in view
                const result = wrap(
                    <DateRangeInput
                        defaultValue={DATE_RANGE}
                        minDate={OUT_OF_RANGE_TEST_MIN}
                        maxDate={OUT_OF_RANGE_TEST_MAX}
                        onError={onError}
                        outOfRangeMessage={OUT_OF_RANGE_MESSAGE}
                    />,
                );
                root = result.root;

                // clear the fields *before* setting up an onChange callback to
                // keep onChange.callCount at 0 before tests run
                changeStartInputText(root, "");
                changeEndInputText(root, "");
                root.setProps({ onChange });
            });

            describe("shows the error message on blur", () => {
                runTestForEachScenario((input, inputString) => {
                    changeInputText(input, inputString);
                    input.simulate("blur");
                    assertInputTextEquals(input, OUT_OF_RANGE_MESSAGE);
                });
            });

            describe("shows the offending date in the field on focus", () => {
                runTestForEachScenario((input, inputString) => {
                    changeInputText(input, inputString);
                    input.simulate("blur");
                    input.simulate("focus");
                    assertInputTextEquals(input, inputString);
                });
            });

            describe("calls onError with invalid date on blur", () => {
                runTestForEachScenario((input, inputString, boundary) => {
                    const expectedRange =
                        boundary === DateRangeBoundary.START ? [inputString, null] : [null, inputString];
                    input.simulate("focus");
                    changeInputText(input, inputString);
                    expect(onError.called).to.be.false;
                    input.simulate("blur");
                    expect(onError.calledOnce).to.be.true;
                    assertDateRangesEqual(onError.getCall(0).args[0], expectedRange);
                });
            });

            describe("does NOT call onChange before OR after blur", () => {
                runTestForEachScenario((input, inputString) => {
                    input.simulate("focus");
                    changeInputText(input, inputString);
                    expect(onChange.called).to.be.false;
                    input.simulate("blur");
                    expect(onChange.called).to.be.false;
                });
            });

            describe("removes error message if input is changed to an in-range date again", () => {
                runTestForEachScenario((input, inputString) => {
                    changeInputText(input, inputString);
                    input.simulate("blur");

                    const IN_RANGE_DATE_STR = START_STR;
                    input.simulate("focus");
                    changeInputText(input, IN_RANGE_DATE_STR);
                    input.simulate("blur");
                    assertInputTextEquals(input, IN_RANGE_DATE_STR);
                });
            });

            function runTestForEachScenario(runTestFn: OutOfRangeTestFunction) {
                const { START, END } = DateRangeBoundary; // deconstruct to keep line lengths under threshold
                it("if start < minDate", () => runTestFn(getStartInput(root), OUT_OF_RANGE_START_STR, START));
                it("if start > maxDate", () => runTestFn(getStartInput(root), OUT_OF_RANGE_END_STR, START));
                it("if end < minDate", () => runTestFn(getEndInput(root), OUT_OF_RANGE_START_STR, END));
                it("if end > maxDate", () => runTestFn(getEndInput(root), OUT_OF_RANGE_END_STR, END));
            }
        });

        describe("Typing an invalid date", () => {
            let onChange: sinon.SinonSpy;
            let onError: sinon.SinonSpy;
            let root: WrappedComponentRoot;

            beforeEach(() => {
                onChange = sinon.spy();
                onError = sinon.spy();

                const result = wrap(
                    <DateRangeInput defaultValue={DATE_RANGE} invalidDateMessage={INVALID_MESSAGE} onError={onError} />,
                );
                root = result.root;

                // clear the fields *before* setting up an onChange callback to
                // keep onChange.callCount at 0 before tests run
                changeStartInputText(root, "");
                changeEndInputText(root, "");
                root.setProps({ onChange });
            });

            describe("shows the error message on blur", () => {
                runTestForEachScenario(input => {
                    input.simulate("focus");
                    changeInputText(input, INVALID_STR);
                    input.simulate("blur");
                    assertInputTextEquals(input, INVALID_MESSAGE);
                });
            });

            describe("keeps showing the error message on next focus", () => {
                runTestForEachScenario(input => {
                    input.simulate("focus");
                    changeInputText(input, INVALID_STR);
                    input.simulate("blur");
                    input.simulate("focus");
                    assertInputTextEquals(input, INVALID_MESSAGE);
                });
            });

            describe("calls onError on blur with Date(undefined) in place of the invalid date", () => {
                runTestForEachScenario((input, boundary) => {
                    input.simulate("focus");
                    changeInputText(input, INVALID_STR);
                    expect(onError.called).to.be.false;
                    input.simulate("blur");
                    expect(onError.calledOnce).to.be.true;

                    const dateRange = onError.getCall(0).args[0];
                    const dateIndex = boundary === DateRangeBoundary.START ? 0 : 1;
                    expect((dateRange[dateIndex] as Date).valueOf()).to.be.NaN;
                });
            });

            describe("does NOT call onChange before OR after blur", () => {
                runTestForEachScenario(input => {
                    input.simulate("focus");
                    changeInputText(input, INVALID_STR);
                    expect(onChange.called).to.be.false;
                    input.simulate("blur");
                    expect(onChange.called).to.be.false;
                });
            });

            describe("removes error message if input is changed to an in-range date again", () => {
                runTestForEachScenario(input => {
                    input.simulate("focus");
                    changeInputText(input, INVALID_STR);
                    input.simulate("blur");

                    // just use START_STR for this test, because it will be
                    // valid in either field.
                    const VALID_STR = START_STR;
                    input.simulate("focus");
                    changeInputText(input, VALID_STR);
                    input.simulate("blur");
                    assertInputTextEquals(input, VALID_STR);
                });
            });

            // tslint:disable-next-line:max-line-length
            describe("calls onChange if last-edited boundary is in range and the other boundary is out of range", () => {
                runTestForEachScenario((input, boundary, otherInput) => {
                    otherInput.simulate("focus");
                    changeInputText(otherInput, INVALID_STR);
                    otherInput.simulate("blur");
                    expect(onChange.called).to.be.false;

                    const VALID_STR = START_STR;
                    input.simulate("focus");
                    changeInputText(input, VALID_STR);
                    expect(onChange.calledOnce).to.be.true; // because latest date is valid

                    const actualRange = onChange.getCall(0).args[0];
                    const expectedRange =
                        boundary === DateRangeBoundary.START
                            ? [VALID_STR, UNDEFINED_DATE_STR]
                            : [UNDEFINED_DATE_STR, VALID_STR];

                    assertDateRangesEqual(actualRange, expectedRange);
                });
            });

            function runTestForEachScenario(runTestFn: InvalidDateTestFunction) {
                it("in start field", () => runTestFn(getStartInput(root), DateRangeBoundary.START, getEndInput(root)));
                it("in end field", () => runTestFn(getEndInput(root), DateRangeBoundary.END, getStartInput(root)));
            }
        });

        // this test sub-suite is structured a little differently because of the
        // different semantics of this error case in each field
        describe("Typing an overlapping date", () => {
            let onChange: sinon.SinonSpy;
            let onError: sinon.SinonSpy;
            let root: WrappedComponentRoot;
            let startInput: WrappedComponentInput;
            let endInput: WrappedComponentInput;

            beforeEach(() => {
                onChange = sinon.spy();
                onError = sinon.spy();

                const result = wrap(
                    <DateRangeInput
                        defaultValue={DATE_RANGE}
                        overlappingDatesMessage={OVERLAPPING_DATES_MESSAGE}
                        onChange={onChange}
                        onError={onError}
                    />,
                );
                root = result.root;

                startInput = getStartInput(root);
                endInput = getEndInput(root);
            });

            describe("in the start field", () => {
                it("shows an error message in the end field right away", () => {
                    startInput.simulate("focus");
                    changeInputText(startInput, OVERLAPPING_START_STR);
                    assertInputTextEquals(endInput, OVERLAPPING_DATES_MESSAGE);
                });

                it("shows the offending date in the end field on focus in the end field", () => {
                    startInput.simulate("focus");
                    changeInputText(startInput, OVERLAPPING_START_STR);
                    startInput.simulate("blur");
                    endInput.simulate("focus");
                    assertInputTextEquals(endInput, END_STR);
                });

                it("calls onError with [<overlappingDate>, <endDate] on blur", () => {
                    startInput.simulate("focus");
                    changeInputText(startInput, OVERLAPPING_START_STR);
                    expect(onError.called).to.be.false;
                    startInput.simulate("blur");
                    expect(onError.calledOnce).to.be.true;
                    assertDateRangesEqual(onError.getCall(0).args[0], [OVERLAPPING_START_STR, END_STR]);
                });

                it("does NOT call onChange before OR after blur", () => {
                    startInput.simulate("focus");
                    changeInputText(startInput, OVERLAPPING_START_STR);
                    expect(onChange.called).to.be.false;
                    startInput.simulate("blur");
                    expect(onChange.called).to.be.false;
                });

                it("removes error message if input is changed to an in-range date again", () => {
                    startInput.simulate("focus");
                    changeInputText(startInput, OVERLAPPING_START_STR);
                    changeInputText(startInput, START_STR);
                    assertInputTextEquals(endInput, END_STR);
                });
            });

            describe("in the end field", () => {
                it("shows an error message in the end field on blur", () => {
                    endInput.simulate("focus");
                    changeInputText(endInput, OVERLAPPING_END_STR);
                    assertInputTextEquals(endInput, OVERLAPPING_END_STR);
                    endInput.simulate("blur");
                    assertInputTextEquals(endInput, OVERLAPPING_DATES_MESSAGE);
                });

                it("shows the offending date in the end field on re-focus", () => {
                    endInput.simulate("focus");
                    changeInputText(endInput, OVERLAPPING_END_STR);
                    endInput.simulate("blur");
                    endInput.simulate("focus");
                    assertInputTextEquals(endInput, OVERLAPPING_END_STR);
                });

                it("calls onError with [<startDate>, <overlappingDate>] on blur", () => {
                    endInput.simulate("focus");
                    changeInputText(endInput, OVERLAPPING_END_STR);
                    expect(onError.called).to.be.false;
                    endInput.simulate("blur");
                    expect(onError.calledOnce).to.be.true;
                    assertDateRangesEqual(onError.getCall(0).args[0], [START_STR, OVERLAPPING_END_STR]);
                });

                it("does NOT call onChange before OR after blur", () => {
                    endInput.simulate("focus");
                    changeInputText(endInput, OVERLAPPING_END_STR);
                    expect(onChange.called).to.be.false;
                    endInput.simulate("blur");
                    expect(onChange.called).to.be.false;
                });

                it("removes error message if input is changed to an in-range date again", () => {
                    endInput.simulate("focus");
                    changeInputText(endInput, OVERLAPPING_END_STR);
                    endInput.simulate("blur");
                    endInput.simulate("focus");
                    changeInputText(endInput, END_STR);
                    endInput.simulate("blur");
                    assertInputTextEquals(endInput, END_STR);
                });
            });
        });

        describe("Hovering over dates", () => {
            // define new constants to clarify chronological ordering of dates
            // TODO: rename all date constants in this file to use a similar
            // scheme, then get rid of these extra constants

            const HOVER_TEST_DAY_1 = 5;
            const HOVER_TEST_DAY_2 = 10;
            const HOVER_TEST_DAY_3 = 15;
            const HOVER_TEST_DAY_4 = 20;
            const HOVER_TEST_DAY_5 = 25;

            const HOVER_TEST_DATE_1 = new Date(2017, Months.JANUARY, HOVER_TEST_DAY_1);
            const HOVER_TEST_DATE_2 = new Date(2017, Months.JANUARY, HOVER_TEST_DAY_2);
            const HOVER_TEST_DATE_3 = new Date(2017, Months.JANUARY, HOVER_TEST_DAY_3);
            const HOVER_TEST_DATE_4 = new Date(2017, Months.JANUARY, HOVER_TEST_DAY_4);
            const HOVER_TEST_DATE_5 = new Date(2017, Months.JANUARY, HOVER_TEST_DAY_5);

            const HOVER_TEST_STR_1 = DateTestUtils.toHyphenatedDateString(HOVER_TEST_DATE_1);
            const HOVER_TEST_STR_2 = DateTestUtils.toHyphenatedDateString(HOVER_TEST_DATE_2);
            const HOVER_TEST_STR_3 = DateTestUtils.toHyphenatedDateString(HOVER_TEST_DATE_3);
            const HOVER_TEST_STR_4 = DateTestUtils.toHyphenatedDateString(HOVER_TEST_DATE_4);
            const HOVER_TEST_STR_5 = DateTestUtils.toHyphenatedDateString(HOVER_TEST_DATE_5);

            const HOVER_TEST_DATE_CONFIG_1 = { day: HOVER_TEST_DAY_1, date: HOVER_TEST_DATE_1, str: HOVER_TEST_STR_1 };
            const HOVER_TEST_DATE_CONFIG_2 = { day: HOVER_TEST_DAY_2, date: HOVER_TEST_DATE_2, str: HOVER_TEST_STR_2 };
            const HOVER_TEST_DATE_CONFIG_3 = { day: HOVER_TEST_DAY_3, date: HOVER_TEST_DATE_3, str: HOVER_TEST_STR_3 };
            const HOVER_TEST_DATE_CONFIG_4 = { day: HOVER_TEST_DAY_4, date: HOVER_TEST_DATE_4, str: HOVER_TEST_STR_4 };
            const HOVER_TEST_DATE_CONFIG_5 = { day: HOVER_TEST_DAY_5, date: HOVER_TEST_DATE_5, str: HOVER_TEST_STR_5 };

            interface IHoverTextDateConfig {
                day: number;
                date: Date;
                str: string;
            }

            let root: WrappedComponentRoot;
            let rootInstance: DateRangeInput;
            let startInput: WrappedComponentInput;
            let endInput: WrappedComponentInput;
            let getDayElement: (dayNumber?: number, fromLeftMonth?: boolean) => WrappedComponentDayElement;
            let dayElement: WrappedComponentDayElement;

            before(() => {
                const result = wrap(
                    <DateRangeInput closeOnSelection={false} defaultValue={[HOVER_TEST_DATE_2, HOVER_TEST_DATE_4]} />,
                );

                root = result.root;
                rootInstance = root.instance() as DateRangeInput;
                getDayElement = result.getDayElement;
                startInput = getStartInput(root);
                endInput = getEndInput(root);
            });

            beforeEach(() => {
                // clear the inputs to start from a fresh state, but do so
                // *after* opening the popover so that the calendar doesn't
                // move away from the view we expect for these tests.
                root.setState({ isOpen: true });
                changeInputText(startInput, "");
                changeInputText(endInput, "");
            });

            afterEach(() => {
                rootInstance.reset();
            });

            function setSelectedRangeForHoverTest(selectedDateConfigs: IHoverTextDateConfig[]) {
                const [startConfig, endConfig] = selectedDateConfigs;
                changeInputText(startInput, startConfig == null ? "" : startConfig.str);
                changeInputText(endInput, endConfig == null ? "" : endConfig.str);
            }

            describe("when selected date range is [null, null]", () => {
                const SELECTED_RANGE = [null, null] as IHoverTextDateConfig[];
                const HOVER_TEST_DATE_CONFIG = HOVER_TEST_DATE_CONFIG_1;

                beforeEach(() => {
                    setSelectedRangeForHoverTest(SELECTED_RANGE);
                    dayElement = getDayElement(HOVER_TEST_DATE_CONFIG.day);
                });

                describe("if start field is focused", () => {
                    beforeEach(() => {
                        startInput.simulate("focus");
                        dayElement.simulate("mouseenter");
                    });

                    it("shows [<hoveredDate>, null] in input fields", () => {
                        assertInputTextsEqual(root, HOVER_TEST_DATE_CONFIG.str, "");
                    });

                    it("keeps focus on start field", () => {
                        assertStartInputFocused(root);
                    });

                    describe("on click", () => {
                        beforeEach(() => {
                            dayElement.simulate("click");
                        });

                        it("sets selection to [<hoveredDate>, null]", () => {
                            assertInputTextsEqual(root, HOVER_TEST_DATE_CONFIG.str, "");
                        });

                        it("moves focus to end field", () => {
                            assertEndInputFocused(root);
                        });
                    });

                    describe("if mouse moves to no longer be over a calendar day", () => {
                        beforeEach(() => {
                            dayElement.simulate("mouseleave");
                        });

                        it("shows [null, null] in input fields", () => {
                            assertInputTextsEqual(root, "", "");
                        });

                        it("keeps focus on start field", () => {
                            assertStartInputFocused(root);
                        });
                    });
                });

                describe("if end field is focused", () => {
                    beforeEach(() => {
                        endInput.simulate("focus");
                        dayElement.simulate("mouseenter");
                    });

                    it("shows [null, <hoveredDate>] in input fields", () => {
                        assertInputTextsEqual(root, "", HOVER_TEST_DATE_CONFIG.str);
                    });

                    it("keeps focus on end field", () => {
                        assertEndInputFocused(root);
                    });

                    it("sets selection to [null, <hoveredDate>] on click", () => {
                        dayElement.simulate("click");
                        assertInputTextsEqual(root, "", HOVER_TEST_DATE_CONFIG.str);
                    });

                    describe("on click", () => {
                        beforeEach(() => {
                            dayElement.simulate("click");
                        });

                        it("sets selection to [null, <hoveredDate>]", () => {
                            assertInputTextsEqual(root, "", HOVER_TEST_DATE_CONFIG.str);
                        });

                        it("moves focus to start field", () => {
                            assertStartInputFocused(root);
                        });
                    });

                    describe("if mouse moves to no longer be over a calendar day", () => {
                        beforeEach(() => {
                            dayElement.simulate("mouseleave");
                        });

                        it("shows [null, null] in input fields", () => {
                            assertInputTextsEqual(root, "", "");
                        });

                        it("keeps focus on end field", () => {
                            assertEndInputFocused(root);
                        });
                    });
                });
            });

            describe("when selected date range is [<startDate>, null]", () => {
                const SELECTED_RANGE = [HOVER_TEST_DATE_CONFIG_2, null];

                beforeEach(() => {
                    setSelectedRangeForHoverTest(SELECTED_RANGE);
                });

                describe("if start field is focused", () => {
                    beforeEach(() => {
                        startInput.simulate("focus");
                    });

                    describe("if <startDate> < <hoveredDate>", () => {
                        const DATE_CONFIG = HOVER_TEST_DATE_CONFIG_3;

                        beforeEach(() => {
                            dayElement = getDayElement(DATE_CONFIG.day);
                            dayElement.simulate("mouseenter");
                        });

                        it("shows [<hoveredDate>, null] in input fields", () => {
                            assertInputTextsEqual(root, DATE_CONFIG.str, "");
                        });

                        it("keeps focus on start field", () => {
                            assertStartInputFocused(root);
                        });

                        describe("on click", () => {
                            beforeEach(() => {
                                dayElement.simulate("click");
                            });

                            it("sets selection to [<hoveredDate>, null]", () => {
                                assertInputTextsEqual(root, DATE_CONFIG.str, "");
                            });

                            it("moves focus to end field", () => {
                                assertEndInputFocused(root);
                            });
                        });

                        describe("if mouse moves to no longer be over a calendar day", () => {
                            beforeEach(() => {
                                dayElement.simulate("mouseleave");
                            });

                            it("shows [<startDate>, null] in input fields", () => {
                                assertInputTextsEqual(root, SELECTED_RANGE[0].str, "");
                            });

                            it("keeps focus on start field", () => {
                                assertStartInputFocused(root);
                            });
                        });
                    });

                    describe("if <hoveredDate> < <startDate>", () => {
                        const DATE_CONFIG = HOVER_TEST_DATE_CONFIG_1;

                        beforeEach(() => {
                            dayElement = getDayElement(DATE_CONFIG.day);
                            dayElement.simulate("mouseenter");
                        });

                        it("shows [<hoveredDate>, null] in input fields", () => {
                            assertInputTextsEqual(root, DATE_CONFIG.str, "");
                        });

                        it("keeps focus on start field", () => {
                            assertStartInputFocused(root);
                        });

                        describe("on click", () => {
                            beforeEach(() => {
                                dayElement.simulate("click");
                            });

                            it("sets selection to [<hoveredDate>, null]", () => {
                                assertInputTextsEqual(root, DATE_CONFIG.str, "");
                            });

                            it("moves focus to end field", () => {
                                assertEndInputFocused(root);
                            });
                        });

                        describe("if mouse moves to no longer be over a calendar day", () => {
                            beforeEach(() => {
                                dayElement.simulate("mouseleave");
                            });

                            it("shows [<startDate>, null] in input fields", () => {
                                assertInputTextsEqual(root, SELECTED_RANGE[0].str, "");
                            });

                            it("keeps focus on start field", () => {
                                assertStartInputFocused(root);
                            });
                        });
                    });

                    describe("if <hoveredDate> == <startDate>", () => {
                        const DATE_CONFIG = HOVER_TEST_DATE_CONFIG_2;

                        beforeEach(() => {
                            dayElement = getDayElement(DATE_CONFIG.day);
                            dayElement.simulate("mouseenter");
                        });

                        it("shows [null, null] in input fields", () => {
                            assertInputTextsEqual(root, "", "");
                        });

                        it("keeps focus on start field", () => {
                            assertStartInputFocused(root);
                        });

                        describe("on click", () => {
                            beforeEach(() => {
                                dayElement.simulate("click");
                            });

                            it("sets selection to [null, null]", () => {
                                assertInputTextsEqual(root, "", "");
                            });

                            it("keeps focus on start field", () => {
                                assertStartInputFocused(root);
                            });
                        });

                        describe("if mouse moves to no longer be over a calendar day", () => {
                            beforeEach(() => {
                                dayElement.simulate("mouseleave");
                            });

                            it("shows [<startDate>, null] in input fields", () => {
                                assertInputTextsEqual(root, SELECTED_RANGE[0].str, "");
                            });

                            it("keeps focus on start field", () => {
                                assertStartInputFocused(root);
                            });
                        });
                    });
                });

                describe("if end field is focused", () => {
                    beforeEach(() => {
                        endInput.simulate("focus");
                    });

                    describe("if <startDate> < <hoveredDate>", () => {
                        const DATE_CONFIG = HOVER_TEST_DATE_CONFIG_3;

                        beforeEach(() => {
                            dayElement = getDayElement(DATE_CONFIG.day);
                            dayElement.simulate("mouseenter");
                        });

                        it("shows [<startDate>, <hoveredDate>] in input fields", () => {
                            assertInputTextsEqual(root, SELECTED_RANGE[0].str, DATE_CONFIG.str);
                        });

                        it("keeps focus on end field", () => {
                            assertEndInputFocused(root);
                        });

                        describe("on click", () => {
                            beforeEach(() => {
                                dayElement.simulate("click");
                            });

                            it("sets selection to [<startDate>, <hoveredDate>]", () => {
                                assertInputTextsEqual(root, SELECTED_RANGE[0].str, DATE_CONFIG.str);
                            });

                            it("keeps focus on end field", () => {
                                assertEndInputFocused(root);
                            });
                        });

                        describe("if mouse moves to no longer be over a calendar day", () => {
                            beforeEach(() => {
                                dayElement.simulate("mouseleave");
                            });

                            it("shows [<startDate>, null] in input fields", () => {
                                assertInputTextsEqual(root, SELECTED_RANGE[0].str, "");
                            });

                            it("keeps focus on end field", () => {
                                assertEndInputFocused(root);
                            });
                        });
                    });

                    describe("if <hoveredDate> < <startDate>", () => {
                        const DATE_CONFIG = HOVER_TEST_DATE_CONFIG_1;

                        beforeEach(() => {
                            dayElement = getDayElement(DATE_CONFIG.day);
                            dayElement.simulate("mouseenter");
                        });

                        it("shows [<hoveredDate>, <startDate>] in input fields", () => {
                            assertInputTextsEqual(root, DATE_CONFIG.str, SELECTED_RANGE[0].str);
                        });

                        it("moves focus to start field", () => {
                            assertStartInputFocused(root);
                        });

                        describe("on click", () => {
                            beforeEach(() => {
                                dayElement.simulate("click");
                            });

                            it("sets selection to [<hoveredDate>, <startDate>]", () => {
                                assertInputTextsEqual(root, DATE_CONFIG.str, SELECTED_RANGE[0].str);
                            });

                            it("leaves focus on start field", () => {
                                assertStartInputFocused(root);
                            });
                        });

                        describe("if mouse moves to no longer be over a calendar day", () => {
                            beforeEach(() => {
                                dayElement.simulate("mouseleave");
                            });

                            it("shows [<startDate>, null] in input fields", () => {
                                assertInputTextsEqual(root, SELECTED_RANGE[0].str, "");
                            });

                            it("keeps focus on end field", () => {
                                assertEndInputFocused(root);
                            });
                        });
                    });

                    describe("if <hoveredDate> == <startDate>", () => {
                        const DATE_CONFIG = HOVER_TEST_DATE_CONFIG_2;

                        beforeEach(() => {
                            dayElement = getDayElement(DATE_CONFIG.day);
                            dayElement.simulate("mouseenter");
                        });

                        it("shows [null, null] in input fields", () => {
                            assertInputTextsEqual(root, "", "");
                        });

                        it("moves focus to start field", () => {
                            assertStartInputFocused(root);
                        });

                        describe("on click", () => {
                            beforeEach(() => {
                                dayElement.simulate("click");
                            });

                            it("sets selection to [null, null] on click", () => {
                                assertInputTextsEqual(root, "", "");
                            });

                            it("leaves focus on start field", () => {
                                assertStartInputFocused(root);
                            });
                        });

                        describe("if mouse moves to no longer be over a calendar day", () => {
                            beforeEach(() => {
                                dayElement.simulate("mouseleave");
                            });

                            it("shows [<startDate>, null] in input fields", () => {
                                assertInputTextsEqual(root, SELECTED_RANGE[0].str, "");
                            });

                            it("keeps focus on end field", () => {
                                assertEndInputFocused(root);
                            });
                        });
                    });
                });
            });

            describe("when selected date range is [null, <endDate>]", () => {
                const SELECTED_RANGE = [null, HOVER_TEST_DATE_CONFIG_4];

                beforeEach(() => {
                    setSelectedRangeForHoverTest(SELECTED_RANGE);
                });

                describe("if start field is focused", () => {
                    beforeEach(() => {
                        startInput.simulate("focus");
                    });

                    describe("if <hoveredDate> < <endDate>", () => {
                        const DATE_CONFIG = HOVER_TEST_DATE_CONFIG_3;

                        beforeEach(() => {
                            dayElement = getDayElement(DATE_CONFIG.day);
                            dayElement.simulate("mouseenter");
                        });

                        it("shows [<hoveredDate>, <endDate>] in input fields", () => {
                            assertInputTextsEqual(root, DATE_CONFIG.str, SELECTED_RANGE[1].str);
                        });

                        it("keeps focus on start field", () => {
                            assertStartInputFocused(root);
                        });

                        describe("on click", () => {
                            beforeEach(() => {
                                dayElement.simulate("click");
                            });

                            it("sets selection to [<hoveredDate>, <endDate>]", () => {
                                assertInputTextsEqual(root, DATE_CONFIG.str, SELECTED_RANGE[1].str);
                            });

                            it("keeps focus on start field", () => {
                                assertStartInputFocused(root);
                            });
                        });

                        describe("if mouse moves to no longer be over a calendar day", () => {
                            beforeEach(() => {
                                dayElement.simulate("mouseleave");
                            });

                            it("shows [null, <endDate>] in input fields", () => {
                                assertInputTextsEqual(root, "", SELECTED_RANGE[1].str);
                            });

                            it("keeps focus on start field", () => {
                                assertStartInputFocused(root);
                            });
                        });
                    });

                    describe("if <endDate> < <hoveredDate>", () => {
                        const DATE_CONFIG = HOVER_TEST_DATE_CONFIG_5;

                        beforeEach(() => {
                            dayElement = getDayElement(DATE_CONFIG.day);
                            dayElement.simulate("mouseenter");
                        });

                        it("shows [<endDate>, <hoveredDate>] in input fields", () => {
                            assertInputTextsEqual(root, SELECTED_RANGE[1].str, DATE_CONFIG.str);
                        });

                        it("moves focus to end field", () => {
                            assertEndInputFocused(root);
                        });

                        describe("on click", () => {
                            beforeEach(() => {
                                dayElement.simulate("click");
                            });

                            it("sets selection to [<endDate>, <hoveredDate>] on click", () => {
                                assertInputTextsEqual(root, SELECTED_RANGE[1].str, DATE_CONFIG.str);
                            });

                            it("keeps focus on end field", () => {
                                assertEndInputFocused(root);
                            });
                        });

                        describe("if mouse moves to no longer be over a calendar day", () => {
                            beforeEach(() => {
                                dayElement.simulate("mouseleave");
                            });

                            it("shows [null, <endDate>] in input fields", () => {
                                assertInputTextsEqual(root, "", SELECTED_RANGE[1].str);
                            });

                            it("moves focus back to start field", () => {
                                assertStartInputFocused(root);
                            });
                        });
                    });

                    describe("if <hoveredDate> == <endDate>", () => {
                        const DATE_CONFIG = HOVER_TEST_DATE_CONFIG_4;

                        beforeEach(() => {
                            dayElement = getDayElement(DATE_CONFIG.day);
                            dayElement.simulate("mouseenter");
                        });

                        it("shows [null, null] in input fields", () => {
                            assertInputTextsEqual(root, "", "");
                        });

                        it("moves focus to end field", () => {
                            assertEndInputFocused(root);
                        });

                        describe("on click", () => {
                            beforeEach(() => {
                                dayElement.simulate("click");
                            });

                            it("sets selection to [null, null] on click", () => {
                                assertInputTextsEqual(root, "", "");
                            });

                            it("moves focus to start field", () => {
                                assertStartInputFocused(root);
                            });
                        });

                        describe("if mouse moves to no longer be over a calendar day", () => {
                            beforeEach(() => {
                                dayElement.simulate("mouseleave");
                            });

                            it("shows [null, <endDate>] in input fields", () => {
                                assertInputTextsEqual(root, "", SELECTED_RANGE[1].str);
                            });

                            it("keeps focus on start field", () => {
                                assertStartInputFocused(root);
                            });
                        });
                    });
                });

                describe("if end field is focused", () => {
                    beforeEach(() => {
                        endInput.simulate("focus");
                    });

                    describe("if <hoveredDate> < <endDate>", () => {
                        const DATE_CONFIG = HOVER_TEST_DATE_CONFIG_3;

                        beforeEach(() => {
                            dayElement = getDayElement(DATE_CONFIG.day);
                            dayElement.simulate("mouseenter");
                        });

                        it("shows [null, <hoveredDate>] in input fields", () => {
                            assertInputTextsEqual(root, "", DATE_CONFIG.str);
                        });

                        it("keeps focus on end field", () => {
                            assertEndInputFocused(root);
                        });

                        describe("on click", () => {
                            beforeEach(() => {
                                dayElement.simulate("click");
                            });

                            it("sets selection to [null, <hoveredDate>]", () => {
                                assertInputTextsEqual(root, "", DATE_CONFIG.str);
                            });

                            it("moves focus to start field", () => {
                                assertStartInputFocused(root);
                            });
                        });

                        describe("if mouse moves to no longer be over a calendar day", () => {
                            beforeEach(() => {
                                dayElement.simulate("mouseleave");
                            });

                            it("shows [null, <endDate>] in input fields", () => {
                                assertInputTextsEqual(root, "", SELECTED_RANGE[1].str);
                            });

                            it("keeps focus on end field", () => {
                                assertEndInputFocused(root);
                            });
                        });
                    });

                    describe("if <endDate> < <hoveredDate>", () => {
                        const DATE_CONFIG = HOVER_TEST_DATE_CONFIG_5;

                        beforeEach(() => {
                            dayElement = getDayElement(DATE_CONFIG.day);
                            dayElement.simulate("mouseenter");
                        });

                        it("shows [null, <hoveredDate>] in input fields", () => {
                            assertInputTextsEqual(root, "", DATE_CONFIG.str);
                        });

                        it("keeps focus on start field", () => {
                            assertEndInputFocused(root);
                        });

                        describe("on click", () => {
                            beforeEach(() => {
                                dayElement.simulate("click");
                            });

                            it("sets selection to [null, <hoveredDate>] on click", () => {
                                assertInputTextsEqual(root, "", DATE_CONFIG.str);
                            });

                            it("moves focus to start field", () => {
                                assertStartInputFocused(root);
                            });
                        });

                        describe("if mouse moves to no longer be over a calendar day", () => {
                            beforeEach(() => {
                                dayElement.simulate("mouseleave");
                            });

                            it("shows [null, <endDate>] in input fields", () => {
                                assertInputTextsEqual(root, "", SELECTED_RANGE[1].str);
                            });

                            it("keeps focus on end field", () => {
                                assertEndInputFocused(root);
                            });
                        });
                    });

                    describe("if <hoveredDate> == <endDate>", () => {
                        const DATE_CONFIG = HOVER_TEST_DATE_CONFIG_4;

                        beforeEach(() => {
                            dayElement = getDayElement(DATE_CONFIG.day);
                            dayElement.simulate("mouseenter");
                        });

                        it("shows [null, null] in input fields", () => {
                            assertInputTextsEqual(root, "", "");
                        });

                        it("keeps focus on end field", () => {
                            assertEndInputFocused(root);
                        });

                        describe("on click", () => {
                            beforeEach(() => {
                                dayElement.simulate("click");
                            });

                            it("sets selection to [null, null] on click", () => {
                                assertInputTextsEqual(root, "", "");
                            });

                            it("moves focus to start field", () => {
                                assertStartInputFocused(root);
                            });
                        });

                        describe("if mouse moves to no longer be over a calendar day", () => {
                            beforeEach(() => {
                                dayElement.simulate("mouseleave");
                            });

                            it("shows [null, <endDate>] in input fields", () => {
                                assertInputTextsEqual(root, "", SELECTED_RANGE[1].str);
                            });

                            it("keeps focus on end field", () => {
                                assertEndInputFocused(root);
                            });
                        });
                    });
                });
            });

            describe("when selected date range is [<startDate>, <endDate>]", () => {
                const SELECTED_RANGE = [HOVER_TEST_DATE_CONFIG_2, HOVER_TEST_DATE_CONFIG_4];

                beforeEach(() => {
                    setSelectedRangeForHoverTest(SELECTED_RANGE);
                });

                describe("if start field is focused", () => {
                    beforeEach(() => {
                        startInput.simulate("focus");
                    });

                    describe("if <hoveredDate> < <startDate>", () => {
                        const DATE_CONFIG = HOVER_TEST_DATE_CONFIG_1;

                        beforeEach(() => {
                            dayElement = getDayElement(DATE_CONFIG.day);
                            dayElement.simulate("mouseenter");
                        });

                        it("shows [<hoveredDate>, <endDate>] in input fields", () => {
                            assertInputTextsEqual(root, DATE_CONFIG.str, SELECTED_RANGE[1].str);
                        });

                        it("keeps focus on start field", () => {
                            assertStartInputFocused(root);
                        });

                        describe("on click", () => {
                            beforeEach(() => {
                                dayElement.simulate("click");
                            });

                            it("sets selection to [<hoveredDate>, <endDate>]", () => {
                                assertInputTextsEqual(root, DATE_CONFIG.str, SELECTED_RANGE[1].str);
                            });

                            it("keeps focus on start field", () => {
                                assertStartInputFocused(root);
                            });
                        });

                        describe("if mouse moves to no longer be over a calendar day", () => {
                            beforeEach(() => {
                                dayElement.simulate("mouseleave");
                            });

                            it("shows [<startDate>, <endDate>] in input fields", () => {
                                assertInputTextsEqual(root, SELECTED_RANGE[0].str, SELECTED_RANGE[1].str);
                            });

                            it("keeps focus on start field", () => {
                                assertStartInputFocused(root);
                            });
                        });
                    });

                    describe("if <startDate> < <hoveredDate> < <endDate>", () => {
                        const DATE_CONFIG = HOVER_TEST_DATE_CONFIG_3;

                        beforeEach(() => {
                            dayElement = getDayElement(DATE_CONFIG.day);
                            dayElement.simulate("mouseenter");
                        });

                        it("shows [<hoveredDate>, <endDate>] in input fields", () => {
                            assertInputTextsEqual(root, DATE_CONFIG.str, SELECTED_RANGE[1].str);
                        });

                        it("keeps focus on start field", () => {
                            assertStartInputFocused(root);
                        });

                        describe("on click", () => {
                            beforeEach(() => {
                                dayElement.simulate("click");
                            });

                            it("sets selection to [<hoveredDate>, <endDate>]", () => {
                                assertInputTextsEqual(root, DATE_CONFIG.str, SELECTED_RANGE[1].str);
                            });

                            it("keeps focus on start field", () => {
                                assertStartInputFocused(root);
                            });
                        });

                        describe("if mouse moves to no longer be over a calendar day", () => {
                            beforeEach(() => {
                                dayElement.simulate("mouseleave");
                            });

                            it("shows [<startDate>, <endDate>] in input fields", () => {
                                assertInputTextsEqual(root, SELECTED_RANGE[0].str, SELECTED_RANGE[1].str);
                            });

                            it("keeps focus on start field", () => {
                                assertStartInputFocused(root);
                            });
                        });
                    });

                    describe("if <endDate> < <hoveredDate>", () => {
                        const DATE_CONFIG = HOVER_TEST_DATE_CONFIG_5;

                        beforeEach(() => {
                            dayElement = getDayElement(DATE_CONFIG.day);
                            dayElement.simulate("mouseenter");
                        });

                        it("shows [<hoveredDate>, null] in input fields", () => {
                            assertInputTextsEqual(root, DATE_CONFIG.str, "");
                        });

                        it("keeps focus on start field", () => {
                            assertStartInputFocused(root);
                        });

                        describe("on click", () => {
                            beforeEach(() => {
                                dayElement.simulate("click");
                            });

                            it("sets selection to [<hoveredDate>, null]", () => {
                                assertInputTextsEqual(root, DATE_CONFIG.str, "");
                            });

                            it("moves focus to end field", () => {
                                assertEndInputFocused(root);
                            });
                        });

                        describe("if mouse moves to no longer be over a calendar day", () => {
                            beforeEach(() => {
                                dayElement.simulate("mouseleave");
                            });

                            it("shows [<startDate>, <endDate>] in input fields", () => {
                                assertInputTextsEqual(root, SELECTED_RANGE[0].str, SELECTED_RANGE[1].str);
                            });

                            it("keeps focus on start field", () => {
                                assertStartInputFocused(root);
                            });
                        });
                    });

                    describe("if <hoveredDate> == <startDate>", () => {
                        const DATE_CONFIG = HOVER_TEST_DATE_CONFIG_2;

                        beforeEach(() => {
                            dayElement = getDayElement(DATE_CONFIG.day);
                            dayElement.simulate("mouseenter");
                        });

                        it("shows [null, <endDate>] in input fields", () => {
                            assertInputTextsEqual(root, "", SELECTED_RANGE[1].str);
                        });

                        it("keeps focus on start field", () => {
                            assertStartInputFocused(root);
                        });

                        describe("on click", () => {
                            beforeEach(() => {
                                dayElement.simulate("click");
                            });

                            it("sets selection to [null, <endDate>]", () => {
                                assertInputTextsEqual(root, "", SELECTED_RANGE[1].str);
                            });

                            it("keep focus on start field", () => {
                                assertStartInputFocused(root);
                            });
                        });

                        describe("if mouse moves to no longer be over a calendar day", () => {
                            beforeEach(() => {
                                dayElement.simulate("mouseleave");
                            });

                            it("shows [<startDate>, <endDate>] in input fields", () => {
                                assertInputTextsEqual(root, SELECTED_RANGE[0].str, SELECTED_RANGE[1].str);
                            });

                            it("keeps focus on start field", () => {
                                assertStartInputFocused(root);
                            });
                        });
                    });

                    describe("if <hoveredDate> == <endDate>", () => {
                        const DATE_CONFIG = HOVER_TEST_DATE_CONFIG_4;

                        beforeEach(() => {
                            dayElement = getDayElement(DATE_CONFIG.day);
                            dayElement.simulate("mouseenter");
                        });

                        it("shows [<startDate>, null] in input fields", () => {
                            assertInputTextsEqual(root, SELECTED_RANGE[0].str, "");
                        });

                        it("moves focus to end field", () => {
                            assertEndInputFocused(root);
                        });

                        describe("on click", () => {
                            beforeEach(() => {
                                dayElement.simulate("click");
                            });

                            it("sets selection to [<startDate>, null]", () => {
                                assertInputTextsEqual(root, SELECTED_RANGE[0].str, "");
                            });

                            it("keeps focus on end field", () => {
                                assertEndInputFocused(root);
                            });
                        });

                        describe("if mouse moves to no longer be over a calendar day", () => {
                            beforeEach(() => {
                                dayElement.simulate("mouseleave");
                            });

                            it("shows [<startDate>, <endDate>] in input fields", () => {
                                assertInputTextsEqual(root, SELECTED_RANGE[0].str, SELECTED_RANGE[1].str);
                            });

                            it("moves focus back to start field", () => {
                                assertStartInputFocused(root);
                            });
                        });
                    });
                });

                describe("if end field is focused", () => {
                    beforeEach(() => {
                        endInput.simulate("focus");
                    });

                    describe("if <hoveredDate> < <startDate>", () => {
                        const DATE_CONFIG = HOVER_TEST_DATE_CONFIG_1;

                        beforeEach(() => {
                            dayElement = getDayElement(DATE_CONFIG.day);
                            dayElement.simulate("mouseenter");
                        });

                        it("shows [null, <hoveredDate>] in input fields", () => {
                            assertInputTextsEqual(root, "", DATE_CONFIG.str);
                        });

                        it("keeps focus on end field", () => {
                            assertEndInputFocused(root);
                        });

                        describe("on click", () => {
                            beforeEach(() => {
                                dayElement.simulate("click");
                            });

                            it("sets selection to [null, <hoveredDate>]", () => {
                                assertInputTextsEqual(root, "", DATE_CONFIG.str);
                            });

                            it("moves focus to start field", () => {
                                assertStartInputFocused(root);
                            });
                        });

                        describe("if mouse moves to no longer be over a calendar day", () => {
                            beforeEach(() => {
                                dayElement.simulate("mouseleave");
                            });

                            it("shows [<startDate>, <endDate>] in input fields", () => {
                                assertInputTextsEqual(root, SELECTED_RANGE[0].str, SELECTED_RANGE[1].str);
                            });

                            it("keeps focus on end field", () => {
                                assertEndInputFocused(root);
                            });
                        });
                    });

                    describe("if <startDate> < <hoveredDate> < <endDate>", () => {
                        const DATE_CONFIG = HOVER_TEST_DATE_CONFIG_3;

                        beforeEach(() => {
                            dayElement = getDayElement(DATE_CONFIG.day);
                            dayElement.simulate("mouseenter");
                        });

                        it("shows [<startDate>, <hoveredDate>] in input fields", () => {
                            assertInputTextsEqual(root, SELECTED_RANGE[0].str, DATE_CONFIG.str);
                        });

                        it("keeps focus on end field", () => {
                            assertEndInputFocused(root);
                        });

                        describe("on click", () => {
                            beforeEach(() => {
                                dayElement.simulate("click");
                            });

                            it("sets selection to [<startDate>, <hoveredDate>]", () => {
                                assertInputTextsEqual(root, SELECTED_RANGE[0].str, DATE_CONFIG.str);
                            });

                            it("keeps focus on end field", () => {
                                assertEndInputFocused(root);
                            });
                        });

                        describe("if mouse moves to no longer be over a calendar day", () => {
                            beforeEach(() => {
                                dayElement.simulate("mouseleave");
                            });

                            it("shows [<startDate>, <endDate>] in input fields", () => {
                                assertInputTextsEqual(root, SELECTED_RANGE[0].str, SELECTED_RANGE[1].str);
                            });

                            it("keeps focus on end field", () => {
                                assertEndInputFocused(root);
                            });
                        });
                    });

                    describe("if <endDate> < <hoveredDate>", () => {
                        const DATE_CONFIG = HOVER_TEST_DATE_CONFIG_5;

                        beforeEach(() => {
                            dayElement = getDayElement(DATE_CONFIG.day);
                            dayElement.simulate("mouseenter");
                        });

                        it("shows [<startDate>, <hoveredDate>] in input fields", () => {
                            assertInputTextsEqual(root, SELECTED_RANGE[0].str, DATE_CONFIG.str);
                        });

                        it("keeps focus on end field", () => {
                            assertEndInputFocused(root);
                        });

                        describe("on click", () => {
                            beforeEach(() => {
                                dayElement.simulate("click");
                            });

                            it("sets selection to [<startDate>, <hoveredDate>]", () => {
                                assertInputTextsEqual(root, SELECTED_RANGE[0].str, DATE_CONFIG.str);
                            });

                            it("keeps focus on end field", () => {
                                assertEndInputFocused(root);
                            });
                        });

                        describe("if mouse moves to no longer be over a calendar day", () => {
                            beforeEach(() => {
                                dayElement.simulate("mouseleave");
                            });

                            it("shows [<startDate>, <endDate>] in input fields", () => {
                                assertInputTextsEqual(root, SELECTED_RANGE[0].str, SELECTED_RANGE[1].str);
                            });

                            it("keeps focus on end field", () => {
                                assertEndInputFocused(root);
                            });
                        });
                    });

                    describe("if <hoveredDate> == <startDate>", () => {
                        const DATE_CONFIG = HOVER_TEST_DATE_CONFIG_2;

                        beforeEach(() => {
                            dayElement = getDayElement(DATE_CONFIG.day);
                            dayElement.simulate("mouseenter");
                        });

                        it("shows [null, <endDate>] in input fields", () => {
                            assertInputTextsEqual(root, "", SELECTED_RANGE[1].str);
                        });

                        it("moves focus to start field", () => {
                            assertStartInputFocused(root);
                        });

                        describe("on click", () => {
                            beforeEach(() => {
                                dayElement.simulate("click");
                            });

                            it("sets selection to [null, <endDate>]", () => {
                                assertInputTextsEqual(root, "", SELECTED_RANGE[1].str);
                            });

                            it("keeps focus on start field", () => {
                                assertStartInputFocused(root);
                            });
                        });

                        describe("if mouse moves to no longer be over a calendar day", () => {
                            beforeEach(() => {
                                dayElement.simulate("mouseleave");
                            });

                            it("shows [<startDate>, <endDate>] in input fields", () => {
                                assertInputTextsEqual(root, SELECTED_RANGE[0].str, SELECTED_RANGE[1].str);
                            });

                            it("moves focus back to end field", () => {
                                assertEndInputFocused(root);
                            });
                        });
                    });

                    describe("if <hoveredDate> == <endDate>", () => {
                        const DATE_CONFIG = HOVER_TEST_DATE_CONFIG_4;

                        beforeEach(() => {
                            dayElement = getDayElement(DATE_CONFIG.day);
                            dayElement.simulate("mouseenter");
                        });

                        it("shows [<startDate>, null] in input fields", () => {
                            assertInputTextsEqual(root, SELECTED_RANGE[0].str, "");
                        });

                        it("keeps focus on end field", () => {
                            assertEndInputFocused(root);
                        });

                        describe("on click", () => {
                            beforeEach(() => {
                                dayElement.simulate("click");
                            });

                            it("sets selection to [<startDate>, null]", () => {
                                assertInputTextsEqual(root, SELECTED_RANGE[0].str, "");
                            });

                            it("keeps focus on end field", () => {
                                assertEndInputFocused(root);
                            });
                        });

                        describe("if mouse moves to no longer be over a calendar day", () => {
                            beforeEach(() => {
                                dayElement.simulate("mouseleave");
                            });

                            it("shows [<startDate>, <endDate>] in input fields", () => {
                                assertInputTextsEqual(root, SELECTED_RANGE[0].str, SELECTED_RANGE[1].str);
                            });

                            it("keeps focus on end field", () => {
                                assertEndInputFocused(root);
                            });
                        });
                    });
                });
            });
        });

        it("Clearing the date range in the picker invokes onChange with [null, null] and clears the inputs", () => {
            const onChange = sinon.spy();
            const defaultValue = [START_DATE, null] as DateRange;

            const { root, getDayElement } = wrap(<DateRangeInput defaultValue={defaultValue} onChange={onChange} />);

            getStartInput(root).simulate("focus");
            getDayElement(START_DAY).simulate("click");
            assertInputTextsEqual(root, "", "");
            expect(onChange.called).to.be.true;
            expect(onChange.calledWith([null, null])).to.be.true;
        });

        it("Clearing only the start input (e.g.) invokes onChange with [null, <endDate>]", () => {
            const onChange = sinon.spy();
            const { root } = wrap(<DateRangeInput onChange={onChange} defaultValue={DATE_RANGE} />);

            const startInput = getStartInput(root);
            startInput.simulate("focus");
            changeInputText(startInput, "");
            expect(onChange.called).to.be.true;
            assertDateRangesEqual(onChange.getCall(0).args[0], [null, END_STR]);
            assertInputTextsEqual(root, "", END_STR);
        });

        it("Clearing the dates in both inputs invokes onChange with [null, null] and leaves the inputs empty", () => {
            const onChange = sinon.spy();
            const { root } = wrap(<DateRangeInput onChange={onChange} defaultValue={[START_DATE, null]} />);
            getStartInput(root).simulate("focus");
            changeStartInputText(root, "");
            expect(onChange.called).to.be.true;
            assertDateRangesEqual(onChange.getCall(0).args[0], [null, null]);
            assertInputTextsEqual(root, "", "");
        });
    });

    describe("when controlled", () => {
        it("Setting value causes defaultValue to be ignored", () => {
            const { root } = wrap(<DateRangeInput defaultValue={DATE_RANGE_2} value={DATE_RANGE} />);
            assertInputTextsEqual(root, START_STR, END_STR);
        });

        it("Setting value to [undefined, undefined] shows empty fields", () => {
            const { root } = wrap(<DateRangeInput value={[undefined, undefined]} />);
            assertInputTextsEqual(root, "", "");
        });

        it("Setting value to [null, null] shows empty fields", () => {
            const { root } = wrap(<DateRangeInput value={[null, null]} />);
            assertInputTextsEqual(root, "", "");
        });

        it("Shows empty start field and formatted date in end field when value is [null, <date>]", () => {
            const { root } = wrap(<DateRangeInput value={[null, END_DATE]} />);
            assertInputTextsEqual(root, "", END_STR);
        });

        it("Shows empty end field and formatted date in start field when value is [<date>, null]", () => {
            const { root } = wrap(<DateRangeInput value={[START_DATE, null]} />);
            assertInputTextsEqual(root, START_STR, "");
        });

        it("Shows formatted dates in both fields when value is [<date1>, <date2>]", () => {
            const { root } = wrap(<DateRangeInput value={[START_DATE, END_DATE]} />);
            assertInputTextsEqual(root, START_STR, END_STR);
        });

        it("Updating value changes the text accordingly in both fields", () => {
            const { root } = wrap(<DateRangeInput value={DATE_RANGE} />);
            root.setState({ isOpen: true });
            root.setProps({ value: DATE_RANGE_2 });
            assertInputTextsEqual(root, START_STR_2, END_STR_2);
        });

        it("Pressing Enter saves the inputted date and closes the popover", () => {
            const onChange = sinon.spy();
            const { root } = wrap(<DateRangeInput onChange={onChange} value={[undefined, undefined]} />);
            root.setState({ isOpen: true });

            const startInput = getStartInput(root);
            startInput.simulate("focus");
            startInput.simulate("change", { target: { value: START_STR } });
            startInput.simulate("keydown", { which: Keys.ENTER });
            expect(isStartInputFocused(root), "start input blurred next").to.be.false;

            expect(root.state("isOpen"), "popover still open").to.be.true;

            const endInput = getEndInput(root);
            expect(isEndInputFocused(root), "end input focused next").to.be.true;
            endInput.simulate("change", { target: { value: END_STR } });
            endInput.simulate("keydown", { which: Keys.ENTER });

            expect(isStartInputFocused(root), "start input blurred at end").to.be.false;
            // TODO (clewis): fix failing statement (works in practice)
            // expect(isEndInputFocused(root), "end input blurred at end").to.be.false;

            // onChange is called once on change, once on Enter
            expect(onChange.callCount, "onChange called four times").to.equal(4);
            // check one of the invocations
            assertDateRangesEqual(onChange.args[1][0], [START_STR, null]);
        });

        it("Clicking a date invokes onChange with the new date range and updates the input field text", () => {
            const onChange = sinon.spy();
            const { root, getDayElement } = wrap(<DateRangeInput value={DATE_RANGE} onChange={onChange} />);
            getStartInput(root).simulate("focus"); // to open popover
            getDayElement(START_DAY).simulate("click");
            assertDateRangesEqual(onChange.getCall(0).args[0], [null, END_STR]);
            assertInputTextsEqual(root, "", END_STR);
            expect(onChange.callCount).to.equal(1);
        });

        it("Typing a valid start or end date invokes onChange with the new date range but doesn't change UI", () => {
            const onChange = sinon.spy();
            const { root } = wrap(<DateRangeInput onChange={onChange} value={DATE_RANGE} />);

            changeStartInputText(root, START_STR_2);
            expect(onChange.callCount).to.equal(1);
            assertDateRangesEqual(onChange.getCall(0).args[0], [START_STR_2, END_STR]);
            assertInputTextsEqual(root, START_STR, END_STR);

            // since the component is controlled, value changes don't persist across onChanges
            changeEndInputText(root, END_STR_2);
            expect(onChange.callCount).to.equal(2);
            assertDateRangesEqual(onChange.getCall(1).args[0], [START_STR, END_STR_2]);
            assertInputTextsEqual(root, START_STR, END_STR);
        });

        it("Clicking a start date causes focus to move to end field", () => {
            let controlledRoot: WrappedComponentRoot;

            const onChange = (nextValue: DateRange) => controlledRoot.setProps({ value: nextValue });
            const { root, getDayElement } = wrap(<DateRangeInput onChange={onChange} value={[null, null]} />);
            controlledRoot = root;

            getStartInput(controlledRoot).simulate("focus");
            getDayElement(1).simulate("click"); // triggers a controlled value change
            assertEndInputFocused(controlledRoot);
        });

        it("Typing in a field while hovering over a date shows the typed date, not the hovered date", () => {
            let controlledRoot: WrappedComponentRoot;

            const onChange = (nextValue: DateRange) => controlledRoot.setProps({ value: nextValue });
            const { root, getDayElement } = wrap(<DateRangeInput onChange={onChange} value={[null, null]} />);
            controlledRoot = root;

            getStartInput(root).simulate("focus");
            getDayElement(1).simulate("mouseenter");
            changeStartInputText(root, START_STR_2);
            assertInputTextsEqual(root, START_STR_2, "");
        });

        describe("Typing an out-of-range date", () => {
            let onChange: sinon.SinonSpy;
            let onError: sinon.SinonSpy;
            let root: WrappedComponentRoot;

            beforeEach(() => {
                onChange = sinon.spy();
                onError = sinon.spy();

                const result = wrap(
                    <DateRangeInput
                        minDate={OUT_OF_RANGE_TEST_MIN}
                        maxDate={OUT_OF_RANGE_TEST_MAX}
                        onChange={onChange}
                        onError={onError}
                        outOfRangeMessage={OUT_OF_RANGE_MESSAGE}
                        value={[null, null]}
                    />,
                );
                root = result.root;
            });

            describe("calls onError with invalid date on blur", () => {
                runTestForEachScenario((input, inputString, boundary) => {
                    const expectedRange =
                        boundary === DateRangeBoundary.START ? [inputString, null] : [null, inputString];
                    input.simulate("focus");
                    changeInputText(input, inputString);
                    expect(onError.called).to.be.false;
                    input.simulate("blur");
                    expect(onError.calledOnce).to.be.true;
                    assertDateRangesEqual(onError.getCall(0).args[0], expectedRange);
                });
            });

            describe("does NOT call onChange before OR after blur", () => {
                runTestForEachScenario((input, inputString) => {
                    input.simulate("focus");
                    changeInputText(input, inputString);
                    expect(onChange.called).to.be.false;
                    input.simulate("blur");
                    expect(onChange.called).to.be.false;
                });
            });

            function runTestForEachScenario(runTestFn: OutOfRangeTestFunction) {
                const { START, END } = DateRangeBoundary;
                it("if start < minDate", () => runTestFn(getStartInput(root), OUT_OF_RANGE_START_STR, START));
                it("if start > maxDate", () => runTestFn(getStartInput(root), OUT_OF_RANGE_END_STR, START));
                it("if end < minDate", () => runTestFn(getEndInput(root), OUT_OF_RANGE_START_STR, END));
                it("if end > maxDate", () => runTestFn(getEndInput(root), OUT_OF_RANGE_END_STR, END));
            }
        });

        describe("Typing an invalid date", () => {
            let onChange: sinon.SinonSpy;
            let onError: sinon.SinonSpy;
            let root: WrappedComponentRoot;

            beforeEach(() => {
                onChange = sinon.spy();
                onError = sinon.spy();

                const result = wrap(
                    <DateRangeInput invalidDateMessage={INVALID_MESSAGE} onError={onError} value={DATE_RANGE} />,
                );
                root = result.root;

                changeStartInputText(root, "");
                changeEndInputText(root, "");
                root.setProps({ onChange });
            });

            describe("calls onError on blur with Date(undefined) in place of the invalid date", () => {
                runTestForEachScenario((input, boundary) => {
                    input.simulate("focus");
                    changeInputText(input, INVALID_STR);
                    expect(onError.called).to.be.false;
                    input.simulate("blur");
                    expect(onError.calledOnce).to.be.true;

                    const dateRange = onError.getCall(0).args[0];
                    const dateIndex = boundary === DateRangeBoundary.START ? 0 : 1;
                    expect((dateRange[dateIndex] as Date).valueOf()).to.be.NaN;
                });
            });

            describe("does NOT call onChange before OR after blur", () => {
                runTestForEachScenario(input => {
                    input.simulate("focus");
                    changeInputText(input, INVALID_STR);
                    expect(onChange.called).to.be.false;
                    input.simulate("blur");
                    expect(onChange.called).to.be.false;
                });
            });

            function runTestForEachScenario(runTestFn: InvalidDateTestFunction) {
                it("in start field", () => runTestFn(getStartInput(root), DateRangeBoundary.START, getEndInput(root)));
                it("in end field", () => runTestFn(getEndInput(root), DateRangeBoundary.END, getStartInput(root)));
            }
        });

        describe("Typing an overlapping date", () => {
            let onChange: sinon.SinonSpy;
            let onError: sinon.SinonSpy;
            let root: WrappedComponentRoot;
            let startInput: WrappedComponentInput;
            let endInput: WrappedComponentInput;

            beforeEach(() => {
                onChange = sinon.spy();
                onError = sinon.spy();

                const result = wrap(
                    <DateRangeInput
                        overlappingDatesMessage={OVERLAPPING_DATES_MESSAGE}
                        onChange={onChange}
                        onError={onError}
                        value={DATE_RANGE}
                    />,
                );
                root = result.root;

                startInput = getStartInput(root);
                endInput = getEndInput(root);
            });

            describe("in the start field", () => {
                it("calls onError with [<overlappingDate>, <endDate] on blur", () => {
                    startInput.simulate("focus");
                    changeInputText(startInput, OVERLAPPING_START_STR);
                    expect(onError.called).to.be.false;
                    startInput.simulate("blur");
                    expect(onError.calledOnce).to.be.true;
                    assertDateRangesEqual(onError.getCall(0).args[0], [OVERLAPPING_START_STR, END_STR]);
                });

                it("does NOT call onChange before OR after blur", () => {
                    startInput.simulate("focus");
                    changeInputText(startInput, OVERLAPPING_START_STR);
                    expect(onChange.called).to.be.false;
                    startInput.simulate("blur");
                    expect(onChange.called).to.be.false;
                });
            });

            describe("in the end field", () => {
                it("calls onError with [<startDate>, <overlappingDate>] on blur", () => {
                    endInput.simulate("focus");
                    changeInputText(endInput, OVERLAPPING_END_STR);
                    expect(onError.called).to.be.false;
                    endInput.simulate("blur");
                    expect(onError.calledOnce).to.be.true;
                    assertDateRangesEqual(onError.getCall(0).args[0], [START_STR, OVERLAPPING_END_STR]);
                });

                it("does NOT call onChange before OR after blur", () => {
                    endInput.simulate("focus");
                    changeInputText(endInput, OVERLAPPING_END_STR);
                    expect(onChange.called).to.be.false;
                    endInput.simulate("blur");
                    expect(onChange.called).to.be.false;
                });
            });
        });

        it("Clearing the dates in the picker invokes onChange with [null, null] and updates input fields", () => {
            const onChange = sinon.spy();
            const value = [START_DATE, null] as DateRange;

            const { root, getDayElement } = wrap(<DateRangeInput value={value} onChange={onChange} />);

            // popover opens on focus
            getStartInput(root).simulate("focus");
            getDayElement(START_DAY).simulate("click");

            assertDateRangesEqual(onChange.getCall(0).args[0], [null, null]);
            assertInputTextsEqual(root, "", "");
        });

        it(`Clearing only the start input (e.g.) invokes onChange with [null, <endDate>], doesn't clear the\
            selected dates, and repopulates the controlled values in the inputs on blur`, () => {
            const onChange = sinon.spy();
            const { root, getDayElement } = wrap(<DateRangeInput onChange={onChange} value={DATE_RANGE} />);

            const startInput = getStartInput(root);

            startInput.simulate("focus");
            changeInputText(startInput, "");
            expect(onChange.calledOnce).to.be.true;
            assertDateRangesEqual(onChange.getCall(0).args[0], [null, END_STR]);
            assertInputTextsEqual(root, "", END_STR);

            // start day should still be selected in the calendar, ignoring user's typing
            expect(getDayElement(START_DAY).hasClass(DateClasses.DATEPICKER_DAY_SELECTED)).to.be.true;

            // blurring should put the controlled start date back in the start input, overriding user's typing
            startInput.simulate("blur");
            assertInputTextsEqual(root, START_STR, END_STR);
        });

        it(`Clearing the inputs invokes onChange with [null, null], doesn't clear the selected dates, and\
            repopulates the controlled values in the inputs on blur`, () => {
            const onChange = sinon.spy();
            const { root, getDayElement } = wrap(<DateRangeInput onChange={onChange} value={[START_DATE, null]} />);

            const startInput = getStartInput(root);

            startInput.simulate("focus");
            changeInputText(startInput, "");
            expect(onChange.calledOnce).to.be.true;
            assertDateRangesEqual(onChange.getCall(0).args[0], [null, null]);
            assertInputTextsEqual(root, "", "");

            expect(getDayElement(START_DAY).hasClass(DateClasses.DATEPICKER_DAY_SELECTED)).to.be.true;

            startInput.simulate("blur");
            assertInputTextsEqual(root, START_STR, "");
        });

        it("Formats locale-specific format strings properly", () => {
            const { root } = wrap(<DateRangeInput locale="de" format="L" value={DATE_RANGE_2} />);
            assertInputTextsEqual(root, START_DE_STR_2, END_DE_STR_2);
        });
    });

    function getStartInput(root: WrappedComponentRoot): WrappedComponentInput {
        return root
            .find(InputGroup)
            .first()
            .find("input");
    }

    function getEndInput(root: WrappedComponentRoot): WrappedComponentInput {
        return root
            .find(InputGroup)
            .last()
            .find("input");
    }

    function getInputText(input: WrappedComponentInput) {
        return input.props().value;
    }

    function getInputPlaceholderText(input: WrappedComponentInput) {
        return input.prop("placeholder");
    }

    function isStartInputFocused(root: WrappedComponentRoot) {
        // TODO: find a more elegant way to do this; reaching into component state is gross.
        return root.state("isStartInputFocused");
    }

    function isEndInputFocused(root: WrappedComponentRoot) {
        // TODO: find a more elegant way to do this; reaching into component state is gross.
        return root.state("isEndInputFocused");
    }

    function changeStartInputText(root: WrappedComponentRoot, value: string) {
        changeInputText(getStartInput(root), value);
    }

    function changeEndInputText(root: WrappedComponentRoot, value: string) {
        changeInputText(getEndInput(root), value);
    }

    function changeInputText(input: WrappedComponentInput, value: string) {
        input.simulate("change", { target: { value } });
    }

    function assertStartInputFocused(root: WrappedComponentRoot) {
        expect(isStartInputFocused(root)).to.be.true;
    }

    function assertEndInputFocused(root: WrappedComponentRoot) {
        expect(isEndInputFocused(root)).to.be.true;
    }

    function assertInputTextsEqual(root: WrappedComponentRoot, startInputText: string, endInputText: string) {
        assertInputTextEquals(getStartInput(root), startInputText);
        assertInputTextEquals(getEndInput(root), endInputText);
    }

    function assertInputTextEquals(input: WrappedComponentInput, inputText: string) {
        expect(getInputText(input)).to.equal(inputText);
    }

    function assertDateRangesEqual(actual: DateRange, expected: string[]) {
        const [expectedStart, expectedEnd] = expected;
        const [actualStart, actualEnd] = actual.map((date: Date) => {
            if (date == null) {
                return null;
            } else if (isNaN(date.valueOf())) {
                return UNDEFINED_DATE_STR;
            } else {
                return DateTestUtils.toHyphenatedDateString(date);
            }
        });
        expect(actualStart).to.equal(expectedStart);
        expect(actualEnd).to.equal(expectedEnd);
    }

    function wrap(dateRangeInput: JSX.Element, attachTo?: HTMLElement) {
        const wrapper = mount(dateRangeInput, { attachTo });
        return {
            getDayElement: (dayNumber = 1, fromLeftMonth = true) => {
                const monthElement = wrapper.find(".DayPicker-Month").at(fromLeftMonth ? 0 : 1);
                const dayElements = monthElement.find(`.${DateClasses.DATEPICKER_DAY}`);
                return dayElements.filterWhere(d => {
                    return d.text() === dayNumber.toString() && !d.hasClass(DateClasses.DATEPICKER_DAY_OUTSIDE);
                });
            },
            root: wrapper,
        };
    }
});<|MERGE_RESOLUTION|>--- conflicted
+++ resolved
@@ -9,18 +9,15 @@
 import * as React from "react";
 import * as sinon from "sinon";
 
-<<<<<<< HEAD
-import { HTMLInputProps, IInputGroupProps, InputGroup, Keys, Popover, Position } from "@blueprintjs/core";
-=======
 import {
     Classes as CoreClasses,
     HTMLInputProps,
     IInputGroupProps,
     InputGroup,
+    Keys,
     Popover,
     Position,
 } from "@blueprintjs/core";
->>>>>>> aca745a0
 import { Months } from "../src/common/months";
 import { Classes as DateClasses, DateRange, DateRangeBoundary, DateRangeInput, DateRangePicker } from "../src/index";
 import * as DateTestUtils from "./common/dateTestUtils";
