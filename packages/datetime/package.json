--- conflicted
+++ resolved
@@ -1,10 +1,6 @@
 {
   "name": "@blueprintjs/datetime",
-<<<<<<< HEAD
-  "version": "3.9.2",
-=======
   "version": "3.12.0",
->>>>>>> e9c501cd
   "description": "Components for interacting with dates and times",
   "main": "lib/cjs/index.js",
   "module": "lib/esm/index.js",
