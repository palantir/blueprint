// Copyright 2015 Palantir Technologies, Inc. All rights reserved.
// Licensed under the BSD-3 License as modified (the “License”); you may obtain a copy
// of the license at https://github.com/palantir/blueprint/blob/master/LICENSE
// and https://github.com/palantir/blueprint/blob/master/PATENTS

@import "~bourbon/app/assets/stylesheets/bourbon";
@import "../../core/src/common/icons";
@import "../../core/src/common/variables";
@import "../../core/src/components/popover/common";
@import "../../datetime/src/common";

<<<<<<< HEAD
$cell-size: $pt-grid-size * 3 !default;
$header-height: $pt-grid-size * 4 !default;
$header-margin: ($header-height - $pt-input-height) / 2 !default;
=======
/*
Date picker

A `DatePicker` shows a monthly calendar and allows the user to choose a single date.

`DatePicker`s behave similarly to standard [React form inputs](https://facebook.github.io/react/docs/forms.html).

Use the `onChange` prop to listen for changes to the selected day.
You can control the selected day by setting the `value` prop, or use the component in uncontrolled
mode and specify an initial day by setting `defaultValue`.

`DatePicker` uses [Moment.js](http://momentjs.com/) to handle localization. You can use `locale` and
the `localeUtils` functions to specify a locale. See
[this file](https://github.com/gpbl/react-day-picker/blob/master/src/addons/MomentLocaleUtils.js)
for an example of defining `localeUtils` functions using Moment.js.

`DatePicker` is built on top of the [**react-day-picker**](https://github.com/gpbl/react-day-picker) library.

@react-example DatePickerExample

Styleguide components.datetime.datepicker
*/

/*
JavaScript API

The `DatePicker` component is available in the __@blueprintjs/datetime__ package.
Make sure to review the [general usage docs for date & time components](#components.datetime).

Some props are managed by the `DatePicker` component, while others are passed
to the **react-day-picker** library. These passed props are documented in full
in the [**react-day-picker** documentation](http://www.gpbl.org/react-day-picker/index.html).

@interface IDatePickerProps

Weight: -1

Styleguide components.datetime.datepicker.js
*/

/*
Using modifiers

You can use the `modifiers` prop to conditionally apply styles to days. Modifiers are documented in
full in the [**react-day-picker** documentation](http://react-day-picker.js.org/Modifiers.html).

The example below creates a `DatePicker` that prevents the user from selecting any Sundays,
by using the component in controlled mode and with the `modifiers` prop:

```css.scss
// in CSS
.pt-datepicker .DayPicker-Day--isSunday {
  // CSS rules to make the day appear disabled
}
```

```
// in TypeScript
export class DatePickerExample extends React.Component<{}, { selectedDate: Date }> {
    public state = { selectedDate: new Date() };

    public render() {
        // name of modifier function, 'isSunday' is the suffix for the CSS class above
        const modifiers = { isSunday };
        return (
            <DatePicker
                modifiers={modifiers}
                onChange={(newDate) => this.handleChange(newDate)}
                value={this.state.selectedDate} />
        );
    }

    private handleChange(date: Date) {
        if (!isSunday(date)) {
            this.setState({ selectedDate: date });
        }
    }
}

function isSunday(date: Date) {
    return date.getDay() === 0;
}
```

Weight: 10

Styleguide components.datetime.datepicker.modifiers
*/
>>>>>>> c091ba0f

// react-day-picker does not conform to our naming scheme
// stylelint-disable selector-class-pattern
.pt-datepicker {
  position: relative;
  border-radius: $pt-border-radius;
  background: $datepicker-background-color;
  padding: $pt-grid-size;
  user-select: none;

  .DayPicker {
    display: inline-block;
    position: relative;
    min-width: $datepicker-min-width;
    vertical-align: top;

    &:focus {
      outline: none;
    }
  }

  .DayPicker-Month {
    display: inline-table;
    margin: 0 auto;
    padding: 0 $pt-grid-size / 2;
    border-collapse: collapse;
    border-spacing: 0;
    user-select: none;

    // create space between months (selector matches all but first month)
    & + & {
      margin-left: $pt-grid-size;
    }
  }

  .DayPicker-NavBar {
    position: relative;
  }

  .DayPicker-NavButton {
    @include pt-icon-colors();

    position: absolute;
    top: -$datepicker-header-margin;
    cursor: pointer;
    padding: ($pt-input-height - $pt-icon-size-standard) / 2;

    &--prev {
      left: -$datepicker-header-margin;

      &::before {
        @include pt-icon();

        content: $pt-icon-chevron-left;
      }
    }

    &--next {
      right: -$datepicker-header-margin;

      &::before {
        @include pt-icon();

        content: $pt-icon-chevron-right;
      }
    }
  }

  .DayPicker-Weekdays {
    display: table-header-group;
  }

  .DayPicker-WeekdaysRow {
    display: table-row;
  }

  .DayPicker-Weekday {
    display: table-cell;
    width: $datepicker-day-size;
    height: $datepicker-day-size;
    padding-top: $pt-grid-size / 2;
    vertical-align: middle;
    text-align: center;
    line-height: 1;
    font-weight: 600;

    // normalize.css adds an underline to abbr[title] elements, remove it here
    abbr[title] {
      text-decoration: none;
    }
  }

  .DayPicker-Body {
    display: table-row-group;
  }

  .DayPicker-Week {
    display: table-row;
  }

  .DayPicker-Day {
    display: table-cell;
    border-radius: $pt-border-radius;
    cursor: pointer;
    width: $datepicker-day-size;
    height: $datepicker-day-size;
    vertical-align: middle;
    text-align: center;
    line-height: 1;

    // spelling out full name so these are equal specificity to pseudo-classes (.DayPicker-Day:hover)
    &.DayPicker-Day--outside {
      color: $pt-text-color-disabled;
    }

    &:hover,
    &:focus {
      background: $datepicker-day-background-color-hover;
      color: $pt-text-color;
    }

    &:active {
      background: $datepicker-day-background-color-active;
    }

    &.DayPicker-Day--selected {
      border-radius: $pt-border-radius;
      background-color: $blue3;
      color: $white;

      &:hover {
        background-color: $blue2;
      }
    }

    // putting it last so it overrides equally specific selectors above.
    &.DayPicker-Day--disabled {
      background: none;
      cursor: not-allowed;
      color: $pt-text-color-disabled;
    }
  }

  .pt-datepicker-caption {
    display: table-caption;
    border-bottom: 1px solid $pt-divider-black;
    text-align: center;

    select {
      @include prefixer(appearance, none, webkit moz);

      margin: -$datepicker-header-margin 0 $datepicker-header-margin;
      border: 0;
      background: none;
      cursor: pointer;
      height: $pt-input-height;
      padding: 0 $pt-grid-size;
      line-height: $pt-input-height;
      color: $pt-text-color;
      font-weight: 600;

      &:focus + .pt-datepicker-caption-caret {
        display: inline;
      }

      &::-ms-expand {
        // IE11 styling to hide the arrow
        display: none;
      }
    }
  }

  .pt-datepicker-caption-select {
    display: inline-block;
    position: relative;
  }

  .pt-datepicker-caption-caret {
    display: none;
    position: absolute;
    top: $pt-grid-size * 0.2;
    margin-left: $pt-grid-size;
    pointer-events: none;
  }

  .pt-datepicker-footer {
    display: flex;
    justify-content: space-between;
    margin-top: $pt-grid-size;
    margin-bottom: -$pt-grid-size / 2;
    border-top: 1px solid $pt-divider-black;
    padding-top: $pt-grid-size / 2;
  }

  .DayPicker-Month:hover .pt-datepicker-caption-caret {
    display: inline;
  }
}

.pt-datepicker-caption-measure {
  font-weight: 600;
}

.pt-dark .pt-datepicker {
  background: $dark-datepicker-background-color;

  .DayPicker-Day {
    &.DayPicker-Day--outside {
      color: $pt-dark-text-color-disabled;
    }

    &:hover,
    &:focus {
      background: $dark-datepicker-day-background-color-hover;
      color: $white;
    }

    &:active {
      background: $dark-datepicker-day-background-color-active;
    }

    &.DayPicker-Day--selected {
      background-color: $blue3;

      &:hover {
        background-color: $blue4;
      }
    }

    &.DayPicker-Day--disabled {
      background: none;
      color: $pt-dark-text-color-disabled;
    }
  }

  .pt-datepicker-caption {
    border-bottom-color: $pt-dark-divider-black;

    select {
      color: $pt-dark-text-color;
    }

    option {
      background-color: $dark-popover-background-color;
    }
  }

  .pt-datepicker-footer {
    border-top-color: $pt-dark-divider-black;
  }
}<|MERGE_RESOLUTION|>--- conflicted
+++ resolved
@@ -9,100 +9,9 @@
 @import "../../core/src/components/popover/common";
 @import "../../datetime/src/common";
 
-<<<<<<< HEAD
 $cell-size: $pt-grid-size * 3 !default;
 $header-height: $pt-grid-size * 4 !default;
 $header-margin: ($header-height - $pt-input-height) / 2 !default;
-=======
-/*
-Date picker
-
-A `DatePicker` shows a monthly calendar and allows the user to choose a single date.
-
-`DatePicker`s behave similarly to standard [React form inputs](https://facebook.github.io/react/docs/forms.html).
-
-Use the `onChange` prop to listen for changes to the selected day.
-You can control the selected day by setting the `value` prop, or use the component in uncontrolled
-mode and specify an initial day by setting `defaultValue`.
-
-`DatePicker` uses [Moment.js](http://momentjs.com/) to handle localization. You can use `locale` and
-the `localeUtils` functions to specify a locale. See
-[this file](https://github.com/gpbl/react-day-picker/blob/master/src/addons/MomentLocaleUtils.js)
-for an example of defining `localeUtils` functions using Moment.js.
-
-`DatePicker` is built on top of the [**react-day-picker**](https://github.com/gpbl/react-day-picker) library.
-
-@react-example DatePickerExample
-
-Styleguide components.datetime.datepicker
-*/
-
-/*
-JavaScript API
-
-The `DatePicker` component is available in the __@blueprintjs/datetime__ package.
-Make sure to review the [general usage docs for date & time components](#components.datetime).
-
-Some props are managed by the `DatePicker` component, while others are passed
-to the **react-day-picker** library. These passed props are documented in full
-in the [**react-day-picker** documentation](http://www.gpbl.org/react-day-picker/index.html).
-
-@interface IDatePickerProps
-
-Weight: -1
-
-Styleguide components.datetime.datepicker.js
-*/
-
-/*
-Using modifiers
-
-You can use the `modifiers` prop to conditionally apply styles to days. Modifiers are documented in
-full in the [**react-day-picker** documentation](http://react-day-picker.js.org/Modifiers.html).
-
-The example below creates a `DatePicker` that prevents the user from selecting any Sundays,
-by using the component in controlled mode and with the `modifiers` prop:
-
-```css.scss
-// in CSS
-.pt-datepicker .DayPicker-Day--isSunday {
-  // CSS rules to make the day appear disabled
-}
-```
-
-```
-// in TypeScript
-export class DatePickerExample extends React.Component<{}, { selectedDate: Date }> {
-    public state = { selectedDate: new Date() };
-
-    public render() {
-        // name of modifier function, 'isSunday' is the suffix for the CSS class above
-        const modifiers = { isSunday };
-        return (
-            <DatePicker
-                modifiers={modifiers}
-                onChange={(newDate) => this.handleChange(newDate)}
-                value={this.state.selectedDate} />
-        );
-    }
-
-    private handleChange(date: Date) {
-        if (!isSunday(date)) {
-            this.setState({ selectedDate: date });
-        }
-    }
-}
-
-function isSunday(date: Date) {
-    return date.getDay() === 0;
-}
-```
-
-Weight: 10
-
-Styleguide components.datetime.datepicker.modifiers
-*/
->>>>>>> c091ba0f
 
 // react-day-picker does not conform to our naming scheme
 // stylelint-disable selector-class-pattern
