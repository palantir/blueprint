// Copyright 2016 Palantir Technologies, Inc. All rights reserved.
// Licensed under the terms of the LICENSE file distributed with this project.

@import "./common";

// react-day-picker does not conform to our naming scheme
// stylelint-disable selector-class-pattern
.#{$ns}-daterangepicker {
  display: flex;
  white-space: nowrap;

  // indent first navbar a bit
  .DayPicker:first-of-type .#{$ns}-datepicker-navbar {
    left: $datepicker-padding;
  }

  .DayPicker-NavButton--interactionDisabled {
    display: none;
  }

  .#{$ns}-daterangepicker-timepickers {
    display: flex;
    justify-content: space-around;
  }

  // ensure min-widths are set correctly for variants of contiguous months, single month, and shortcuts
<<<<<<< HEAD
  &.#{$ns}-daterangepicker-contiguous {
    .DayPicker {
      min-width: $datepicker-min-width + $pt-grid-size;
    }

    .#{$ns}-daterangepicker-shortcuts + .DayPicker {
      min-width: $datepicker-min-width + $pt-grid-size;
    }
=======
  &.#{$ns}-daterangepicker-contiguous .DayPicker {
    min-width: ($datepicker-min-width * 2) + $pt-grid-size;
>>>>>>> c88b0462
  }

  &.#{$ns}-daterangepicker-single-month .DayPicker {
    min-width: $datepicker-min-width;
  }

  .DayPicker-Day {
    // we only want outside days to be shown when displaying one month at a time
    // https://github.com/palantir/blueprint/pull/586/files#r98813760
    &--outside {
      visibility: hidden;
    }

    &--hovered-range {
      border-radius: 0;

      // need to disable hover styles for all variants of selected dates
      // stylelint-disable max-line-length
      &:not(.DayPicker-Day--selected):not(.DayPicker-Day--selected-range):not(.DayPicker-Day--selected-range-start):not(.DayPicker-Day--selected-range-end) {
        background-color: $daterangepicker-range-background-color;
      }
      // stylelint-enable max-line-length
    }

    &--selected-range {
      border-radius: 0;
      background-color: $daterangepicker-range-background-color-selected;

      &:hover {
        background-color: $daterangepicker-range-background-color-selected-hover;
      }
    }

    // need to set rounded corners
    // stylelint-disable max-line-length
    &--selected-range-start:not(.DayPicker-Day--selected-range-end):not(.DayPicker-Day--hovered-range-end) {
      border-top-right-radius: 0;
      border-bottom-right-radius: 0;
    }

    &--selected-range-end:not(.DayPicker-Day--selected-range-start):not(.DayPicker-Day--hovered-range-start) {
      border-top-left-radius: 0;
      border-bottom-left-radius: 0;
    }
    // stylelint-enable max-line-length

    &--hovered-range-start:not(.DayPicker-Day--hovered-range-end) {
      border-top-right-radius: 0;
      border-bottom-right-radius: 0;
    }

    &--hovered-range-end:not(.DayPicker-Day--hovered-range-start) {
      border-top-left-radius: 0;
      border-bottom-left-radius: 0;
    }
  }

  .#{$ns}-dark & {
    .DayPicker-Day {
      &--hovered-range {
        // same for dark theme
        // stylelint-disable max-line-length
        &:not(.DayPicker-Day--selected):not(.DayPicker-Day--selected-range):not(.DayPicker-Day--selected-range-start):not(.DayPicker-Day--selected-range-end) {
          background-color: $dark-daterangepicker-range-background-color;
        }
        // stylelint-enable max-line-length
      }

      &--selected-range {
        background-color: $dark-daterangepicker-range-background-color-selected;

        &:hover {
          background-color: $dark-daterangepicker-range-background-color-selected-hover;
        }
      }
    }
  }
}

.#{$ns}-menu.#{$ns}-daterangepicker-shortcuts {
  min-width: $pt-grid-size * 12;
  padding: 0;
}<|MERGE_RESOLUTION|>--- conflicted
+++ resolved
@@ -24,19 +24,8 @@
   }
 
   // ensure min-widths are set correctly for variants of contiguous months, single month, and shortcuts
-<<<<<<< HEAD
-  &.#{$ns}-daterangepicker-contiguous {
-    .DayPicker {
-      min-width: $datepicker-min-width + $pt-grid-size;
-    }
-
-    .#{$ns}-daterangepicker-shortcuts + .DayPicker {
-      min-width: $datepicker-min-width + $pt-grid-size;
-    }
-=======
   &.#{$ns}-daterangepicker-contiguous .DayPicker {
-    min-width: ($datepicker-min-width * 2) + $pt-grid-size;
->>>>>>> c88b0462
+    min-width: $datepicker-min-width + $pt-grid-size;
   }
 
   &.#{$ns}-daterangepicker-single-month .DayPicker {
