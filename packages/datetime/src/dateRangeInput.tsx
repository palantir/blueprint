--- conflicted
+++ resolved
@@ -31,25 +31,13 @@
     Boundary,
     Classes,
     DISPLAYNAME_PREFIX,
-<<<<<<< HEAD
+    InputGroup,
     InputGroupProps,
-=======
->>>>>>> 14b01e25
-    InputGroup,
-    InputGroupProps2,
     Intent,
-<<<<<<< HEAD
+    Keys,
+    Popover,
     PopoverProps,
     Props,
-    Keys,
-    Popover,
-=======
-    IPopoverProps,
-    Keys,
-    Popover,
-    Position,
-    Props,
->>>>>>> 14b01e25
     refHandler,
     setRef,
 } from "@blueprintjs/core";
@@ -57,13 +45,8 @@
 import { DateRange } from "./common/dateRange";
 import { areSameTime, isDateValid, isDayInRange } from "./common/dateUtils";
 import * as Errors from "./common/errors";
-<<<<<<< HEAD
-import { getFormattedDateString, DateFormatProps } from "./dateFormat";
-import { getDefaultMaxDate, getDefaultMinDate, DatePickerBaseProps } from "./datePickerCore";
-=======
 import { DateFormatProps, getFormattedDateString } from "./dateFormat";
 import { DatePickerBaseProps, getDefaultMaxDate, getDefaultMinDate } from "./datePickerCore";
->>>>>>> 14b01e25
 import { DateRangePicker } from "./dateRangePicker";
 import { DateRangeShortcut } from "./shortcuts";
 
@@ -74,13 +57,7 @@
     | React.FocusEvent<HTMLInputElement>
     | React.ChangeEvent<HTMLInputElement>;
 
-<<<<<<< HEAD
 export interface DateRangeInputProps extends DatePickerBaseProps, DateFormatProps, Props {
-=======
-export type DateRangeInputProps = IDateRangeInputProps;
-/** @deprecated use DateRangeInputProps */
-export interface IDateRangeInputProps extends DatePickerBaseProps, DateFormatProps, Props {
->>>>>>> 14b01e25
     /**
      * Whether the start and end dates of the range can be the same day.
      * If `true`, clicking a selected date will create a one-day range.
@@ -240,12 +217,7 @@
     };
 }
 
-<<<<<<< HEAD
 export class DateRangeInput extends AbstractPureComponent<DateRangeInputProps, DateRangeInputState> {
-=======
-/** @deprecated use { DateRangeInput2 } from "@blueprintjs/datetime2" */
-export class DateRangeInput extends AbstractPureComponent2<DateRangeInputProps, IDateRangeInputState> {
->>>>>>> 14b01e25
     public static defaultProps: Partial<DateRangeInputProps> = {
         allowSingleDayRange: false,
         closeOnSelection: true,
