/*
 * Copyright 2017 Palantir Technologies, Inc. All rights reserved.
 * Licensed under the BSD-3 License as modified (the “License”); you may obtain a copy
 * of the license at https://github.com/palantir/blueprint/blob/master/LICENSE
 * and https://github.com/palantir/blueprint/blob/master/PATENTS
 */

import * as classNames from "classnames";
import * as moment from "moment";
import * as React from "react";

import {
    AbstractComponent,
    Classes,
    IInputGroupProps,
    InputGroup,
    IProps,
    Keys,
    Popover,
    Position,
    Utils,
} from "@blueprintjs/core";

import {
    DateRange,
    DateRangeBoundary,
    fromDateRangeToMomentDateRange,
    fromDateToMoment,
    fromMomentToDate,
    isMomentInRange,
    isMomentNull,
    isMomentValidAndInRange,
    MomentDateRange,
} from "./common/dateUtils";
import {
    getDefaultMaxDate,
    getDefaultMinDate,
    IDatePickerBaseProps,
} from "./datePickerCore";
import {
    DateRangePicker,
} from "./dateRangePicker";

export interface IDateRangeInputProps extends IDatePickerBaseProps, IProps {
<<<<<<< HEAD
=======
    /**
     * Whether the start and end dates of the range can be the same day.
     * If `true`, clicking a selected date will create a one-day range.
     * If `false`, clicking a selected date will clear the selection.
     * @default false
     */
    allowSingleDayRange?: boolean;

>>>>>>> a9667a3a
    /**
     * Whether the calendar popover should close when a date range is fully selected.
     * @default true
     */
    closeOnSelection?: boolean;

    /**
     * The default date range to be used in the component when uncontrolled.
     * This will be ignored if `value` is set.
     */
    defaultValue?: DateRange;

    /**
     * Whether the text inputs are non-interactive.
     * @default false
     */
    disabled?: boolean;

    /**
     * Props to pass to the end-date input.
     */
    endInputProps?: IInputGroupProps;

    /**
     * The format of each date in the date range. See options
     * here: http://momentjs.com/docs/#/displaying/format/
     * @default "YYYY-MM-DD"
     */
    format?: string;

    /**
     * The error message to display when the selected date is invalid.
     * @default "Invalid date"
     */
    invalidDateMessage?: string;

    /**
     * Called when the user selects a day.
     * If no days are selected, it will pass `[null, null]`.
     * If a start date is selected but not an end date, it will pass `[selectedDate, null]`.
     * If both a start and end date are selected, it will pass `[startDate, endDate]`.
     */
    onChange?: (selectedRange: DateRange) => void;

    /**
     * Called when the user finishes typing in a new date and the date causes an error state.
     * If the date is invalid, `new Date(undefined)` will be returned for the corresponding
     * boundary of the date range.
     * If the date is out of range, the out-of-range date will be returned for the corresponding
     * boundary of the date range (`onChange` is not called in this case).
     */
    onError?: (errorRange: DateRange) => void;

    /**
     * The error message to display when the date selected is out of range.
     * @default "Out of range"
     */
    outOfRangeMessage?: string;

    /**
     * The error message to display when the selected dates overlap.
     * This can only happen when typing dates in the input field.
     * @default "Overlapping dates"
     */
    overlappingDatesMessage?: string;

    /**
     * Whether the entire text field should be selected on focus.
     * @default false
     */
    selectAllOnFocus?: boolean;

    /**
     * Props to pass to the start-date input.
     */
    startInputProps?: IInputGroupProps;

    /**
     * The currently selected date range.
     * If this prop is present, the component acts in a controlled manner.
     * To display no date range in the input fields, pass `[null, null]` to the value prop.
     * To display an invalid date error in either input field, pass `new Date(undefined)`
     * for the appropriate date in the value prop.
     */
    value?: DateRange;
}

export interface IDateRangeInputState {
    isOpen?: boolean;
    boundaryToModify?: DateRangeBoundary;
    lastFocusedField?: DateRangeBoundary;

    formattedMinDateString?: string;
    formattedMaxDateString?: string;

    isStartInputFocused?: boolean;
    isEndInputFocused?: boolean;

    startInputString?: string;
    endInputString?: string;

    startHoverString?: string;
    endHoverString?: string;

    selectedEnd?: moment.Moment;
    selectedStart?: moment.Moment;

    shouldSelectAfterUpdate?: boolean;
    wasLastFocusChangeDueToHover?: boolean;
};

interface IStateKeysAndValuesObject {
    keys: {
        hoverString: "startHoverString" | "endHoverString";
        inputString: "startInputString" | "endInputString";
        isInputFocused: "isStartInputFocused" | "isEndInputFocused";
        selectedValue: "selectedStart" | "selectedEnd";
    };
    values: {
        controlledValue?: moment.Moment,
        hoverString?: string;
        inputString?: string;
        isInputFocused?: boolean;
        selectedValue?: moment.Moment;
    };
};

export class DateRangeInput extends AbstractComponent<IDateRangeInputProps, IDateRangeInputState> {
    public static defaultProps: IDateRangeInputProps = {
        allowSingleDayRange: false,
        closeOnSelection: true,
        disabled: false,
        endInputProps: {},
        format: "YYYY-MM-DD",
        invalidDateMessage: "Invalid date",
        maxDate: getDefaultMaxDate(),
        minDate: getDefaultMinDate(),
        outOfRangeMessage: "Out of range",
        overlappingDatesMessage: "Overlapping dates",
        selectAllOnFocus: false,
        startInputProps: {},
    };

    public displayName = "Blueprint.DateRangeInput";

    private startInputRef: HTMLInputElement;
    private endInputRef: HTMLInputElement;
    private refHandlers = {
        endInputRef: (ref: HTMLInputElement) => {
            this.endInputRef = ref;
            Utils.safeInvoke(this.props.endInputProps.inputRef, ref);
        },
        startInputRef: (ref: HTMLInputElement) => {
            this.startInputRef = ref;
            Utils.safeInvoke(this.props.startInputProps.inputRef, ref);
        },
    };

    public constructor(props: IDateRangeInputProps, context?: any) {
        super(props, context);

        const [selectedStart, selectedEnd] = this.getInitialRange();

        this.state = {
            formattedMaxDateString: this.getFormattedMinMaxDateString(props, "maxDate"),
            formattedMinDateString: this.getFormattedMinMaxDateString(props, "minDate"),
            isOpen: false,
            selectedEnd,
            selectedStart,
        };
    }

    public componentDidUpdate() {
        const { isStartInputFocused, isEndInputFocused, shouldSelectAfterUpdate } = this.state;

        const shouldFocusStartInput = this.shouldFocusInputRef(isStartInputFocused, this.startInputRef);
        const shouldFocusEndInput = this.shouldFocusInputRef(isEndInputFocused, this.endInputRef);

        if (shouldFocusStartInput) {
            this.startInputRef.focus();
        } else if (shouldFocusEndInput) {
            this.endInputRef.focus();
        }

        if (isStartInputFocused && shouldSelectAfterUpdate) {
            this.startInputRef.select();
        } else if (isEndInputFocused && shouldSelectAfterUpdate) {
            this.endInputRef.select();
        }
    }

    public render() {
        const { startInputProps, endInputProps } = this.props;

        const popoverContent = (
            <DateRangePicker
                allowSingleDayRange={this.props.allowSingleDayRange}
                onChange={this.handleDateRangePickerChange}
                onHoverChange={this.handleDateRangePickerHoverChange}
                maxDate={this.props.maxDate}
                minDate={this.props.minDate}
                boundaryToModify={this.state.boundaryToModify}
                value={this.getSelectedRange()}
            />
        );

        // allow custom props for each input group, but pass them in an order
        // that guarantees only some props are overridable.
        return (
            <Popover
                autoFocus={false}
                content={popoverContent}
                enforceFocus={false}
                inline={true}
                isOpen={this.state.isOpen}
                onClose={this.handlePopoverClose}
                position={Position.BOTTOM_LEFT}
            >
                <div className={Classes.CONTROL_GROUP}>
                    <InputGroup
                        {...startInputProps}
                        className={this.getInputClasses(DateRangeBoundary.START, startInputProps)}
                        disabled={this.props.disabled}
                        inputRef={this.refHandlers.startInputRef}
                        onBlur={this.handleStartInputBlur}
                        onChange={this.handleStartInputChange}
                        onClick={this.handleInputClick}
                        onFocus={this.handleStartInputFocus}
                        onKeyDown={this.handleInputKeyDown}
                        onMouseDown={this.handleInputMouseDown}
                        placeholder={this.getInputPlaceholderString(DateRangeBoundary.START)}
                        value={this.getInputDisplayString(DateRangeBoundary.START)}
                    />
                    <InputGroup
                        {...endInputProps}
                        className={this.getInputClasses(DateRangeBoundary.END, endInputProps)}
                        disabled={this.props.disabled}
                        inputRef={this.refHandlers.endInputRef}
                        onBlur={this.handleEndInputBlur}
                        onChange={this.handleEndInputChange}
                        onClick={this.handleInputClick}
                        onFocus={this.handleEndInputFocus}
                        onKeyDown={this.handleInputKeyDown}
                        onMouseDown={this.handleInputMouseDown}
                        placeholder={this.getInputPlaceholderString(DateRangeBoundary.END)}
                        value={this.getInputDisplayString(DateRangeBoundary.END)}
                    />
                </div>
            </Popover>
        );
    }

    public componentWillReceiveProps(nextProps: IDateRangeInputProps) {
        super.componentWillReceiveProps(nextProps);

        let nextState: IDateRangeInputState = {};

        if (nextProps.value !== this.props.value) {
            const [selectedStart, selectedEnd] = this.getInitialRange(nextProps);
            nextState = { ...nextState, selectedStart, selectedEnd };
        }

        // we use Moment to format date strings, but min/max dates come in as vanilla JS Dates.
        // cache the formatted date strings to avoid creating new Moment instances on each render.
        const didFormatChange = nextProps.format !== this.props.format;
        if (didFormatChange || nextProps.minDate !== this.props.minDate) {
            const formattedMinDateString = this.getFormattedMinMaxDateString(nextProps, "minDate");
            nextState = { ...nextState, formattedMinDateString };
        }
        if (didFormatChange || nextProps.maxDate !== this.props.maxDate) {
            const formattedMaxDateString = this.getFormattedMinMaxDateString(nextProps, "maxDate");
            nextState = { ...nextState, formattedMaxDateString };
        }

        this.setState(nextState);
    }

    // Callbacks - DateRangePicker
    // ===========================

    private handleDateRangePickerChange = (selectedRange: DateRange) => {
        // ignore mouse events in the date-range picker if the popover is animating closed.
        if (!this.state.isOpen) {
            return;
        }

        if (this.props.value === undefined) {
            const [selectedStart, selectedEnd] = fromDateRangeToMomentDateRange(selectedRange);

            let isOpen = true;

            let isStartInputFocused: boolean;
            let isEndInputFocused: boolean;

            let startHoverString: string;
            let endHoverString: string;

            if (isMomentNull(selectedStart)) {
                // focus the start field by default or if only an end date is specified
                isStartInputFocused = true;
                isEndInputFocused = false;

                // for clarity, hide the hover string until the mouse moves over a different date
                startHoverString = null;
            } else if (isMomentNull(selectedEnd)) {
                // focus the end field if a start date is specified
                isStartInputFocused = false;
                isEndInputFocused = true;

                endHoverString = null;
            } else if (this.props.closeOnSelection) {
                isOpen = false;
                isStartInputFocused = false;
                isEndInputFocused = false;
            } else if (this.state.lastFocusedField === DateRangeBoundary.START) {
                // keep the start field focused
                isStartInputFocused = true;
                isEndInputFocused = false;
            } else {
                // keep the end field focused
                isStartInputFocused = false;
                isEndInputFocused = true;
            }

            this.setState({
                isOpen,
                selectedEnd,
                selectedStart,
                isEndInputFocused,
                isStartInputFocused,
                startHoverString,
                endHoverString,
                endInputString: this.getFormattedDateString(selectedEnd),
                startInputString: this.getFormattedDateString(selectedStart),
                wasLastFocusChangeDueToHover: false,
            });
        }
        Utils.safeInvoke(this.props.onChange, selectedRange);
    }

    private handleDateRangePickerHoverChange = (hoveredRange: DateRange, day: Date) => {
        // ignore mouse events in the date-range picker if the popover is animating closed.
        if (!this.state.isOpen) {
            return;
        }

        if (hoveredRange == null) {
            // undo whatever focus changes we made while hovering
            // over various calendar dates
            const isEndInputFocused = (this.state.boundaryToModify === DateRangeBoundary.END);
            const isStartInputFocused = !isEndInputFocused;
            const lastFocusedField = (isEndInputFocused) ? DateRangeBoundary.END : DateRangeBoundary.START;

            this.setState({
                isEndInputFocused,
                isStartInputFocused,
                lastFocusedField,
                endHoverString: null,
                startHoverString: null,
            });
            return;
        }

        const { selectedStart, selectedEnd, boundaryToModify } = this.state;

        const [hoveredStart, hoveredEnd] = fromDateRangeToMomentDateRange(hoveredRange);
        const [startHoverString, endHoverString] = [hoveredStart, hoveredEnd].map((momentDate: moment.Moment) => {
            return this.getFormattedDateString(momentDate);
        });
        const [isHoveredStartDefined, isHoveredEndDefined] = [hoveredStart, hoveredEnd].map((d) => !isMomentNull(d));
        const [isStartDateSelected, isEndDateSelected] = [selectedStart, selectedEnd].map((d) => !isMomentNull(d));

        const isModifyingStartBoundary = boundaryToModify === DateRangeBoundary.START;
        const isModifyingEndBoundary = !isModifyingStartBoundary;

        const hoveredDay = fromDateToMoment(day);

        // pull the existing values from state; we may not overwrite them.
        let { isStartInputFocused, isEndInputFocused } = this.state;

        if (isStartDateSelected && isEndDateSelected) {
            if (isHoveredStartDefined && isHoveredEndDefined) {
                if (hoveredStart.isSame(selectedStart, "day")) {
                    // we'd be modifying the end date on click
                    isStartInputFocused = false;
                    isEndInputFocused = true;
                } else if (hoveredEnd.isSame(selectedEnd, "day")) {
                    // we'd be modifying the start date on click
                    isStartInputFocused = true;
                    isEndInputFocused = false;
                }
            } else if (isHoveredStartDefined) {
                if (isModifyingStartBoundary && hoveredDay.isSame(selectedEnd, "day")) {
                    // we'd be deselecting the end date on click
                    isStartInputFocused = false;
                    isEndInputFocused = true;
                } else if (isModifyingStartBoundary) {
                    // we'd be specifying a new start date and clearing the end date on click
                    isStartInputFocused = true;
                    isEndInputFocused = false;
                } else {
                    // we'd be deselecting the end date on click
                    isStartInputFocused = false;
                    isEndInputFocused = true;
                }
            } else if (isHoveredEndDefined) {
                if (isModifyingEndBoundary && hoveredDay.isSame(selectedStart, "day")) {
                    // we'd be deselecting the start date on click
                    isStartInputFocused = true;
                    isEndInputFocused = false;
                } else if (isModifyingEndBoundary) {
                    // we'd be specifying a new end date (clearing the start date) on click
                    isStartInputFocused = false;
                    isEndInputFocused = true;
                } else {
                    // we'd be deselecting the start date on click
                    isStartInputFocused = true;
                    isEndInputFocused = false;
                }
            }
        } else if (isStartDateSelected) {
            if (isHoveredStartDefined && isHoveredEndDefined) {
                if (hoveredStart.isSame(selectedStart, "day")) {
                    // we'd be modifying the end date on click, so focus the end field
                    isStartInputFocused = false;
                    isEndInputFocused = true;
                } else if (hoveredEnd.isSame(selectedStart, "day")) {
                    // we'd be modifying the start date on click, so focus the start field
                    isStartInputFocused = true;
                    isEndInputFocused = false;
                }
            } else if (isHoveredStartDefined) {
                // we'd be replacing the start date on click
                isStartInputFocused = true;
                isEndInputFocused = false;
            } else if (isHoveredEndDefined) {
                // we'd be converting the selected start date to an end date
                isStartInputFocused = false;
                isEndInputFocused = true;
            } else {
                // we'd be deselecting start date on click
                isStartInputFocused = true;
                isEndInputFocused = false;
            }
        } else if (isEndDateSelected) {
            if (isHoveredStartDefined && isHoveredEndDefined) {
                if (hoveredEnd.isSame(selectedEnd, "day")) {
                    // we'd be modifying the start date on click
                    isStartInputFocused = true;
                    isEndInputFocused = false;
                } else if (hoveredStart.isSame(selectedEnd, "day")) {
                    // we'd be modifying the end date on click
                    isStartInputFocused = false;
                    isEndInputFocused = true;
                }
            } else if (isHoveredEndDefined) {
                // we'd be replacing the end date on click
                isStartInputFocused = false;
                isEndInputFocused = true;
            } else if (isHoveredStartDefined) {
                // we'd be converting the selected end date to a start date
                isStartInputFocused = true;
                isEndInputFocused = false;
            } else {
                // we'd be deselecting end date on click
                isStartInputFocused = false;
                isEndInputFocused = true;
            }
        }

        this.setState({
            startHoverString,
            endHoverString,
            isStartInputFocused,
            isEndInputFocused,
            lastFocusedField: (isStartInputFocused) ? DateRangeBoundary.START : DateRangeBoundary.END,
            shouldSelectAfterUpdate: this.props.selectAllOnFocus,
            wasLastFocusChangeDueToHover: true,
        });
    }

    // Callbacks - Input
    // =================

    // Key down

    // add a keydown listener to persistently change focus when tabbing:
    // - if focused in start field, Tab moves focus to end field
    // - if focused in end field, Shift+Tab moves focus to start field
    private handleInputKeyDown = (e: React.KeyboardEvent<HTMLInputElement>) => {
        const isTabPressed = e.keyCode === Keys.TAB;
        const isShiftPressed = e.shiftKey;

        // order of JS events is our enemy here. when tabbing between fields,
        // this handler will fire in the middle of a focus exchange when no
        // field is currently focused. we work around this by referring to the
        // most recently focused field, rather than the currently focused field.
        const wasStartFieldFocused = this.state.lastFocusedField === DateRangeBoundary.START;
        const wasEndFieldFocused = this.state.lastFocusedField === DateRangeBoundary.END;

        let isEndInputFocused: boolean;
        let isStartInputFocused: boolean;

        // move focus to the other field
        if (wasStartFieldFocused && isTabPressed && !isShiftPressed) {
            isStartInputFocused = false;
            isEndInputFocused = true;
        } else if (wasEndFieldFocused && isTabPressed && isShiftPressed) {
            isStartInputFocused = true;
            isEndInputFocused = false;
        } else {
            // let the default keystroke happen without side effects
            return;
        }

        // prevent the default focus-change behavior to avoid race conditions;
        // we'll handle the focus change ourselves in componentDidUpdate.
        e.preventDefault();

        this.setState({
            isStartInputFocused,
            isEndInputFocused,
            wasLastFocusChangeDueToHover: false,
        });
    }

    // Mouse down

    private handleInputMouseDown = () => {
        // clicking in the field constitutes an explicit focus change. we update
        // the flag on "mousedown" instead of on "click", because it needs to be
        // set before onFocus is called ("click" triggers after "focus").
        this.setState({ wasLastFocusChangeDueToHover: false });
    }

    // Click

    private handleInputClick = (e: React.MouseEvent<HTMLInputElement>) => {
        // unless we stop propagation on this event, a click within an input
        // will close the popover almost as soon as it opens.
        e.stopPropagation();
    }

    // Focus

    private handleStartInputFocus = (e: React.FormEvent<HTMLInputElement>) => {
        this.handleInputFocus(e, DateRangeBoundary.START);
    }

    private handleEndInputFocus = (e: React.FormEvent<HTMLInputElement>) => {
        this.handleInputFocus(e, DateRangeBoundary.END);
    }

    private handleInputFocus = (_e: React.FormEvent<HTMLInputElement>, boundary: DateRangeBoundary) => {
        const { keys, values } = this.getStateKeysAndValuesForBoundary(boundary);
        const inputString = this.getFormattedDateString(values.selectedValue);

        // change the boundary only if the user explicitly focused in the field.
        // focus changes from hovering don't count; they're just temporary.
        const boundaryToModify = (this.state.wasLastFocusChangeDueToHover)
            ? this.state.boundaryToModify
            : boundary;

        this.setState({
            isOpen: true,
            boundaryToModify,
            [keys.inputString]: inputString,
            [keys.isInputFocused]: true,
            lastFocusedField: boundary,
            shouldSelectAfterUpdate: this.props.selectAllOnFocus,
            wasLastFocusChangeDueToHover: false,
        });
    }

    // Blur

    private handleStartInputBlur = (e: React.FormEvent<HTMLInputElement>) => {
        this.handleInputBlur(e, DateRangeBoundary.START);
    }

    private handleEndInputBlur = (e: React.FormEvent<HTMLInputElement>) => {
        this.handleInputBlur(e, DateRangeBoundary.END);
    }

    private handleInputBlur = (_e: React.FormEvent<HTMLInputElement>, boundary: DateRangeBoundary) => {
        const { keys, values } = this.getStateKeysAndValuesForBoundary(boundary);

        const maybeNextValue = this.dateStringToMoment(values.inputString);
        const isValueControlled = this.isControlled();

        let nextState: IDateRangeInputState = {
            [keys.isInputFocused]: false,
            shouldSelectAfterUpdate: false,
        };

        if (this.isInputEmpty(values.inputString)) {
            if (isValueControlled) {
                nextState = {
                    ...nextState,
                    [keys.inputString]: this.getFormattedDateString(values.controlledValue),
                };
            } else {
                nextState = {
                    ...nextState,
                    [keys.inputString]: null,
                    [keys.selectedValue]: moment(null),
                };
            }
        } else if (!this.isNextDateRangeValid(maybeNextValue, boundary)) {
            if (!isValueControlled) {
                nextState = {
                    ...nextState,
                    [keys.inputString]: null,
                    [keys.selectedValue]: maybeNextValue,
                };
            }
            Utils.safeInvoke(this.props.onError, this.getDateRangeForCallback(maybeNextValue, boundary));
        }

        this.setState(nextState);
    }

    // Change

    private handleStartInputChange = (e: React.FormEvent<HTMLInputElement>) => {
        this.handleInputChange(e, DateRangeBoundary.START);
        Utils.safeInvoke(this.props.startInputProps.onChange, e);
    }

    private handleEndInputChange = (e: React.FormEvent<HTMLInputElement>) => {
        this.handleInputChange(e, DateRangeBoundary.END);
        Utils.safeInvoke(this.props.endInputProps.onChange, e);
    }

    private handleInputChange = (e: React.FormEvent<HTMLInputElement>, boundary: DateRangeBoundary) => {
        const inputString = (e.target as HTMLInputElement).value;

        const { keys } = this.getStateKeysAndValuesForBoundary(boundary);
        const maybeNextValue = this.dateStringToMoment(inputString);
        const isValueControlled = this.isControlled();

        let nextState: IDateRangeInputState = { shouldSelectAfterUpdate: false };

        if (inputString.length === 0) {
            // this case will be relevant when we start showing the hovered
            // range in the input fields. goal is to show an empty field for
            // clarity until the mouse moves over a different date.
            if (isValueControlled) {
                nextState = { ...nextState, [keys.inputString]: "" };
            } else {
                nextState = { ...nextState, [keys.inputString]: "", [keys.selectedValue]: moment(null) };
            }
            Utils.safeInvoke(this.props.onChange, this.getDateRangeForCallback(moment(null), boundary));
        } else if (this.isMomentValidAndInRange(maybeNextValue)) {
            // note that error cases that depend on both fields (e.g.
            // overlapping dates) should fall through into this block so that
            // the UI can update immediately, possibly with an error message on
            // the other field.
            if (isValueControlled) {
                nextState = { ...nextState, [keys.inputString]: inputString };
            } else {
                nextState = { ...nextState, [keys.inputString]: inputString, [keys.selectedValue]: maybeNextValue };
            }
            if (this.isNextDateRangeValid(maybeNextValue, boundary)) {
                Utils.safeInvoke(this.props.onChange, this.getDateRangeForCallback(maybeNextValue, boundary));
            }
        } else {
            nextState = { ...nextState, [keys.inputString]: inputString };
        }

        this.setState(nextState);
    }

    // Callbacks - Popover
    // ===================

    private handlePopoverClose = () => {
        this.setState({ isOpen: false });
    }

    // Helpers
    // =======

    private shouldFocusInputRef(isFocused: boolean, inputRef: HTMLInputElement) {
        return isFocused && inputRef !== undefined && document.activeElement !== inputRef;
    }

    private dateStringToMoment = (dateString: string) => {
        if (this.isInputEmpty(dateString)) {
            return moment(null);
        }
        return moment(dateString, this.props.format);
    }

    private getInitialRange = (props = this.props) => {
        const { defaultValue, value } = props;
        if (value != null) {
            return fromDateRangeToMomentDateRange(value);
        } else if (defaultValue != null) {
            return fromDateRangeToMomentDateRange(defaultValue);
        } else {
            return [moment(null), moment(null)] as MomentDateRange;
        }
    }

    private getSelectedRange = () => {
        const { selectedStart, selectedEnd } = this.state;

        // this helper function checks if the provided boundary date *would* overlap the selected
        // other boundary date. providing the already-selected start date simply tells us if we're
        // currently in an overlapping state.
        const doBoundaryDatesOverlap = this.doBoundaryDatesOverlap(selectedStart, DateRangeBoundary.START);
        const momentDateRange = [selectedStart, doBoundaryDatesOverlap ? moment(null) : selectedEnd];

        return momentDateRange.map((selectedBound?: moment.Moment) => {
            return this.isMomentValidAndInRange(selectedBound)
                ? fromMomentToDate(selectedBound)
                : undefined;
        }) as DateRange;
    }

    private getInputClasses = (boundary: DateRangeBoundary, boundaryInputProps: IInputGroupProps) => {
        return classNames(boundaryInputProps.className, {
            [Classes.INTENT_DANGER]: this.isInputInErrorState(boundary),
        });
    }

    private getInputDisplayString = (boundary: DateRangeBoundary) => {
        const { values } = this.getStateKeysAndValuesForBoundary(boundary);
        const { isInputFocused, inputString, selectedValue, hoverString } = values;

        if (hoverString != null && !this.isControlled()) {
            // we don't want to overwrite the inputStrings in controlled mode
            return hoverString;
        } else if (isInputFocused) {
            return (inputString == null) ? "" : inputString;
        } else if (isMomentNull(selectedValue)) {
            return "";
        } else if (!this.isMomentInRange(selectedValue)) {
            return this.props.outOfRangeMessage;
        } else if (this.doesEndBoundaryOverlapStartBoundary(selectedValue, boundary)) {
            return this.props.overlappingDatesMessage;
        } else {
            return this.getFormattedDateString(selectedValue);
        }
    }

    private getInputPlaceholderString = (boundary: DateRangeBoundary) => {
        const { isInputFocused } = this.getStateKeysAndValuesForBoundary(boundary).values;
        const isStartBoundary = boundary === DateRangeBoundary.START;

        const dateString = isStartBoundary ? this.state.formattedMinDateString : this.state.formattedMaxDateString;
        const defaultString = isStartBoundary ? "Start date" : "End date";

        return isInputFocused ? dateString : defaultString;
    }

    private getFormattedDateString = (momentDate: moment.Moment, format?: string) => {
        if (isMomentNull(momentDate)) {
            return "";
        } else if (!momentDate.isValid()) {
            return this.props.invalidDateMessage;
        } else {
            return momentDate.format((format != null) ? format : this.props.format);
        }
    }

    private getStateKeysAndValuesForBoundary = (boundary: DateRangeBoundary) => {
        const controlledRange = fromDateRangeToMomentDateRange(this.props.value);
        if (boundary === DateRangeBoundary.START) {
            return {
                keys: {
                    hoverString: "startHoverString",
                    inputString: "startInputString",
                    isInputFocused: "isStartInputFocused",
                    selectedValue: "selectedStart",
                },
                values: {
                    controlledValue: (controlledRange != null) ? controlledRange[0] : undefined,
                    hoverString: this.state.startHoverString,
                    inputString: this.state.startInputString,
                    isInputFocused: this.state.isStartInputFocused,
                    selectedValue: this.state.selectedStart,
                },
            } as IStateKeysAndValuesObject;
        } else {
            return {
                keys: {
                    hoverString: "endHoverString",
                    inputString: "endInputString",
                    isInputFocused: "isEndInputFocused",
                    selectedValue: "selectedEnd",
                },
                values: {
                    controlledValue: (controlledRange != null) ? controlledRange[1] : undefined,
                    hoverString: this.state.endHoverString,
                    inputString: this.state.endInputString,
                    isInputFocused: this.state.isEndInputFocused,
                    selectedValue: this.state.selectedEnd,
                },
            } as IStateKeysAndValuesObject;
        }
    }

    private getDateRangeForCallback = (currValue?: moment.Moment, currBoundary?: DateRangeBoundary) => {
        const otherBoundary = this.getOtherBoundary(currBoundary);
        const otherValue = this.getStateKeysAndValuesForBoundary(otherBoundary).values.selectedValue;

        const currDate = this.getDateForCallback(currValue);
        const otherDate = this.getDateForCallback(otherValue);

        return (currBoundary === DateRangeBoundary.START)
            ? [currDate, otherDate]
            : [otherDate, currDate];
    }

    private getDateForCallback = (momentDate: moment.Moment) => {
        if (isMomentNull(momentDate)) {
            return null;
        } else if (!momentDate.isValid()) {
            return new Date(undefined);
        } else {
            return fromMomentToDate(momentDate);
        }
    }

    private getOtherBoundary = (boundary?: DateRangeBoundary) => {
        return (boundary === DateRangeBoundary.START) ? DateRangeBoundary.END : DateRangeBoundary.START;
    }

    private doBoundaryDatesOverlap = (boundaryDate: moment.Moment, boundary: DateRangeBoundary) => {
        const { allowSingleDayRange } = this.props;

        const otherBoundary = this.getOtherBoundary(boundary);
        const otherBoundaryDate = this.getStateKeysAndValuesForBoundary(otherBoundary).values.selectedValue;

        if (boundary === DateRangeBoundary.START) {
            return allowSingleDayRange
                ? boundaryDate.isAfter(otherBoundaryDate, "day")
                : boundaryDate.isSameOrAfter(otherBoundaryDate, "day");
        } else {
            return allowSingleDayRange
                ? boundaryDate.isBefore(otherBoundaryDate, "day")
                : boundaryDate.isSameOrBefore(otherBoundaryDate, "day");
        }
    }

    /**
     * Returns true if the provided boundary is an END boundary overlapping the
     * selected start date. (If the boundaries overlap, we consider the END
     * boundary to be erroneous.)
     */
    private doesEndBoundaryOverlapStartBoundary = (boundaryDate: moment.Moment, boundary: DateRangeBoundary) => {
        return (boundary === DateRangeBoundary.START)
            ? false
            : this.doBoundaryDatesOverlap(boundaryDate, boundary);
    }

    private isControlled = () => {
        return this.props.value !== undefined;
    }

    private isInputEmpty = (inputString: string) => {
        return inputString == null || inputString.length === 0;
    }

    private isInputInErrorState = (boundary: DateRangeBoundary) => {
        const values = this.getStateKeysAndValuesForBoundary(boundary).values;
        const { isInputFocused, inputString, selectedValue } = values;

        const boundaryValue = (isInputFocused)
            ? this.dateStringToMoment(inputString)
            : selectedValue;

        // break down the boolean logic to an elementary level to make it
        // utterly simple to grok.

        if (isMomentNull(boundaryValue)) {
            return false;
        }

        if (!boundaryValue.isValid()) {
            return true;
        }

        if (!this.isMomentInRange(boundaryValue)) {
            return true;
        }

        if (this.doesEndBoundaryOverlapStartBoundary(boundaryValue, boundary)) {
            return true;
        }

        return false;
    }

    private isMomentValidAndInRange = (momentDate: moment.Moment) => {
        return isMomentValidAndInRange(momentDate, this.props.minDate, this.props.maxDate);
    }

    private isMomentInRange = (momentDate: moment.Moment) => {
        return isMomentInRange(momentDate, this.props.minDate, this.props.maxDate);
    }

    private isNextDateRangeValid(nextMomentDate: moment.Moment, boundary: DateRangeBoundary) {
        return this.isMomentValidAndInRange(nextMomentDate)
            && !this.doBoundaryDatesOverlap(nextMomentDate, boundary);
    }

    // this is a slightly kludgy function, but it saves us a good amount of repeated code between
    // the constructor and componentWillReceiveProps.
    private getFormattedMinMaxDateString(props: IDateRangeInputProps, propName: "minDate" | "maxDate") {
        const date = props[propName];
        const defaultDate = DateRangeInput.defaultProps[propName];
        // default values are applied only if a prop is strictly `undefined`
        // See: https://facebook.github.io/react/docs/react-component.html#defaultprops
        return this.getFormattedDateString(moment((date === undefined) ? defaultDate : date), props.format);
    }
}<|MERGE_RESOLUTION|>--- conflicted
+++ resolved
@@ -42,8 +42,6 @@
 } from "./dateRangePicker";
 
 export interface IDateRangeInputProps extends IDatePickerBaseProps, IProps {
-<<<<<<< HEAD
-=======
     /**
      * Whether the start and end dates of the range can be the same day.
      * If `true`, clicking a selected date will create a one-day range.
@@ -52,7 +50,6 @@
      */
     allowSingleDayRange?: boolean;
 
->>>>>>> a9667a3a
     /**
      * Whether the calendar popover should close when a date range is fully selected.
      * @default true
