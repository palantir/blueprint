--- conflicted
+++ resolved
@@ -237,31 +237,13 @@
 
     public static displayName = `${DISPLAYNAME_PREFIX}.DateRangeInput`;
 
-<<<<<<< HEAD
     public startInputRef: HTMLInputElement | IRefObject<HTMLInputElement> | null = null;
+
     public endInputRef: HTMLInputElement | IRefObject<HTMLInputElement> | null = null;
+
     private refHandlers: IRefHandlerContainer<HTMLInputElement> = {
         endInputRef: refHandler(this.props.endInputProps.inputRef, this, "endInputRef"),
         startInputRef: refHandler(this.props.startInputProps.inputRef, this, "startInputRef"),
-=======
-    private startInputRef: HTMLInputElement | IRefObject<HTMLInputElement> | null = null;
-
-    private endInputRef: HTMLInputElement | IRefObject<HTMLInputElement> | null = null;
-
-    private refHandlers = {
-        endInputRef: isRefObject<HTMLInputElement>(this.props.endInputProps.inputRef)
-            ? (this.endInputRef = this.props.endInputProps.inputRef)
-            : (ref: HTMLInputElement | null) => {
-                  this.endInputRef = ref;
-                  (this.props.endInputProps.inputRef as IRefCallback<HTMLInputElement>)?.(ref);
-              },
-        startInputRef: isRefObject<HTMLInputElement>(this.props.startInputProps.inputRef)
-            ? (this.startInputRef = this.props.startInputProps.inputRef)
-            : (ref: HTMLInputElement | null) => {
-                  this.startInputRef = ref;
-                  (this.props.startInputProps.inputRef as IRefCallback<HTMLInputElement>)?.(ref);
-              },
->>>>>>> f4cf4a70
     };
 
     public constructor(props: IDateRangeInputProps, context?: any) {
