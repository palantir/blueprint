--- conflicted
+++ resolved
@@ -203,7 +203,7 @@
         const { leftView, rightView } = this.state;
         const disabledDays = [{ before: this.props.minDate }, { after: this.props.maxDate }];
 
-        const dayPickerBaseProps: ReactDayPicker.Props = {
+        const dayPickerBaseProps: DayPicker.Props = {
             disabledDays,
             locale,
             localeUtils,
@@ -211,7 +211,7 @@
             onDayClick: this.handleDayClick,
             onDayMouseEnter: this.handleDayMouseEnter,
             onDayMouseLeave: this.handleDayMouseLeave,
-            selectedDays,
+            selectedDays: this.state.value,
         };
 
         if (contiguousCalendarMonths || isShowingOneMonth) {
@@ -224,26 +224,12 @@
                 <div className={classes}>
                     {this.maybeRenderShortcuts()}
                     <DayPicker
-<<<<<<< HEAD
+                        {...dayPickerBaseProps}
                         captionElement={this.renderSingleCaption}
-                        disabledDays={disabledDays}
                         fromMonth={minDate}
-                        locale={locale}
-                        localeUtils={localeUtils}
-                        modifiers={modifiers}
                         month={leftView.getFullDate()}
-=======
-                        {...dayPickerBaseProps}
-                        captionElement={this.renderSingleCaption()}
-                        fromMonth={minDate}
-                        initialMonth={leftView.getFullDate()}
->>>>>>> ae100b3a
                         numberOfMonths={isShowingOneMonth ? 1 : 2}
                         onMonthChange={this.handleLeftMonthChange}
-<<<<<<< HEAD
-                        selectedDays={this.state.value}
-=======
->>>>>>> ae100b3a
                         toMonth={maxDate}
                     />
                 </div>
@@ -255,45 +241,19 @@
                     <DayPicker
                         {...dayPickerBaseProps}
                         canChangeMonth={true}
-<<<<<<< HEAD
                         captionElement={this.renderLeftCaption}
-                        disabledDays={disabledDays}
                         fromMonth={minDate}
-                        locale={locale}
-                        localeUtils={localeUtils}
-                        modifiers={modifiers}
                         month={leftView.getFullDate()}
-                        onDayClick={this.handleDayClick}
                         onMonthChange={this.handleLeftMonthChange}
-                        selectedDays={this.state.value}
-=======
-                        captionElement={this.renderLeftCaption()}
-                        fromMonth={minDate}
-                        initialMonth={leftView.getFullDate()}
-                        onMonthChange={this.handleLeftMonthChange}
->>>>>>> ae100b3a
                         toMonth={DateUtils.getDatePreviousMonth(maxDate)}
                     />
                     <DayPicker
                         {...dayPickerBaseProps}
                         canChangeMonth={true}
-<<<<<<< HEAD
                         captionElement={this.renderRightCaption}
-                        disabledDays={disabledDays}
                         fromMonth={DateUtils.getDateNextMonth(minDate)}
-                        locale={locale}
-                        localeUtils={localeUtils}
-                        modifiers={modifiers}
                         month={rightView.getFullDate()}
-                        onDayClick={this.handleDayClick}
                         onMonthChange={this.handleRightMonthChange}
-                        selectedDays={this.state.value}
-=======
-                        captionElement={this.renderRightCaption()}
-                        fromMonth={DateUtils.getDateNextMonth(minDate)}
-                        initialMonth={rightView.getFullDate()}
-                        onMonthChange={this.handleRightMonthChange}
->>>>>>> ae100b3a
                         toMonth={maxDate}
                     />
                 </div>
