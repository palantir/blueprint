/*
 * Copyright 2016 Palantir Technologies, Inc. All rights reserved.
 *
 * Licensed under the terms of the LICENSE file distributed with this project.
 */

import * as classNames from "classnames";
import * as React from "react";
import { DayPickerProps } from "react-day-picker/types/props";

import {
    AbstractPureComponent,
    HTMLInputProps,
    IInputGroupProps,
    InputGroup,
    Intent,
    IPopoverProps,
    IProps,
    Keys,
    Popover,
    Utils,
} from "@blueprintjs/core";

import { isDateValid, isDayInRange } from "./common/dateUtils";
import { getFormattedDateString, IDateFormatProps } from "./dateFormat";
import { DatePicker } from "./datePicker";
import { getDefaultMaxDate, getDefaultMinDate, IDatePickerBaseProps } from "./datePickerCore";
import { DateTimePicker } from "./dateTimePicker";
import { ITimePickerProps, TimePickerPrecision } from "./timePicker";

export interface IDateInputProps extends IDatePickerBaseProps, IDateFormatProps, IProps {
    /**
     * Allows the user to clear the selection by clicking the currently selected day.
     * Passed to `DatePicker` component.
     * @default true
     */
    canClearSelection?: boolean;

    /**
     * Whether the calendar popover should close when a date is selected.
     * @default true
     */
    closeOnSelection?: boolean;

    /**
     * Props to pass to ReactDayPicker. See API documentation
     * [here](http://react-day-picker.js.org/docs/api-daypicker.html).
     *
     * The following props are managed by the component and cannot be configured:
     * `canChangeMonth`, `captionElement`, `fromMonth` (use `minDate`), `month` (use
     * `initialMonth`), `toMonth` (use `maxDate`).
     */
    dayPickerProps?: DayPickerProps;

    /**
     * Whether the date input is non-interactive.
     * @default false
     */
    disabled?: boolean;

    /**
     * The default date to be used in the component when uncontrolled.
     */
    defaultValue?: Date;

    /**
     * Props to pass to the [input group](#core/components/forms/input-group.javascript-api).
     * `disabled` and `value` will be ignored in favor of the top-level props on this component.
     * `type` is fixed to "text" and `ref` is not supported; use `inputRef` instead.
     */
    inputProps?: HTMLInputProps & IInputGroupProps;

    /**
     * Called when the user selects a new valid date through the `DatePicker` or by typing
     * in the input.
     */
    onChange?: (selectedDate: Date) => void;

    /**
     * Called when the user finishes typing in a new date and the date causes an error state.
     * If the date is invalid, `new Date(undefined)` will be returned. If the date is out of range,
     * the out of range date will be returned (`onChange` is not called in this case).
     */
    onError?: (errorDate: Date) => void;

    /**
     * Props to pass to the `Popover`.
     * Note that `content`, `autoFocus`, and `enforceFocus` cannot be changed.
     */
    popoverProps?: Partial<IPopoverProps> & object;

    /**
     * Element to render on right side of input.
     */
    rightElement?: JSX.Element;

    /**
     * The currently selected day. If this prop is provided, the component acts in a controlled manner.
     * To display no date in the input field, pass `null` to the value prop. To display an invalid date error
     * in the input field, pass `new Date(undefined)` to the value prop.
     */
    value?: Date | null;

    /**
     * Any props to be passed on to the `TimePicker`. `value`, `onChange`, and
     * `timePrecision` will be ignored in favor of the corresponding top-level
     * props on this component.
     */
    timePickerProps?: ITimePickerProps;

    /**
     * Adds a time chooser to the bottom of the popover.
     * Passed to the `DateTimePicker` component.
     */
    timePrecision?: TimePickerPrecision;
}

export interface IDateInputState {
    value: Date;
    valueString: string;
    isInputFocused: boolean;
    isOpen: boolean;
}

export class DateInput extends AbstractPureComponent<IDateInputProps, IDateInputState> {
    public static defaultProps: Partial<IDateInputProps> = {
        closeOnSelection: true,
        dayPickerProps: {},
        disabled: false,
        invalidDateMessage: "Invalid date",
        maxDate: getDefaultMaxDate(),
        minDate: getDefaultMinDate(),
        outOfRangeMessage: "Out of range",
        reverseMonthAndYearMenus: false,
        timePickerProps: {},
    };

<<<<<<< HEAD
    public static displayName = "Blueprint2.DateInput";
=======
    public static displayName = "Blueprint.DateInput";

    private inputRef: HTMLElement = null;
    private contentRef: HTMLElement = null;
    private lastElementInPopover: HTMLElement = null;

    public constructor(props?: IDateInputProps, context?: any) {
        super(props, context);

        const defaultValue = this.props.defaultValue ? fromDateToMoment(this.props.defaultValue) : moment(null);
>>>>>>> adf97e26

    public state: IDateInputState = {
        isInputFocused: false,
        isOpen: false,
        value: this.props.value !== undefined ? this.props.value : this.props.defaultValue,
        valueString: null,
    };

    public componentWillUnmount() {
        super.componentWillUnmount();
        this.unregisterPopoverBlurHandler();
    }

    public render() {
        const { value, valueString } = this.state;
<<<<<<< HEAD
        const dateString = this.state.isInputFocused ? valueString : getFormattedDateString(value, this.props);
        const dateValue = isDateValid(value) ? value : null;
=======
        const dateString = this.state.isInputFocused ? valueString : this.getDateString(value);
        const date = this.state.isInputFocused ? this.createMoment(valueString) : value;
        const dateValue = this.isMomentValidAndInRange(value) ? fromMomentToDate(value) : null;
        const dayPickerProps = {
            ...this.props.dayPickerProps,
            // dom elements for the updated month is not available when
            // onMonthChange is called. setTimeout is necessary to wait
            // for the updated month to be rendered
            onMonthChange: (month: Date) => {
                Utils.safeInvoke(this.props.dayPickerProps.onMonthChange, month);
                this.setTimeout(this.registerPopoverBlurHandler);
            },
        };
>>>>>>> adf97e26

        const popoverContent =
            this.props.timePrecision === undefined ? (
                <DatePicker
                    {...this.props}
                    dayPickerProps={dayPickerProps}
                    onChange={this.handleDateChange}
                    value={dateValue}
                />
            ) : (
                <DateTimePicker
                    canClearSelection={this.props.canClearSelection}
                    onChange={this.handleDateChange}
                    value={value}
                    datePickerProps={this.props}
                    timePickerProps={{ ...this.props.timePickerProps, precision: this.props.timePrecision }}
                />
            );
        const wrappedPopoverContent = <div ref={this.setContentRef}>{popoverContent}</div>;
        // assign default empty object here to prevent mutation
        const { inputProps = {}, popoverProps = {} } = this.props;
        const isErrorState = value != null && (!isDateValid(value) || !this.isDateInRange(value));

        return (
            <Popover
                isOpen={this.state.isOpen && !this.props.disabled}
                usePortal={false}
                {...popoverProps}
                autoFocus={false}
<<<<<<< HEAD
                className={classNames(popoverProps.className, this.props.className)}
                content={popoverContent}
=======
                className={popoverClassName}
                content={wrappedPopoverContent}
>>>>>>> adf97e26
                enforceFocus={false}
                onClose={this.handleClosePopover}
                popoverClassName={classNames("pt-dateinput-popover", popoverProps.popoverClassName)}
            >
                <InputGroup
                    autoComplete="off"
                    intent={isErrorState ? Intent.DANGER : Intent.NONE}
                    placeholder={this.props.placeholder}
                    rightElement={this.props.rightElement}
                    {...inputProps}
                    disabled={this.props.disabled}
                    type="text"
                    onBlur={this.handleInputBlur}
                    onChange={this.handleInputChange}
                    onClick={this.handleInputClick}
                    onFocus={this.handleInputFocus}
                    onKeyDown={this.handleInputKeyDown}
                    value={dateString}
                />
            </Popover>
        );
    }

    public componentWillReceiveProps(nextProps: IDateInputProps) {
        super.componentWillReceiveProps(nextProps);
        if (nextProps.value !== this.props.value) {
            this.setState({ value: nextProps.value });
        }
    }

    private isDateInRange(value: Date) {
        return isDayInRange(value, [this.props.minDate, this.props.maxDate]);
    }

    private handleClosePopover = (e?: React.SyntheticEvent<HTMLElement>) => {
        const { popoverProps = {} } = this.props;
        Utils.safeInvoke(popoverProps.onClose, e);
        this.setState({ isOpen: false });
    };

    private handleDateChange = (
        newDate: Date | null,
        hasUserManuallySelectedDate: boolean,
        didSubmitWithEnter = false,
    ) => {
        const prevDate = this.state.value;

        // this change handler was triggered by a change in month, day, or (if
        // enabled) time. for UX purposes, we want to close the popover only if
        // the user explicitly clicked a day within the current month.
        const isOpen =
            !hasUserManuallySelectedDate ||
            !this.props.closeOnSelection ||
            (prevDate != null && (this.hasMonthChanged(prevDate, newDate) || this.hasTimeChanged(prevDate, newDate)));

        // if selecting a date via click or Tab, the input will already be
        // blurred by now, so sync isInputFocused to false. if selecting via
        // Enter, setting isInputFocused to false won't do anything by itself,
        // plus we want the field to retain focus anyway.
        // (note: spelling out the ternary explicitly reads more clearly.)
        const isInputFocused = didSubmitWithEnter ? true : false;

        if (this.props.value === undefined) {
            const valueString = getFormattedDateString(newDate, this.props);
            this.setState({ isInputFocused, isOpen, value: newDate, valueString });
        } else {
            this.setState({ isInputFocused, isOpen });
        }
        Utils.safeInvoke(this.props.onChange, newDate);
    };

    private hasMonthChanged(prevDate: Date | null, nextDate: Date | null) {
        return (prevDate == null) !== (nextDate == null) || nextDate.getMonth() !== prevDate.getMonth();
    }

    private hasTimeChanged(prevDate: Date | null, nextDate: Date | null) {
        if (this.props.timePrecision == null) {
            return false;
        }
        return (
            (prevDate == null) !== (nextDate == null) ||
            nextDate.getHours() !== prevDate.getHours() ||
            nextDate.getMinutes() !== prevDate.getMinutes() ||
            nextDate.getSeconds() !== prevDate.getSeconds() ||
            nextDate.getMilliseconds() !== prevDate.getMilliseconds()
        );
    }

    private handleInputFocus = (e: React.FocusEvent<HTMLInputElement>) => {
        const valueString = this.state.value == null ? "" : this.formatDate(this.state.value);
        this.setState({ isInputFocused: true, isOpen: true, valueString });
        this.safeInvokeInputProp("onFocus", e);
    };

    private handleInputClick = (e: React.SyntheticEvent<HTMLInputElement>) => {
        // stop propagation to the Popover's internal handleTargetClick handler;
        // otherwise, the popover will flicker closed as soon as it opens.
        e.stopPropagation();

        this.safeInvokeInputProp("onClick", e);
    };

    private handleInputChange = (e: React.SyntheticEvent<HTMLInputElement>) => {
        const valueString = (e.target as HTMLInputElement).value;
        const value = this.parseDate(valueString);

        if (isDateValid(value) && this.isDateInRange(value)) {
            if (this.props.value === undefined) {
                this.setState({ value, valueString });
            } else {
                this.setState({ valueString });
            }
            Utils.safeInvoke(this.props.onChange, value);
        } else {
            if (valueString.length === 0) {
                Utils.safeInvoke(this.props.onChange, null);
            }
            this.setState({ valueString });
        }
        this.safeInvokeInputProp("onChange", e);
    };

    private handleInputBlur = (e: React.FocusEvent<HTMLInputElement>) => {
        const { valueString } = this.state;
        const date = this.parseDate(valueString);
        if (
            valueString.length > 0 &&
            valueString !== getFormattedDateString(this.state.value, this.props) &&
            (!isDateValid(date) || !this.isDateInRange(date))
        ) {
            if (this.props.value === undefined) {
                this.setState({ isInputFocused: false, value: date, valueString: null });
            } else {
                this.setState({ isInputFocused: false });
            }

            if (isNaN(date.valueOf())) {
                Utils.safeInvoke(this.props.onError, new Date(undefined));
            } else if (!this.isDateInRange(date)) {
                Utils.safeInvoke(this.props.onError, date);
            } else {
                Utils.safeInvoke(this.props.onChange, date);
            }
        } else {
            if (valueString.length === 0) {
                this.setState({ isInputFocused: false, value: null, valueString: null });
            } else {
                this.setState({ isInputFocused: false });
            }
        }
        this.registerPopoverBlurHandler();
        this.safeInvokeInputProp("onBlur", e);
    };

    private handleInputKeyDown = (e: React.KeyboardEvent<HTMLInputElement>) => {
        if (e.which === Keys.ENTER) {
            const nextDate = this.parseDate(this.state.valueString);
            this.handleDateChange(nextDate, true, true);
        } else if (e.which === Keys.TAB && e.shiftKey) {
            // close the popover if focus will move to the previous element on
            // the page. tabbing forward should *not* close the popover, because
            // focus will be moving into the popover itself.
            this.setState({ isOpen: false });
        } else if (e.which === Keys.ESCAPE) {
            this.setState({ isOpen: false });
            this.inputRef.blur();
        }
        this.safeInvokeInputProp("onKeyDown", e);
    };

<<<<<<< HEAD
=======
    // focus DOM event listener (not React event)
    private handlePopoverBlur = (e: FocusEvent) => {
        const relatedTarget = e.relatedTarget as HTMLElement;
        if (relatedTarget == null || !this.contentRef.contains(relatedTarget)) {
            this.handleClosePopover();
        }
    };

    private registerPopoverBlurHandler = () => {
        if (this.contentRef != null) {
            // Popover contents are well structured, but the selector will need
            // to be updated if more focusable components are added in the future
            const tabbableElements = this.contentRef.querySelectorAll("input, [tabindex]:not([tabindex='-1'])");
            const numOfElements = tabbableElements.length;
            if (numOfElements > 0) {
                // Keep track of the last focusable element in popover and add
                // a blur handler, so that when:
                // * user tabs to the next element, popover closes
                // * focus moves to element within popover, popover stays open
                const lastElement = tabbableElements[numOfElements - 1] as HTMLElement;
                if (this.lastElementInPopover !== lastElement) {
                    this.unregisterPopoverBlurHandler();
                    this.lastElementInPopover = lastElement;
                    this.lastElementInPopover.addEventListener("blur", this.handlePopoverBlur);
                }
            }
        }
    };

    private unregisterPopoverBlurHandler = () => {
        if (this.lastElementInPopover != null) {
            this.lastElementInPopover.removeEventListener("blur", this.handlePopoverBlur);
        }
    };

    private setInputRef = (el: HTMLElement) => {
        this.inputRef = el;
        const { inputProps = {} } = this.props;
        Utils.safeInvoke(inputProps.inputRef, el);
    };

    private setContentRef = (el: HTMLElement) => {
        this.contentRef = el;
    };

>>>>>>> adf97e26
    /** safe wrapper around invoking input props event handler (prop defaults to undefined) */
    private safeInvokeInputProp(name: keyof HTMLInputProps, e: React.SyntheticEvent<HTMLElement>) {
        const { inputProps = {} } = this.props;
        Utils.safeInvoke(inputProps[name], e);
    }

    private parseDate(dateString: string): Date | null {
        if (dateString === this.props.outOfRangeMessage || dateString === this.props.invalidDateMessage) {
            return null;
        }
        const { locale, parseDate } = this.props;
        const newDate = parseDate(dateString, locale);
        return newDate === false ? new Date(undefined) : newDate;
    }

    private formatDate(date: Date): string {
        if (!isDateValid(date) || !this.isDateInRange(date)) {
            return "";
        }
        const { locale, formatDate } = this.props;
        return formatDate(date, locale);
    }
}<|MERGE_RESOLUTION|>--- conflicted
+++ resolved
@@ -135,20 +135,16 @@
         timePickerProps: {},
     };
 
-<<<<<<< HEAD
     public static displayName = "Blueprint2.DateInput";
-=======
-    public static displayName = "Blueprint.DateInput";
-
-    private inputRef: HTMLElement = null;
-    private contentRef: HTMLElement = null;
+
+    private inputEl: HTMLElement = null;
+    private popoverContentEl: HTMLElement = null;
     private lastElementInPopover: HTMLElement = null;
-
-    public constructor(props?: IDateInputProps, context?: any) {
-        super(props, context);
-
-        const defaultValue = this.props.defaultValue ? fromDateToMoment(this.props.defaultValue) : moment(null);
->>>>>>> adf97e26
+    private refHandlers = {
+        popoverContent: (el: HTMLElement) => {
+            this.popoverContentEl = el;
+        },
+    };
 
     public state: IDateInputState = {
         isInputFocused: false,
@@ -164,13 +160,8 @@
 
     public render() {
         const { value, valueString } = this.state;
-<<<<<<< HEAD
         const dateString = this.state.isInputFocused ? valueString : getFormattedDateString(value, this.props);
         const dateValue = isDateValid(value) ? value : null;
-=======
-        const dateString = this.state.isInputFocused ? valueString : this.getDateString(value);
-        const date = this.state.isInputFocused ? this.createMoment(valueString) : value;
-        const dateValue = this.isMomentValidAndInRange(value) ? fromMomentToDate(value) : null;
         const dayPickerProps = {
             ...this.props.dayPickerProps,
             // dom elements for the updated month is not available when
@@ -181,7 +172,6 @@
                 this.setTimeout(this.registerPopoverBlurHandler);
             },
         };
->>>>>>> adf97e26
 
         const popoverContent =
             this.props.timePrecision === undefined ? (
@@ -200,7 +190,7 @@
                     timePickerProps={{ ...this.props.timePickerProps, precision: this.props.timePrecision }}
                 />
             );
-        const wrappedPopoverContent = <div ref={this.setContentRef}>{popoverContent}</div>;
+        const wrappedPopoverContent = <div ref={this.refHandlers.popoverContent}>{popoverContent}</div>;
         // assign default empty object here to prevent mutation
         const { inputProps = {}, popoverProps = {} } = this.props;
         const isErrorState = value != null && (!isDateValid(value) || !this.isDateInRange(value));
@@ -211,13 +201,8 @@
                 usePortal={false}
                 {...popoverProps}
                 autoFocus={false}
-<<<<<<< HEAD
                 className={classNames(popoverProps.className, this.props.className)}
-                content={popoverContent}
-=======
-                className={popoverClassName}
                 content={wrappedPopoverContent}
->>>>>>> adf97e26
                 enforceFocus={false}
                 onClose={this.handleClosePopover}
                 popoverClassName={classNames("pt-dateinput-popover", popoverProps.popoverClassName)}
@@ -383,26 +368,24 @@
             this.setState({ isOpen: false });
         } else if (e.which === Keys.ESCAPE) {
             this.setState({ isOpen: false });
-            this.inputRef.blur();
+            this.inputEl.blur();
         }
         this.safeInvokeInputProp("onKeyDown", e);
     };
 
-<<<<<<< HEAD
-=======
     // focus DOM event listener (not React event)
     private handlePopoverBlur = (e: FocusEvent) => {
         const relatedTarget = e.relatedTarget as HTMLElement;
-        if (relatedTarget == null || !this.contentRef.contains(relatedTarget)) {
+        if (relatedTarget == null || !this.popoverContentEl.contains(relatedTarget)) {
             this.handleClosePopover();
         }
     };
 
     private registerPopoverBlurHandler = () => {
-        if (this.contentRef != null) {
+        if (this.popoverContentEl != null) {
             // Popover contents are well structured, but the selector will need
             // to be updated if more focusable components are added in the future
-            const tabbableElements = this.contentRef.querySelectorAll("input, [tabindex]:not([tabindex='-1'])");
+            const tabbableElements = this.popoverContentEl.querySelectorAll("input, [tabindex]:not([tabindex='-1'])");
             const numOfElements = tabbableElements.length;
             if (numOfElements > 0) {
                 // Keep track of the last focusable element in popover and add
@@ -425,17 +408,6 @@
         }
     };
 
-    private setInputRef = (el: HTMLElement) => {
-        this.inputRef = el;
-        const { inputProps = {} } = this.props;
-        Utils.safeInvoke(inputProps.inputRef, el);
-    };
-
-    private setContentRef = (el: HTMLElement) => {
-        this.contentRef = el;
-    };
-
->>>>>>> adf97e26
     /** safe wrapper around invoking input props event handler (prop defaults to undefined) */
     private safeInvokeInputProp(name: keyof HTMLInputProps, e: React.SyntheticEvent<HTMLElement>) {
         const { inputProps = {} } = this.props;
