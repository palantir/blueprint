--- conflicted
+++ resolved
@@ -26,20 +26,7 @@
     Utils,
 } from "@blueprintjs/core";
 
-<<<<<<< HEAD
 import { dateToString, parseDate } from "./common/dateUtils";
-import { DATEINPUT_WARN_DEPRECATED_POPOVER_POSITION } from "./common/errors";
-=======
-import {
-    fromDateToMoment,
-    fromMomentToDate,
-    isMomentInRange,
-    isMomentNull,
-    isMomentValidAndInRange,
-    momentToString,
-    stringToMoment,
-} from "./common/dateUtils";
->>>>>>> 3079ac50
 import { IDateFormatter } from "./dateFormatter";
 import { DatePicker } from "./datePicker";
 import { getDefaultMaxDate, getDefaultMinDate, IDatePickerBaseProps } from "./datePickerCore";
@@ -256,24 +243,8 @@
         }
     }
 
-<<<<<<< HEAD
-    public validateProps(props: IDateInputProps) {
-        if (props.popoverPosition !== DateInput.defaultProps.popoverPosition) {
-            console.warn(DATEINPUT_WARN_DEPRECATED_POPOVER_POSITION);
-        }
-    }
-
     private getDateString(value: Date) {
         if (value == null) {
-=======
-    private createMoment(valueString: string) {
-        // Locale here used for parsing, does not set the locale on the moment itself
-        return stringToMoment(valueString, this.props.format, this.props.locale);
-    }
-
-    private getDateString = (value: moment.Moment) => {
-        if (isMomentNull(value)) {
->>>>>>> 3079ac50
             return "";
         }
         if (isValid(value)) {
