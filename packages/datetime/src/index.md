--- conflicted
+++ resolved
@@ -13,16 +13,8 @@
 
 - [TimePicker](#datetime/timepicker) for selecting a time (hour, minute, second, millisecond).
 
-<<<<<<< HEAD
-- [`DateInput`](#datetime/dateinput), which composes a text input with a `DatePicker` in
-  a `Popover`, for use in forms.
-=======
-- [DateTimePicker](#datetime/datetimepicker), which composes DatePicker and
-    TimePicker to select a date and time together (DEPRECATED).
-
 - [DateInput](#datetime/dateinput), which composes a text input with a DatePicker in
-    a Popover, for use in forms (DEPRECATED).
->>>>>>> 14b01e25
+  a Popover, for use in forms.
 
 - [DateRangeInput](#datetime/daterangeinput), which composes two text inputs with a
     DateRangePicker in a Popover, for use in forms.
