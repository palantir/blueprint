--- conflicted
+++ resolved
@@ -7,9 +7,8 @@
     "@blueprintjs/core": "^1.25.0",
     "@blueprintjs/datetime": "^1.20.0",
     "@blueprintjs/docs": "^1.1.1",
-<<<<<<< HEAD
-    "@blueprintjs/labs": "^0.4.0",
-    "@blueprintjs/table": "^1.20.0",
+    "@blueprintjs/labs": "^0.6.0",
+    "@blueprintjs/table": "^1.22.0",
     "bourbon": "^4.2.2",
     "chroma-js": "^1.3.4",
     "classnames": "^2.2.5",
@@ -20,20 +19,6 @@
     "react-addons-css-transition-group": "^15.6.0",
     "react-dom": "^15.6.1",
     "tslib": "^1.7.1"
-=======
-    "@blueprintjs/labs": "^0.6.0",
-    "@blueprintjs/table": "^1.22.0",
-    "bourbon": "4.2.2",
-    "chroma-js": "1.1.1",
-    "classnames": "2.2.5",
-    "dom4": "1.8.3",
-    "moment": "2.15.1",
-    "normalize.css": "4.1.1",
-    "react": "15.5.1",
-    "react-addons-css-transition-group": "15.5.1",
-    "react-dom": "15.5.1",
-    "tslib": "1.5.0"
->>>>>>> fd8c3199
   },
   "repository": {
     "type": "git",
