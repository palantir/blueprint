{
<<<<<<< HEAD
  "name": "@blueprintjs/site-docs",
  "version": "1.32.0",
=======
  "name": "blueprintjs.com/docs",
  "version": "1.33.0",
>>>>>>> 4a363aaf
  "description": "Blueprint Docs",
  "private": true,
  "dependencies": {
    "@blueprintjs/core": "^1.33.0",
    "@blueprintjs/datetime": "^1.24.0",
    "@blueprintjs/docs": "^1.1.1",
<<<<<<< HEAD
    "@blueprintjs/labs": "^0.12.0",
    "@blueprintjs/table": "^1.29.0",
    "bourbon": "^4.3.4",
=======
    "@blueprintjs/labs": "^0.13.0",
    "@blueprintjs/table": "^1.30.0",
    "bourbon": "^4.2.2",
>>>>>>> 4a363aaf
    "chroma-js": "^1.3.4",
    "classnames": "^2.2.5",
    "dom4": "^1.8.3",
    "moment": "^2.18.1",
    "normalize.css": "~4.1.1",
    "react": "^15.6.1",
    "react-addons-css-transition-group": "^15.6.1",
    "react-dom": "^15.6.1",
    "tslib": "^1.7.1"
  },
  "repository": {
    "type": "git",
    "url": "git@github.com:palantir/blueprint.git"
  },
  "keywords": [
    "palantir",
    "blueprint",
    "docs"
  ],
  "author": "Palantir Technologies",
  "license": "Apache-2.0"
}<|MERGE_RESOLUTION|>--- conflicted
+++ resolved
@@ -1,26 +1,15 @@
 {
-<<<<<<< HEAD
   "name": "@blueprintjs/site-docs",
-  "version": "1.32.0",
-=======
-  "name": "blueprintjs.com/docs",
   "version": "1.33.0",
->>>>>>> 4a363aaf
   "description": "Blueprint Docs",
   "private": true,
   "dependencies": {
     "@blueprintjs/core": "^1.33.0",
     "@blueprintjs/datetime": "^1.24.0",
     "@blueprintjs/docs": "^1.1.1",
-<<<<<<< HEAD
-    "@blueprintjs/labs": "^0.12.0",
-    "@blueprintjs/table": "^1.29.0",
-    "bourbon": "^4.3.4",
-=======
     "@blueprintjs/labs": "^0.13.0",
     "@blueprintjs/table": "^1.30.0",
-    "bourbon": "^4.2.2",
->>>>>>> 4a363aaf
+    "bourbon": "^4.3.4",
     "chroma-js": "^1.3.4",
     "classnames": "^2.2.5",
     "dom4": "^1.8.3",
