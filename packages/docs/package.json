--- conflicted
+++ resolved
@@ -5,21 +5,12 @@
   "main": "dist/index.html",
   "private": true,
   "dependencies": {
-<<<<<<< HEAD
     "@blueprintjs/core": "^1.1.0",
     "@blueprintjs/datetime": "^1.1.0",
     "@blueprintjs/table": "^1.1.0",
-    "chroma-js": "^1.1.1",
-    "classnames": "^2.2.5",
-    "dom4": "^1.8.3",
-=======
-    "@blueprintjs/core": "^1.0.1",
-    "@blueprintjs/datetime": "^1.0.1",
-    "@blueprintjs/table": "^1.0.1",
     "chroma-js": "1.1.1",
     "classnames": "2.2.5",
     "dom4": "1.8.3",
->>>>>>> a90bf1a4
     "fuzzaldrin-plus": "0.3.1",
     "moment": "2.15.1",
     "normalize.css": "4.1.1",
