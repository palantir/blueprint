--- conflicted
+++ resolved
@@ -33,11 +33,6 @@
   "devDependencies": {
     "@blueprintjs/node-build-scripts": "^0.2.0",
     "@types/fuzzaldrin-plus": "^0.0.1",
-<<<<<<< HEAD
-    "node-sass": "^4.7.2",
-=======
-    "bourbon": "^4.3.4",
->>>>>>> 798886a6
     "npm-run-all": "^4.1.1",
     "react": "^15.6.1",
     "react-addons-css-transition-group": "^15.6.1",
