--- conflicted
+++ resolved
@@ -64,16 +64,6 @@
   }
 
   > .pt-navbar-group {
-<<<<<<< HEAD
-    flex: 0 0 ($logo-width + $pt-grid-size * 4);
-    z-index: $pt-z-index-content;
-    box-shadow: $navbar-box-shadow;
-    width: $sidebar-width;
-    padding-left: $sidebar-padding-left;
-
-    .pt-dark & {
-      box-shadow: $dark-navbar-box-shadow;
-=======
     flex: 0 0 $pt-grid-size * 5;
     box-shadow: $sidebar-box-shadow;
     width: $sidebar-width;
@@ -81,7 +71,6 @@
 
     .pt-dark & {
       box-shadow: $dark-sidebar-box-shadow;
->>>>>>> 66573e0e
     }
   }
 
@@ -110,22 +99,12 @@
   position: fixed;
   top: 0;
   z-index: $pt-z-index-overlay + 5;
-<<<<<<< HEAD
-
-  margin-left: $content-padding - $pt-grid-size;
-  box-shadow: $navbar-box-shadow;
-=======
   box-shadow: $sidebar-box-shadow;
->>>>>>> 66573e0e
   width: $container-width - $sidebar-width - $content-padding + $pt-grid-size * 2;
   padding: 0 $pt-grid-size 0 $content-padding;
 
   .pt-dark & {
-<<<<<<< HEAD
-    box-shadow: $dark-navbar-box-shadow;
-=======
     box-shadow: $dark-sidebar-box-shadow;
->>>>>>> 66573e0e
   }
 }
 
@@ -185,13 +164,7 @@
   width: $sidebar-width;
   min-height: $pt-grid-size * 10;
   overflow: auto;
-<<<<<<< HEAD
-  padding-right: $sidebar-padding;
-  padding-bottom: $sidebar-padding;
-  padding-left: $sidebar-padding-left;
-=======
   padding: $sidebar-padding $pt-grid-size;
->>>>>>> 66573e0e
 
   ul {
     margin: 0;
