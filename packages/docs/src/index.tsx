/*
 * Copyright 2015 Palantir Technologies, Inc. All rights reserved.
 * Licensed under the Apache License, Version 2.0 - http://www.apache.org/licenses/LICENSE-2.0
 */

import "dom4";

import { FocusStyleManager } from "@blueprint/core";
import * as React from "react";
import * as ReactDOM from "react-dom";

import { resolveExample } from "./common/examples";
import { IPackageInfo, IStyleguideSection, Styleguide } from "./components/styleguide";

<<<<<<< HEAD
import * as CoreExamples from "@blueprint/core/examples";
import * as DateExamples from "@blueprint/datetime/examples";
import * as TableExamples from "@blueprint/table/examples";

// construct a map of package name to all examples defined in that package.
// packageName must match directory name as it is used to generate sourceUrl.
const Examples: { [packageName: string]: { [name: string]: React.ComponentClass<{ getTheme: () => string }> } } = {
    core: CoreExamples as any,
    datetime: DateExamples as any,
    table: TableExamples as any,
};

function getExample(componentName: string) {
    for (const packageName of Object.keys(Examples)) {
        const component = Examples[packageName][componentName];
        if (component != null) {
            return { component, packageName };
        }
    }
    return { component: null, packageName: null };
}

const SRC_HREF_BASE = "https://github.com/palantir/blueprint/blob/master/packages";

function renderExample({ reactExample }: IStyleguideSection) {
    if (reactExample == null) {
        return { element: null, sourceUrl: "" };
    }

    const { component, packageName } = getExample(reactExample);
    if (component == null) {
        throw new Error(`Unknown component: Blueprint.Examples.${reactExample}`);
    }
    const fileName = reactExample.charAt(0).toLowerCase() + reactExample.slice(1) + ".tsx";
    const element = <div className="kss-example">{React.createElement(component, { getTheme })}</div>;
    return {
        element,
        sourceUrl: [SRC_HREF_BASE, packageName, "examples", fileName].join("/"),
    };
=======
function handleResolveExample({ reactExample }: IStyleguideSection ) {
    return resolveExample(reactExample);
>>>>>>> 582356f0
}

/* tslint:disable:no-var-requires */
const pages = require<IStyleguideSection[]>("./generated/docs.json");
const releases = require<IPackageInfo[]>("./generated/releases.json");
const versions = require<string[]>("./generated/versions.json").reverse();
/* tslint:enable:no-var-requires */

// This function is called whenever the documentation page changes and should be used to
// run non-React code on the newly rendered sections.
const updateExamples = () => {
    // indeterminate checkbox styles must be applied via JavaScript.
    document.queryAll(".pt-checkbox input[indeterminate]").forEach((el: HTMLInputElement) => {
        el.indeterminate = true;
    });
};

ReactDOM.render(
    <Styleguide
        resolveExample={handleResolveExample}
        pages={pages}
        onUpdate={updateExamples}
        releases={releases}
        versions={versions}
    />,
    document.query("#blueprint-documentation")
);

FocusStyleManager.onlyShowFocusOnTabs();<|MERGE_RESOLUTION|>--- conflicted
+++ resolved
@@ -12,50 +12,8 @@
 import { resolveExample } from "./common/examples";
 import { IPackageInfo, IStyleguideSection, Styleguide } from "./components/styleguide";
 
-<<<<<<< HEAD
-import * as CoreExamples from "@blueprint/core/examples";
-import * as DateExamples from "@blueprint/datetime/examples";
-import * as TableExamples from "@blueprint/table/examples";
-
-// construct a map of package name to all examples defined in that package.
-// packageName must match directory name as it is used to generate sourceUrl.
-const Examples: { [packageName: string]: { [name: string]: React.ComponentClass<{ getTheme: () => string }> } } = {
-    core: CoreExamples as any,
-    datetime: DateExamples as any,
-    table: TableExamples as any,
-};
-
-function getExample(componentName: string) {
-    for (const packageName of Object.keys(Examples)) {
-        const component = Examples[packageName][componentName];
-        if (component != null) {
-            return { component, packageName };
-        }
-    }
-    return { component: null, packageName: null };
-}
-
-const SRC_HREF_BASE = "https://github.com/palantir/blueprint/blob/master/packages";
-
-function renderExample({ reactExample }: IStyleguideSection) {
-    if (reactExample == null) {
-        return { element: null, sourceUrl: "" };
-    }
-
-    const { component, packageName } = getExample(reactExample);
-    if (component == null) {
-        throw new Error(`Unknown component: Blueprint.Examples.${reactExample}`);
-    }
-    const fileName = reactExample.charAt(0).toLowerCase() + reactExample.slice(1) + ".tsx";
-    const element = <div className="kss-example">{React.createElement(component, { getTheme })}</div>;
-    return {
-        element,
-        sourceUrl: [SRC_HREF_BASE, packageName, "examples", fileName].join("/"),
-    };
-=======
 function handleResolveExample({ reactExample }: IStyleguideSection ) {
     return resolveExample(reactExample);
->>>>>>> 582356f0
 }
 
 /* tslint:disable:no-var-requires */
