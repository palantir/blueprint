{
    "name": "@blueprintjs/colors",
<<<<<<< HEAD
    "version": "5.0.0-alpha.3",
=======
    "version": "4.2.1",
>>>>>>> 9fd1107d
    "description": "Blueprint color definitions",
    "main": "lib/cjs/index.js",
    "module": "lib/esm/index.js",
    "esnext": "lib/esnext/index.js",
    "typings": "lib/esm/index.d.ts",
    "files": [
        "lib",
        "src"
    ],
    "scripts": {
        "clean": "rm -rf lib/*",
        "compile": "run-p \"compile:*\"",
        "compile:esm": "tsc -p ./src",
        "compile:cjs": "tsc -p ./src -m commonjs --outDir lib/cjs",
        "compile:esnext": "tsc -p ./src -t esnext --outDir lib/esnext",
        "compile:css": "sass-compile ./src",
        "compile:css-colors": "generate-css-variables --retainDefault true --outputFileName colors _colors.scss",
        "dev": "run-p \"compile:esm -- --watch\" \"compile:css -- --watch\"",
        "lint": "npm-run-all -p lint:scss lint:es",
        "lint:scss": "sass-lint",
        "lint:es": "es-lint",
        "lint-fix": "es-lint --fix && sass-lint --fix",
        "verify": "npm-run-all compile -p dist lint"
    },
    "dependencies": {
        "tslib": "~2.5.0"
    },
    "devDependencies": {
        "@blueprintjs/node-build-scripts": "^8.0.0-alpha.3",
        "mocha": "^10.2.0",
        "typescript": "~4.8.4"
    },
    "repository": {
        "type": "git",
        "url": "git@github.com:palantir/blueprint.git",
        "directory": "packages/colors"
    },
    "author": "Palantir Technologies",
    "license": "Apache-2.0"
}<|MERGE_RESOLUTION|>--- conflicted
+++ resolved
@@ -1,10 +1,6 @@
 {
     "name": "@blueprintjs/colors",
-<<<<<<< HEAD
     "version": "5.0.0-alpha.3",
-=======
-    "version": "4.2.1",
->>>>>>> 9fd1107d
     "description": "Blueprint color definitions",
     "main": "lib/cjs/index.js",
     "module": "lib/esm/index.js",
