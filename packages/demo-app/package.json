--- conflicted
+++ resolved
@@ -16,21 +16,11 @@
         "verify": "run-p dist lint"
     },
     "dependencies": {
-<<<<<<< HEAD
-        "@blueprintjs/core": "^4.11.5",
-        "@blueprintjs/datetime": "^4.4.5",
-        "@blueprintjs/icons": "^4.9.0",
-        "@blueprintjs/select": "^4.8.5",
-        "@blueprintjs/table": "^4.7.5",
-=======
         "@blueprintjs/core": "^4.18.0",
         "@blueprintjs/datetime": "^4.4.28",
         "@blueprintjs/icons": "^4.15.0",
-        "@blueprintjs/popover2": "^1.14.1",
         "@blueprintjs/select": "^4.9.14",
         "@blueprintjs/table": "^4.10.1",
-        "@blueprintjs/timezone": "^4.5.33",
->>>>>>> ac8eec58
         "classnames": "^2.3.1",
         "core-js": "^3.29.1",
         "dom4": "^2.1.5",
