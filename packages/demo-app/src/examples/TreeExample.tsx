--- conflicted
+++ resolved
@@ -15,14 +15,9 @@
  */
 
 import cloneDeep from "lodash/cloneDeep";
-import * as React from "react";
-
-<<<<<<< HEAD
-import { Classes, ContextMenu, Icon, Intent, Tooltip, TreeNodeInfo, Tree } from "@blueprintjs/core";
-=======
-import { Classes, Icon, Intent, Tree, TreeNodeInfo } from "@blueprintjs/core";
-import { ContextMenu2, Classes as Popover2Classes, Tooltip2 } from "@blueprintjs/popover2";
->>>>>>> 14b01e25
+import React from "react";
+
+import { Classes, ContextMenu, Icon, Intent, Tooltip, Tree, TreeNodeInfo } from "@blueprintjs/core";
 
 import { ExampleCard } from "./ExampleCard";
 
