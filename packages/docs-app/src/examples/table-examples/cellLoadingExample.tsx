--- conflicted
+++ resolved
@@ -16,13 +16,8 @@
 import React from "react";
 
 import { RadioGroup } from "@blueprintjs/core";
-<<<<<<< HEAD
-import { Example, handleStringChange, ExampleProps } from "@blueprintjs/docs-theme";
+import { Example, ExampleProps, handleStringChange } from "@blueprintjs/docs-theme";
 import { Cell, Column, ColumnHeaderCell, RowHeaderCell, Table } from "@blueprintjs/table";
-=======
-import { Example, ExampleProps, handleStringChange } from "@blueprintjs/docs-theme";
-import { Cell, Column, ColumnHeaderCell2, RowHeaderCell2, Table2 } from "@blueprintjs/table";
->>>>>>> 14b01e25
 
 interface BigSpaceRock {
     [key: string]: number | string;
@@ -54,13 +49,8 @@
     randomNumbers?: number[];
 }
 
-<<<<<<< HEAD
 export class CellLoadingExample extends React.PureComponent<ExampleProps, CellLoadingExampleState> {
     public state: CellLoadingExampleState = {
-=======
-export class CellLoadingExample extends React.PureComponent<ExampleProps, ICellLoadingExampleState> {
-    public state: ICellLoadingExampleState = {
->>>>>>> 14b01e25
         configuration: CellsLoadingConfiguration.ALL,
     };
 
@@ -132,11 +122,11 @@
         const formattedColumnName = columnName
             .replace(/([A-Z])/g, " $1")
             .replace(/^./, firstCharacter => firstCharacter.toUpperCase());
-        return <ColumnHeaderCell2 loading={this.isLoading(0, columnIndex + 1)} name={formattedColumnName} />;
+        return <ColumnHeaderCell loading={this.isLoading(0, columnIndex + 1)} name={formattedColumnName} />;
     };
 
     private renderRowHeaderCell = (rowIndex: number) => {
-        return <RowHeaderCell2 loading={this.isLoading(rowIndex + 1, 0)} name={`${rowIndex + 1}`} />;
+        return <RowHeaderCell loading={this.isLoading(rowIndex + 1, 0)} name={`${rowIndex + 1}`} />;
     };
 
     private isLoading = (rowIndex: number, columnIndex: number) => {
