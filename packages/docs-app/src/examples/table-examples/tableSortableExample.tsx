/*
 * Copyright 2016 Palantir Technologies, Inc. All rights reserved.
 *
 * Licensed under the Apache License, Version 2.0 (the "License");
 * you may not use this file except in compliance with the License.
 * You may obtain a copy of the License at
 *
 *     http://www.apache.org/licenses/LICENSE-2.0
 *
 * Unless required by applicable law or agreed to in writing, software
 * distributed under the License is distributed on an "AS IS" BASIS,
 * WITHOUT WARRANTIES OR CONDITIONS OF ANY KIND, either express or implied.
 * See the License for the specific language governing permissions and
 * limitations under the License.
 */

/* eslint-disable max-classes-per-file */

import React from "react";

import { Menu, MenuItem } from "@blueprintjs/core";
import { Example, ExampleProps } from "@blueprintjs/docs-theme";
import {
    Cell,
    Column,
    ColumnHeaderCell2,
    CopyCellsMenuItem,
    MenuContext,
    SelectionModes,
    Table,
    Utils,
} from "@blueprintjs/table";

// eslint-disable-next-line @typescript-eslint/no-var-requires
const sumo: any[] = require("./sumo.json");

export type CellLookup = (rowIndex: number, columnIndex: number) => any;
export type SortCallback = (columnIndex: number, comparator: (a: any, b: any) => number) => void;

export interface SortableColumn {
    getColumn(getCellData: CellLookup, sortColumn: SortCallback): JSX.Element;
}

abstract class AbstractSortableColumn implements SortableColumn {
    constructor(protected name: string, protected index: number) {}

    public getColumn(getCellData: CellLookup, sortColumn: SortCallback) {
        const cellRenderer = (rowIndex: number, columnIndex: number) => (
            <Cell>{getCellData(rowIndex, columnIndex)}</Cell>
        );
        const menuRenderer = this.renderMenu.bind(this, sortColumn);
        const columnHeaderCellRenderer = () => <ColumnHeaderCell2 name={this.name} menuRenderer={menuRenderer} />;
        return (
            <Column
                cellRenderer={cellRenderer}
                columnHeaderCellRenderer={columnHeaderCellRenderer}
                key={this.index}
                name={this.name}
            />
        );
    }

    protected abstract renderMenu(sortColumn: SortCallback): JSX.Element;
}

class TextSortableColumn extends AbstractSortableColumn {
    protected renderMenu(sortColumn: SortCallback) {
        const sortAsc = () => sortColumn(this.index, (a, b) => this.compare(a, b));
        const sortDesc = () => sortColumn(this.index, (a, b) => this.compare(b, a));
        return (
            <Menu>
                <MenuItem icon="sort-asc" onClick={sortAsc} text="Sort Asc" />
                <MenuItem icon="sort-desc" onClick={sortDesc} text="Sort Desc" />
            </Menu>
        );
    }

    private compare(a: any, b: any) {
        return a.toString().localeCompare(b);
    }
}

class RankSortableColumn extends AbstractSortableColumn {
    private static RANK_PATTERN = /([YOSKMJ])([0-9]+)(e|w)/i;

    private static TITLES: { [key: string]: number } = {
        J: 5, // Juryo
        K: 3, // Komusubi
        M: 4, // Maegashira
        O: 1, // Ozeki
        S: 2, // Sekiwake
        Y: 0, // Yokozuna
    };

    protected renderMenu(sortColumn: SortCallback) {
        const sortAsc = () => sortColumn(this.index, (a, b) => this.compare(a, b));
        const sortDesc = () => sortColumn(this.index, (a, b) => this.compare(b, a));
        return (
            <Menu>
                <MenuItem icon="sort-asc" onClick={sortAsc} text="Sort Rank Asc" />
                <MenuItem icon="sort-desc" onClick={sortDesc} text="Sort Rank Desc" />
            </Menu>
        );
    }

    private toRank(str: string) {
        const match = RankSortableColumn.RANK_PATTERN.exec(str);
        if (match == null) {
            return 1000;
        }
        const [title, rank, side] = match.slice(1);
        return RankSortableColumn.TITLES[title] * 100 + (side === "e" ? 0 : 1) + parseInt(rank, 10) * 2;
    }

    private compare(a: any, b: any) {
        return this.toRank(a) - this.toRank(b);
    }
}

class RecordSortableColumn extends AbstractSortableColumn {
    private static WIN_LOSS_PATTERN = /^([0-9]+)(-([0-9]+))?(-([0-9]+)) ?.*/;

<<<<<<< HEAD
    protected renderMenu(sortColumn: SortCallback) {
        // tslint:disable:jsx-no-lambda
=======
    protected renderMenu(sortColumn: ISortCallback) {
>>>>>>> 14b01e25
        return (
            <Menu>
                <MenuItem
                    icon="sort-asc"
                    onClick={() => sortColumn(this.index, this.transformCompare(this.toWins, false))}
                    text="Sort Wins Asc"
                />
                <MenuItem
                    icon="sort-desc"
                    onClick={() => sortColumn(this.index, this.transformCompare(this.toWins, true))}
                    text="Sort Wins Desc"
                />
                <MenuItem
                    icon="sort-asc"
                    onClick={() => sortColumn(this.index, this.transformCompare(this.toLosses, false))}
                    text="Sort Losses Asc"
                />
                <MenuItem
                    icon="sort-desc"
                    onClick={() => sortColumn(this.index, this.transformCompare(this.toLosses, true))}
                    text="Sort Losses Desc"
                />
                <MenuItem
                    icon="sort-asc"
                    onClick={() => sortColumn(this.index, this.transformCompare(this.toTies, false))}
                    text="Sort Ties Asc"
                />
                <MenuItem
                    icon="sort-desc"
                    onClick={() => sortColumn(this.index, this.transformCompare(this.toTies, true))}
                    text="Sort Ties Desc"
                />
            </Menu>
        );
        // tslint:enable:jsx-no-lambda
    }

    private transformCompare(transform: (a: any) => any, reverse: boolean) {
        if (reverse) {
            return (a: any, b: any) => transform(b) - transform(a);
        } else {
            return (a: any, b: any) => transform(a) - transform(b);
        }
    }

    private toWins = (a: any) => {
        const match = RecordSortableColumn.WIN_LOSS_PATTERN.exec(a);
        return match == null ? -1 : parseInt(match[1], 10);
    };

    private toTies = (a: any) => {
        const match = RecordSortableColumn.WIN_LOSS_PATTERN.exec(a);
        return match == null || match[3] == null ? -1 : parseInt(match[3], 10);
    };

    private toLosses = (a: any) => {
        const match = RecordSortableColumn.WIN_LOSS_PATTERN.exec(a);
        return match == null ? -1 : parseInt(match[5], 10);
    };
}

export class TableSortableExample extends React.PureComponent<ExampleProps> {
    public state = {
        columns: [
            new TextSortableColumn("Rikishi", 0),
            new RankSortableColumn("Rank - Hatsu Basho", 1),
            new RecordSortableColumn("Record - Hatsu Basho", 2),
            new RankSortableColumn("Rank - Haru Basho", 3),
            new RecordSortableColumn("Record - Haru Basho", 4),
            new RankSortableColumn("Rank - Natsu Basho", 5),
            new RecordSortableColumn("Record - Natsu Basho", 6),
            new RankSortableColumn("Rank - Nagoya Basho", 7),
            new RecordSortableColumn("Record - Nagoya Basho", 8),
            new RankSortableColumn("Rank - Aki Basho", 9),
            new RecordSortableColumn("Record - Aki Basho", 10),
            new RankSortableColumn("Rank - Kyūshū Basho", 11),
            new RecordSortableColumn("Record - Kyūshū Basho", 12),
        ] as SortableColumn[],
        data: sumo,
        sortedIndexMap: [] as number[],
    };

    public render() {
        const numRows = this.state.data.length;
        const columns = this.state.columns.map(col => col.getColumn(this.getCellData, this.sortColumn));
        return (
            <Example options={false} showOptionsBelowExample={true} {...this.props}>
                <Table
                    bodyContextMenuRenderer={this.renderBodyContextMenu}
                    numRows={numRows}
                    selectionModes={SelectionModes.COLUMNS_AND_CELLS}
                    getCellClipboardData={this.getCellData}
                    cellRendererDependencies={[this.state.sortedIndexMap]}
                    enableFocusedCell={true}
                >
                    {columns}
                </Table>
            </Example>
        );
    }

    private getCellData = (rowIndex: number, columnIndex: number) => {
        const sortedRowIndex = this.state.sortedIndexMap[rowIndex];
        if (sortedRowIndex != null) {
            rowIndex = sortedRowIndex;
        }
        return this.state.data[rowIndex][columnIndex];
    };

    private renderBodyContextMenu = (context: MenuContext) => {
        return (
            <Menu>
                <CopyCellsMenuItem context={context} getCellData={this.getCellData} text="Copy" />
            </Menu>
        );
    };

    private sortColumn = (columnIndex: number, comparator: (a: any, b: any) => number) => {
        const { data } = this.state;
        const sortedIndexMap = Utils.times(data.length, (i: number) => i);
        sortedIndexMap.sort((a: number, b: number) => {
            return comparator(data[a][columnIndex], data[b][columnIndex]);
        });
        this.setState({ sortedIndexMap });
    };
}<|MERGE_RESOLUTION|>--- conflicted
+++ resolved
@@ -27,7 +27,7 @@
     CopyCellsMenuItem,
     MenuContext,
     SelectionModes,
-    Table,
+    Table2,
     Utils,
 } from "@blueprintjs/table";
 
@@ -120,12 +120,7 @@
 class RecordSortableColumn extends AbstractSortableColumn {
     private static WIN_LOSS_PATTERN = /^([0-9]+)(-([0-9]+))?(-([0-9]+)) ?.*/;
 
-<<<<<<< HEAD
     protected renderMenu(sortColumn: SortCallback) {
-        // tslint:disable:jsx-no-lambda
-=======
-    protected renderMenu(sortColumn: ISortCallback) {
->>>>>>> 14b01e25
         return (
             <Menu>
                 <MenuItem
@@ -213,7 +208,7 @@
         const columns = this.state.columns.map(col => col.getColumn(this.getCellData, this.sortColumn));
         return (
             <Example options={false} showOptionsBelowExample={true} {...this.props}>
-                <Table
+                <Table2
                     bodyContextMenuRenderer={this.renderBodyContextMenu}
                     numRows={numRows}
                     selectionModes={SelectionModes.COLUMNS_AND_CELLS}
@@ -222,7 +217,7 @@
                     enableFocusedCell={true}
                 >
                     {columns}
-                </Table>
+                </Table2>
             </Example>
         );
     }
