/*
 * Copyright 2015 Palantir Technologies, Inc. All rights reserved.
 *
 * Licensed under the terms of the LICENSE file distributed with this project.
 */

<<<<<<< HEAD
import { Classes, Switch } from "@blueprintjs/core";
import { Example, handleNumberChange, handleStringChange, IExampleProps } from "@blueprintjs/docs-theme";
=======
import { Classes, H5, Switch } from "@blueprintjs/core";
import { Example, handleNumberChange, IExampleProps } from "@blueprintjs/docs-theme";
>>>>>>> 5463f165
import * as React from "react";
import { PrecisionSelect } from "./common/precisionSelect";

import { TimePicker, TimePrecision } from "@blueprintjs/datetime";
// tslint:disable-next-line:no-submodule-imports
import { getDefaultMaxTime, getDefaultMinTime } from "@blueprintjs/datetime/lib/esm/common/timeUnit";

export interface ITimePickerExampleState {
    precision?: TimePrecision;
    selectAllOnFocus?: boolean;
    showArrowButtons?: boolean;
    disabled?: boolean;
    minTime?: Date;
    maxTime?: Date;
    useAmPm?: boolean;
}

enum MinimumHours {
    NONE = 0,
    SIX_PM = 18,
}

enum MaximumHours {
    NONE = 0,
    SIX_PM = 18,
    NINE_PM = 21,
    TWO_AM = 2,
}

export class TimePickerExample extends React.PureComponent<IExampleProps, ITimePickerExampleState> {
    public state = {
        disabled: false,
        precision: TimePrecision.MINUTE,
        selectAllOnFocus: false,
        showArrowButtons: false,
        useAmPm: false,
    };

    private handlePrecisionChange = handleStringChange((precision: TimePrecision) => this.setState({ precision }));

    public render() {
        return (
            <Example options={this.renderOptions()} {...this.props}>
                <TimePicker {...this.state} />
            </Example>
        );
    }

    protected renderOptions() {
        return (
            <>
                <H5>Props</H5>
                <Switch
                    checked={this.state.selectAllOnFocus}
                    label="Select all on focus"
                    onChange={this.toggleSelectAllOnFocus}
                />
                <Switch
                    checked={this.state.showArrowButtons}
                    label="Show arrow buttons"
                    onChange={this.toggleShowArrowButtons}
                />
                <Switch checked={this.state.disabled} label="Disabled" onChange={this.toggleDisabled} />
                <Switch checked={this.state.useAmPm} label="Use AM/PM" onChange={this.toggleUseAmPm} />
                <PrecisionSelect value={this.state.precision} onChange={this.handlePrecisionChange} />
                <label className={Classes.LABEL}>
                    Minimum time
                    <div className={Classes.SELECT}>
                        <select onChange={handleNumberChange(this.changeMinHour)}>
                            <option value={MinimumHours.NONE}>None</option>
                            <option value={MinimumHours.SIX_PM}>6pm (18:00)</option>
                        </select>
                    </div>
                </label>
                <label className={Classes.LABEL}>
                    Maximum time
                    <div className={Classes.SELECT}>
                        <select onChange={handleNumberChange(this.changeMaxHour)}>
                            <option value={MaximumHours.NONE}>None</option>
                            <option value={MaximumHours.SIX_PM}>6pm (18:00)</option>
                            <option value={MaximumHours.NINE_PM}>9pm (21:00)</option>
                            <option value={MaximumHours.TWO_AM}>2am (02:00)</option>
                        </select>
                    </div>
                </label>
            </>
        );
    }

    private toggleShowArrowButtons = () => {
        this.setState({ showArrowButtons: !this.state.showArrowButtons });
    };

    private toggleSelectAllOnFocus = () => {
        this.setState({ selectAllOnFocus: !this.state.selectAllOnFocus });
    };

    private toggleDisabled = () => {
        this.setState({ disabled: !this.state.disabled });
    };

    private toggleUseAmPm = () => {
        this.setState({ useAmPm: !this.state.useAmPm });
    };

    private changeMinHour = (hour: MinimumHours) => {
        let minTime = new Date(1995, 6, 30, hour);

        if (hour === MinimumHours.NONE) {
            minTime = getDefaultMinTime();
        }

        this.setState({ minTime });
    };

    private changeMaxHour = (hour: MaximumHours) => {
        let maxTime = new Date(1995, 6, 30, hour);

        if (hour === MaximumHours.NONE) {
            maxTime = getDefaultMaxTime();
        }

        this.setState({ maxTime });
    };
}<|MERGE_RESOLUTION|>--- conflicted
+++ resolved
@@ -4,13 +4,8 @@
  * Licensed under the terms of the LICENSE file distributed with this project.
  */
 
-<<<<<<< HEAD
-import { Classes, Switch } from "@blueprintjs/core";
+import { Classes, H5, Switch } from "@blueprintjs/core";
 import { Example, handleNumberChange, handleStringChange, IExampleProps } from "@blueprintjs/docs-theme";
-=======
-import { Classes, H5, Switch } from "@blueprintjs/core";
-import { Example, handleNumberChange, IExampleProps } from "@blueprintjs/docs-theme";
->>>>>>> 5463f165
 import * as React from "react";
 import { PrecisionSelect } from "./common/precisionSelect";
 
