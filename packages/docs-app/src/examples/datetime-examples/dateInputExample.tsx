--- conflicted
+++ resolved
@@ -5,13 +5,8 @@
  */
 
 import { Position, Switch } from "@blueprintjs/core";
-<<<<<<< HEAD
 import { DateInput, IDateFormatProps, TimePrecision } from "@blueprintjs/datetime";
-import { BaseExample, handleBooleanChange, handleStringChange } from "@blueprintjs/docs-theme";
-=======
-import { DateInput, IDateFormatProps, TimePickerPrecision } from "@blueprintjs/datetime";
-import { Example, handleBooleanChange, handleNumberChange, IExampleProps } from "@blueprintjs/docs-theme";
->>>>>>> bae75e38
+import { Example, handleBooleanChange, handleStringChange, IExampleProps } from "@blueprintjs/docs-theme";
 import * as React from "react";
 
 import { FORMATS, FormatSelect } from "./common/formatSelect";
@@ -39,17 +34,9 @@
 
     private toggleSelection = handleBooleanChange(closeOnSelection => this.setState({ closeOnSelection }));
     private toggleDisabled = handleBooleanChange(disabled => this.setState({ disabled }));
-<<<<<<< HEAD
-    private toggleReverseMonthAndYearMenus = handleBooleanChange(reverseMonthAndYearMenus =>
-        this.setState({ reverseMonthAndYearMenus }),
-    );
+    private toggleReverseMenus = handleBooleanChange(reverse => this.setState({ reverseMonthAndYearMenus: reverse }));
     private toggleTimePrecision = handleStringChange((timePrecision: TimePrecision) =>
         this.setState({ timePrecision }),
-=======
-    private toggleReverseMenus = handleBooleanChange(reverse => this.setState({ reverseMonthAndYearMenus: reverse }));
-    private toggleTimePrecision = handleNumberChange(timePrecision =>
-        this.setState({ timePrecision: timePrecision < 0 ? undefined : timePrecision }),
->>>>>>> bae75e38
     );
 
     public render() {
