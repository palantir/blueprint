/*
 * Copyright 2016 Palantir Technologies, Inc. All rights reserved.
 *
 * Licensed under the terms of the LICENSE file distributed with this project.
 */

<<<<<<< HEAD
import { Position, Switch } from "@blueprintjs/core";
import { DateInput, IDateFormatProps, TimePrecision } from "@blueprintjs/datetime";
import { Example, handleBooleanChange, handleStringChange, IExampleProps } from "@blueprintjs/docs-theme";
=======
import { H5, Position, Switch } from "@blueprintjs/core";
import { DateInput, IDateFormatProps, TimePickerPrecision } from "@blueprintjs/datetime";
import { Example, handleBooleanChange, handleNumberChange, IExampleProps } from "@blueprintjs/docs-theme";
>>>>>>> 5463f165
import * as React from "react";

import { FORMATS, FormatSelect } from "./common/formatSelect";
import { MomentDate } from "./common/momentDate";
import { PrecisionSelect } from "./common/precisionSelect";

export interface IDateInputExampleState {
    closeOnSelection: boolean;
    date: Date | null;
    disabled: boolean;
    format: IDateFormatProps;
    reverseMonthAndYearMenus: boolean;
    timePrecision: TimePrecision | undefined;
}

export class DateInputExample extends React.PureComponent<IExampleProps, IDateInputExampleState> {
    public state: IDateInputExampleState = {
        closeOnSelection: true,
        date: null,
        disabled: false,
        format: FORMATS[0],
        reverseMonthAndYearMenus: false,
        timePrecision: undefined,
    };

    private toggleSelection = handleBooleanChange(closeOnSelection => this.setState({ closeOnSelection }));
    private toggleDisabled = handleBooleanChange(disabled => this.setState({ disabled }));
    private toggleReverseMenus = handleBooleanChange(reverse => this.setState({ reverseMonthAndYearMenus: reverse }));
    private toggleTimePrecision = handleStringChange((timePrecision: TimePrecision) =>
        this.setState({ timePrecision }),
    );

    public render() {
        const { date, format, ...spreadProps } = this.state;
        return (
            <Example options={this.renderOptions()} {...this.props}>
                <DateInput
                    {...spreadProps}
                    {...format}
                    defaultValue={new Date()}
                    onChange={this.handleDateChange}
                    popoverProps={{ position: Position.BOTTOM }}
                />
                <MomentDate date={date} />
            </Example>
        );
    }

    protected renderOptions() {
        const { closeOnSelection, disabled, reverseMonthAndYearMenus: reverse, format, timePrecision } = this.state;
        return (
            <>
                <H5>Props</H5>
                <Switch label="Close on selection" checked={closeOnSelection} onChange={this.toggleSelection} />
                <Switch label="Disabled" checked={disabled} onChange={this.toggleDisabled} />
                <Switch label="Reverse month and year menus" checked={reverse} onChange={this.toggleReverseMenus} />
                <FormatSelect format={format} onChange={this.handleFormatChange} />
                <PrecisionSelect
                    label="Time precision"
                    allowEmpty={true}
                    value={timePrecision}
                    onChange={this.toggleTimePrecision}
                />
            </>
        );
    }

    private handleDateChange = (date: Date | null) => this.setState({ date });
    private handleFormatChange = (format: IDateFormatProps) => this.setState({ format });
}<|MERGE_RESOLUTION|>--- conflicted
+++ resolved
@@ -4,15 +4,9 @@
  * Licensed under the terms of the LICENSE file distributed with this project.
  */
 
-<<<<<<< HEAD
-import { Position, Switch } from "@blueprintjs/core";
+import { H5, Position, Switch } from "@blueprintjs/core";
 import { DateInput, IDateFormatProps, TimePrecision } from "@blueprintjs/datetime";
 import { Example, handleBooleanChange, handleStringChange, IExampleProps } from "@blueprintjs/docs-theme";
-=======
-import { H5, Position, Switch } from "@blueprintjs/core";
-import { DateInput, IDateFormatProps, TimePickerPrecision } from "@blueprintjs/datetime";
-import { Example, handleBooleanChange, handleNumberChange, IExampleProps } from "@blueprintjs/docs-theme";
->>>>>>> 5463f165
 import * as React from "react";
 
 import { FORMATS, FormatSelect } from "./common/formatSelect";
