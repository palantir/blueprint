--- conflicted
+++ resolved
@@ -6,10 +6,8 @@
 
 import * as React from "react";
 
-<<<<<<< HEAD
 import {
     Button,
-    Classes,
     Hotkey,
     Hotkeys,
     HotkeysTarget,
@@ -19,9 +17,6 @@
     Switch,
     Toaster,
 } from "@blueprintjs/core";
-=======
-import { Button, Hotkey, Hotkeys, HotkeysTarget, MenuItem, Position, Switch, Toaster } from "@blueprintjs/core";
->>>>>>> 6b323659
 import { BaseExample, handleBooleanChange } from "@blueprintjs/docs-theme";
 import { Omnibar } from "@blueprintjs/select";
 import { filmSelectProps, IFilm } from "./films";
