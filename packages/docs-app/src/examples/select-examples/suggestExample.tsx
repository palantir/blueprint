/*
 * Copyright 2017 Palantir Technologies, Inc. All rights reserved.
 *
 * Licensed under the Apache License, Version 2.0 (the "License");
 * you may not use this file except in compliance with the License.
 * You may obtain a copy of the License at
 *
 *     http://www.apache.org/licenses/LICENSE-2.0
 *
 * Unless required by applicable law or agreed to in writing, software
 * distributed under the License is distributed on an "AS IS" BASIS,
 * WITHOUT WARRANTIES OR CONDITIONS OF ANY KIND, either express or implied.
 * See the License for the specific language governing permissions and
 * limitations under the License.
 */

import React from "react";

import { H5, MenuItem, Switch } from "@blueprintjs/core";
import { Example, ExampleProps } from "@blueprintjs/docs-theme";
<<<<<<< HEAD
import { Suggest } from "@blueprintjs/select";

import {
    areFilmsEqual,
    createFilm,
    filmSelectProps,
    Film,
=======
import { Suggest2 } from "@blueprintjs/select";
import {
    areFilmsEqual,
    createFilm,
    Film,
    filterFilm,
>>>>>>> 14b01e25
    maybeAddCreatedFilmToArrays,
    maybeDeleteCreatedFilmFromArrays,
    renderCreateFilmMenuItem,
    renderFilm,
    TOP_100_FILMS,
<<<<<<< HEAD
} from "./../../common/films";

const FilmSuggest = Suggest.ofType<Film>();
=======
} from "@blueprintjs/select/examples";
>>>>>>> 14b01e25

export interface SuggestExampleState {
    allowCreate: boolean;
    closeOnSelect: boolean;
    createdItems: Film[];
<<<<<<< HEAD
    fill: boolean;
    film: Film;
    items: Film[];
=======
    disabled: boolean;
    fill: boolean;
    film: Film;
    items: Film[];
    matchTargetWidth: boolean;
>>>>>>> 14b01e25
    minimal: boolean;
    openOnKeyDown: boolean;
    resetOnClose: boolean;
    resetOnQuery: boolean;
    resetOnSelect: boolean;
}

export class SuggestExample extends React.PureComponent<ExampleProps, SuggestExampleState> {
    public state: SuggestExampleState = {
        allowCreate: false,
        closeOnSelect: true,
        createdItems: [],
        disabled: false,
        fill: false,
        film: TOP_100_FILMS[0],
        items: [...TOP_100_FILMS],
        matchTargetWidth: false,
        minimal: true,
        openOnKeyDown: false,
        resetOnClose: false,
        resetOnQuery: true,
        resetOnSelect: false,
    };

    private handleAllowCreateChange = this.handleSwitchChange("allowCreate");

    private handleCloseOnSelectChange = this.handleSwitchChange("closeOnSelect");

    private handleDisabledChange = this.handleSwitchChange("disabled");

    private handleFillChange = this.handleSwitchChange("fill");

    private handleMatchTargetWidthChange = this.handleSwitchChange("matchTargetWidth");

    private handleMinimalChange = this.handleSwitchChange("minimal");

    private handleOpenOnKeyDownChange = this.handleSwitchChange("openOnKeyDown");

    private handleResetOnCloseChange = this.handleSwitchChange("resetOnClose");

    private handleResetOnQueryChange = this.handleSwitchChange("resetOnQuery");

    private handleResetOnSelectChange = this.handleSwitchChange("resetOnSelect");

    public render() {
        const { allowCreate, film, matchTargetWidth, minimal, ...flags } = this.state;

        const maybeCreateNewItemFromQuery = allowCreate ? createFilm : undefined;
        const maybeCreateNewItemRenderer = allowCreate ? renderCreateFilmMenuItem : null;

        return (
            <Example options={this.renderOptions()} {...this.props}>
                <Suggest2<Film>
                    {...flags}
                    createNewItemFromQuery={maybeCreateNewItemFromQuery}
                    createNewItemRenderer={maybeCreateNewItemRenderer}
                    inputValueRenderer={this.renderInputValue}
                    items={this.state.items}
                    itemsEqual={areFilmsEqual}
                    itemPredicate={filterFilm}
                    itemRenderer={renderFilm}
                    noResults={<MenuItem disabled={true} text="No results." roleStructure="listoption" />}
                    onItemSelect={this.handleValueChange}
                    popoverProps={{ matchTargetWidth, minimal }}
                />
            </Example>
        );
    }

    protected renderOptions() {
        return (
            <>
                <H5>Props</H5>
                <Switch
                    label="Close on select"
                    checked={this.state.closeOnSelect}
                    onChange={this.handleCloseOnSelectChange}
                />
                <Switch
                    label="Open popover on key down"
                    checked={this.state.openOnKeyDown}
                    onChange={this.handleOpenOnKeyDownChange}
                />
                <Switch
                    label="Reset on close"
                    checked={this.state.resetOnClose}
                    onChange={this.handleResetOnCloseChange}
                />
                <Switch
                    label="Reset on query"
                    checked={this.state.resetOnQuery}
                    onChange={this.handleResetOnQueryChange}
                />
                <Switch
                    label="Reset on select"
                    checked={this.state.resetOnSelect}
                    onChange={this.handleResetOnSelectChange}
                />
                <Switch
                    label="Allow creating new items"
                    checked={this.state.allowCreate}
                    onChange={this.handleAllowCreateChange}
                />
                <H5>Appearance props</H5>
                <Switch label="Disabled" checked={this.state.disabled} onChange={this.handleDisabledChange} />
                <Switch label="Fill container width" checked={this.state.fill} onChange={this.handleFillChange} />
                <H5>Popover props</H5>
                <Switch
                    label="Match target width"
                    checked={this.state.matchTargetWidth}
                    onChange={this.handleMatchTargetWidthChange}
                />
                <Switch
                    label="Minimal popover style"
                    checked={this.state.minimal}
                    onChange={this.handleMinimalChange}
                />
            </>
        );
    }

    private renderInputValue = (film: Film) => film.title;

    private handleValueChange = (film: Film) => {
        // delete the old film from the list if it was newly created
        const { createdItems, items } = maybeDeleteCreatedFilmFromArrays(
            this.state.items,
            this.state.createdItems,
            this.state.film,
        );
        // add the new film to the list if it is newly created
        const { createdItems: nextCreatedItems, items: nextItems } = maybeAddCreatedFilmToArrays(
            items,
            createdItems,
            film,
        );
        this.setState({ createdItems: nextCreatedItems, film, items: nextItems });
    };

    private handleSwitchChange(prop: keyof SuggestExampleState) {
        return (event: React.FormEvent<HTMLInputElement>) => {
            const checked = event.currentTarget.checked;
            this.setState(state => ({ ...state, [prop]: checked }));
        };
    }
}<|MERGE_RESOLUTION|>--- conflicted
+++ resolved
@@ -18,50 +18,28 @@
 
 import { H5, MenuItem, Switch } from "@blueprintjs/core";
 import { Example, ExampleProps } from "@blueprintjs/docs-theme";
-<<<<<<< HEAD
 import { Suggest } from "@blueprintjs/select";
-
-import {
-    areFilmsEqual,
-    createFilm,
-    filmSelectProps,
-    Film,
-=======
-import { Suggest2 } from "@blueprintjs/select";
 import {
     areFilmsEqual,
     createFilm,
     Film,
     filterFilm,
->>>>>>> 14b01e25
     maybeAddCreatedFilmToArrays,
     maybeDeleteCreatedFilmFromArrays,
     renderCreateFilmMenuItem,
     renderFilm,
     TOP_100_FILMS,
-<<<<<<< HEAD
-} from "./../../common/films";
-
-const FilmSuggest = Suggest.ofType<Film>();
-=======
 } from "@blueprintjs/select/examples";
->>>>>>> 14b01e25
 
 export interface SuggestExampleState {
     allowCreate: boolean;
     closeOnSelect: boolean;
     createdItems: Film[];
-<<<<<<< HEAD
-    fill: boolean;
-    film: Film;
-    items: Film[];
-=======
     disabled: boolean;
     fill: boolean;
     film: Film;
     items: Film[];
     matchTargetWidth: boolean;
->>>>>>> 14b01e25
     minimal: boolean;
     openOnKeyDown: boolean;
     resetOnClose: boolean;
@@ -114,7 +92,7 @@
 
         return (
             <Example options={this.renderOptions()} {...this.props}>
-                <Suggest2<Film>
+                <Suggest<Film>
                     {...flags}
                     createNewItemFromQuery={maybeCreateNewItemFromQuery}
                     createNewItemRenderer={maybeCreateNewItemRenderer}
