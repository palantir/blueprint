--- conflicted
+++ resolved
@@ -230,28 +230,21 @@
 
     private renderTag = (film: IFilm) => film.title;
 
-    // NOTE: not using Films.itemRenderer here so we can set icons.
     private renderFilm: ItemRenderer<IFilm> = (film: IFilm, { modifiers, handleClick }) => {
         if (!modifiers.matchesPredicate) {
             return null;
         }
 
         return (
-<<<<<<< HEAD
-            <MenuItem
+            <MenuItem2
+                active={modifiers.active}
+                key={film.rank}
+                label={film.year.toString()}
+                onClick={handleClick}
+                roleStructure="listoption"
+                selected={this.isFilmSelected(film)}
+                shouldDismissPopover={false}
                 text={`${film.rank}. ${film.title}`}
-                label={film.year.toString()}
-=======
-            <MenuItem2
-                selected={modifiers.active}
-                icon={this.isFilmSelected(film) ? "tick" : "blank"}
->>>>>>> 50d62c4a
-                roleStructure="listoption"
-                active={modifiers.active}
-                selected={this.isFilmSelected(film)}
-                key={film.rank}
-                onClick={handleClick}
-                shouldDismissPopover={false}
             />
         );
     };
