/*
 * Copyright 2017 Palantir Technologies, Inc. All rights reserved.
 *
 * Licensed under the terms of the LICENSE file distributed with this project.
 */

import * as classNames from "classnames";
import * as React from "react";

import { Classes, Intent, ITagProps, MenuItem, Switch } from "@blueprintjs/core";
<<<<<<< HEAD
import { BaseExample } from "@blueprintjs/docs";
import { ItemRenderer, MultiSelect } from "@blueprintjs/select";
import * as Films from "./films";
=======
import { BaseExample } from "@blueprintjs/docs-theme";
import { ISelectItemRendererProps, MultiSelect } from "@blueprintjs/select";
import { Film, TOP_100_FILMS } from "./data";
>>>>>>> cdd306da

type Film = Films.Film;
const FilmMultiSelect = MultiSelect.ofType<Film>();

const INTENTS = [Intent.NONE, Intent.PRIMARY, Intent.SUCCESS, Intent.DANGER, Intent.WARNING];

export interface IMultiSelectExampleState {
    films?: Film[];
    hasInitialContent?: boolean;
    intent?: boolean;
    openOnKeyDown?: boolean;
    popoverMinimal?: boolean;
    resetOnSelect?: boolean;
    tagMinimal?: boolean;
}

export class MultiSelectExample extends BaseExample<IMultiSelectExampleState> {
    public state: IMultiSelectExampleState = {
        films: [],
        hasInitialContent: false,
        intent: false,
        openOnKeyDown: false,
        popoverMinimal: true,
        resetOnSelect: true,
        tagMinimal: false,
    };

    private handleKeyDownChange = this.handleSwitchChange("openOnKeyDown");
    private handleResetChange = this.handleSwitchChange("resetOnSelect");
    private handlePopoverMinimalChange = this.handleSwitchChange("popoverMinimal");
    private handleTagMinimalChange = this.handleSwitchChange("tagMinimal");
    private handleIntentChange = this.handleSwitchChange("intent");
    private handleInitialContentChange = this.handleSwitchChange("hasInitialContent");

    protected renderExample() {
        const { films, hasInitialContent, tagMinimal, popoverMinimal, ...flags } = this.state;
        const getTagProps = (_value: string, index: number): ITagProps => ({
            className: tagMinimal ? Classes.MINIMAL : "",
            intent: this.state.intent ? INTENTS[index % INTENTS.length] : Intent.NONE,
        });

        const initialContent = this.state.hasInitialContent ? (
            <MenuItem disabled={true} text={`${Films.items.length} items loaded.`} />
        ) : (
            undefined
        );

        return (
            <FilmMultiSelect
                {...Films}
                {...flags}
                initialContent={initialContent}
                itemRenderer={this.renderFilm}
                noResults={<MenuItem disabled={true} text="No results." />}
                onItemSelect={this.handleFilmSelect}
                popoverProps={{ popoverClassName: popoverMinimal ? Classes.MINIMAL : "" }}
                tagRenderer={this.renderTag}
                tagInputProps={{ tagProps: getTagProps, onRemove: this.handleTagRemove }}
                selectedItems={this.state.films}
            />
        );
    }

    protected renderOptions() {
        return [
            [
                <Switch
                    key="focus"
                    label="Open popover on key down"
                    checked={this.state.openOnKeyDown}
                    onChange={this.handleKeyDownChange}
                />,
                <Switch
                    key="reset"
                    label="Reset query on select"
                    checked={this.state.resetOnSelect}
                    onChange={this.handleResetChange}
                />,
                <Switch
                    key="hasInitialContent"
                    label="Use initial content"
                    checked={this.state.hasInitialContent}
                    onChange={this.handleInitialContentChange}
                />,
            ],
            [
                <Switch
                    key="minimal-tag"
                    label="Minimal tag style"
                    checked={this.state.tagMinimal}
                    onChange={this.handleTagMinimalChange}
                />,
                <Switch
                    key="intent"
                    label="Cycle through tag intents"
                    checked={this.state.intent}
                    onChange={this.handleIntentChange}
                />,
                <Switch
                    key="minimal-popover"
                    label="Minimal popover style"
                    checked={this.state.popoverMinimal}
                    onChange={this.handlePopoverMinimalChange}
                />,
            ],
        ];
    }

    private renderTag = (film: Film) => film.title;

    private renderFilm: ItemRenderer<Film> = (film, { modifiers, handleClick }) => {
        if (!modifiers.filtered) {
            return null;
        }
        // NOTE: not using Films.itemRenderer here so we can set icons.
        const classes = classNames({
            [Classes.ACTIVE]: modifiers.active,
            [Classes.INTENT_PRIMARY]: modifiers.active,
        });

        return (
            <MenuItem
                className={classes}
                iconName={this.isFilmSelected(film) ? "tick" : "blank"}
                key={film.rank}
                label={film.year.toString()}
                onClick={handleClick}
                text={`${film.rank}. ${film.title}`}
                shouldDismissPopover={false}
            />
        );
    };

    private handleTagRemove = (_tag: string, index: number) => {
        this.deselectFilm(index);
    };

    private getSelectedFilmIndex(film: Film) {
        return this.state.films.indexOf(film);
    }

    private isFilmSelected(film: Film) {
        return this.getSelectedFilmIndex(film) !== -1;
    }

    private selectFilm(film: Film) {
        this.setState({ films: [...this.state.films, film] });
    }

    private deselectFilm(index: number) {
        this.setState({ films: this.state.films.filter((_film, i) => i !== index) });
    }

    private handleFilmSelect = (film: Film) => {
        if (!this.isFilmSelected(film)) {
            this.selectFilm(film);
        } else {
            this.deselectFilm(this.getSelectedFilmIndex(film));
        }
    };

    private handleSwitchChange(prop: keyof IMultiSelectExampleState) {
        return (event: React.FormEvent<HTMLInputElement>) => {
            this.setState({ [prop]: event.currentTarget.checked });
        };
    }
}<|MERGE_RESOLUTION|>--- conflicted
+++ resolved
@@ -8,15 +8,9 @@
 import * as React from "react";
 
 import { Classes, Intent, ITagProps, MenuItem, Switch } from "@blueprintjs/core";
-<<<<<<< HEAD
-import { BaseExample } from "@blueprintjs/docs";
+import { BaseExample } from "@blueprintjs/docs-theme";
 import { ItemRenderer, MultiSelect } from "@blueprintjs/select";
 import * as Films from "./films";
-=======
-import { BaseExample } from "@blueprintjs/docs-theme";
-import { ISelectItemRendererProps, MultiSelect } from "@blueprintjs/select";
-import { Film, TOP_100_FILMS } from "./data";
->>>>>>> cdd306da
 
 type Film = Films.Film;
 const FilmMultiSelect = MultiSelect.ofType<Film>();
