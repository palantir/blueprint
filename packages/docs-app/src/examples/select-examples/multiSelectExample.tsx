--- conflicted
+++ resolved
@@ -18,13 +18,8 @@
 
 import { Code, H5, Intent, MenuItem, Switch, TagProps } from "@blueprintjs/core";
 import { Example, IExampleProps } from "@blueprintjs/docs-theme";
-<<<<<<< HEAD
-import { Popover2, Tooltip2 } from "@blueprintjs/popover2";
+import { Popover2 } from "@blueprintjs/popover2";
 import { IItemModifiers, ItemRenderer, MultiSelect2 } from "@blueprintjs/select";
-=======
-import { Popover2 } from "@blueprintjs/popover2";
-import { ItemRenderer, MultiSelect2 } from "@blueprintjs/select";
->>>>>>> f8415b51
 
 import {
     areFilmsEqual,
