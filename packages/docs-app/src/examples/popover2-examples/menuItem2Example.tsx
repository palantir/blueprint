/*
 * Copyright 2022 Palantir Technologies, Inc. All rights reserved.
 *
 * Licensed under the Apache License, Version 2.0 (the "License");
 * you may not use this file except in compliance with the License.
 * You may obtain a copy of the License at
 *
 *     http://www.apache.org/licenses/LICENSE-2.0
 *
 * Unless required by applicable law or agreed to in writing, software
 * distributed under the License is distributed on an "AS IS" BASIS,
 * WITHOUT WARRANTIES OR CONDITIONS OF ANY KIND, either express or implied.
 * See the License for the specific language governing permissions and
 * limitations under the License.
 */

import * as React from "react";

import { Classes, Code, H5, HTMLSelect, Intent, Label, Menu, Switch } from "@blueprintjs/core";
import { Example, ExampleProps, handleBooleanChange, handleValueChange } from "@blueprintjs/docs-theme";
import { MenuItem2, MenuItem2Props } from "@blueprintjs/popover2";

import { PropCodeTooltip } from "../../common/propCodeTooltip";
import { IntentSelect } from "../core-examples/common/intentSelect";
import { BooleanOrUndefinedSelect } from "./booleanOrUndefinedSelect";
import { Size, SizeSelect } from "../core-examples/common/sizeSelect";

export function MenuItem2Example(props: ExampleProps) {
<<<<<<< HEAD
    const [size, setSize] = React.useState<Size>("regular");
=======
    const [large, setLarge] = React.useState(false);
    const [active, setActive] = React.useState(false);
>>>>>>> aa89a2e6
    const [disabled, setDisabled] = React.useState(false);
    const [selected, setSelected] = React.useState<boolean | undefined>(undefined);
    const [intent, setIntent] = React.useState<Intent>("none");
    const [iconEnabled, setIconEnabled] = React.useState(true);
    const [submenuEnabled, setSubmenuEnabled] = React.useState(true);
    const [roleStructure, setRoleStructure] = React.useState<MenuItem2Props["roleStructure"]>("menuitem");

    const isSelectedOptionAvailable = roleStructure === "listoption" && !iconEnabled;

    const options = (
        <>
<<<<<<< HEAD
            <H5>Props</H5>
            <SizeSelect size={size} onChange={setSize} />
=======
            <H5>Menu props</H5>
            <Switch label="Large" checked={large} onChange={handleBooleanChange(setLarge)} />
            <H5>MenuItem2 props</H5>
            <Switch label="Active" checked={active} onChange={handleBooleanChange(setActive)} />
>>>>>>> aa89a2e6
            <Switch label="Disabled" checked={disabled} onChange={handleBooleanChange(setDisabled)} />
            <PropCodeTooltip
                content={
                    isSelectedOptionAvailable ? undefined : (
                        <>
                            <Code>selected</Code> prop has no effect when <br />
                            <Code>roleStructure="menuitem"</Code> or when an icon is set
                        </>
                    )
                }
            >
                <BooleanOrUndefinedSelect
                    disabled={!isSelectedOptionAvailable}
                    label="Selected"
                    value={selected}
                    onChange={setSelected}
                />
            </PropCodeTooltip>
            <Switch label="Enable icon" checked={iconEnabled} onChange={handleBooleanChange(setIconEnabled)} />
            <Switch label="Enable submenu" checked={submenuEnabled} onChange={handleBooleanChange(setSubmenuEnabled)} />
            <IntentSelect intent={intent} onChange={setIntent} showClearButton={true} />
            <Label>
                Role structure
                <HTMLSelect
                    options={["menuitem", "listoption"]}
                    value={roleStructure}
                    onChange={handleValueChange(setRoleStructure)}
                />
            </Label>
        </>
    );

    return (
        <Example className="docs-menu-example" options={options} {...props}>
            <Menu className={Classes.ELEVATION_1} large={size === "large"} small={size === "small"}>
                <MenuItem2
                    active={active}
                    disabled={disabled}
                    icon={iconEnabled ? "cog" : undefined}
                    intent={intent}
                    labelElement={submenuEnabled ? undefined : "⌘,"}
                    roleStructure={roleStructure}
                    selected={selected}
                    text="Settings"
                    children={
                        submenuEnabled ? (
                            <>
                                <MenuItem2 icon="add" text="Add new application" />
                                <MenuItem2 icon="remove" text="Remove application" />
                            </>
                        ) : undefined
                    }
                />
            </Menu>
        </Example>
    );
}<|MERGE_RESOLUTION|>--- conflicted
+++ resolved
@@ -26,12 +26,8 @@
 import { Size, SizeSelect } from "../core-examples/common/sizeSelect";
 
 export function MenuItem2Example(props: ExampleProps) {
-<<<<<<< HEAD
     const [size, setSize] = React.useState<Size>("regular");
-=======
-    const [large, setLarge] = React.useState(false);
     const [active, setActive] = React.useState(false);
->>>>>>> aa89a2e6
     const [disabled, setDisabled] = React.useState(false);
     const [selected, setSelected] = React.useState<boolean | undefined>(undefined);
     const [intent, setIntent] = React.useState<Intent>("none");
@@ -43,15 +39,11 @@
 
     const options = (
         <>
-<<<<<<< HEAD
             <H5>Props</H5>
             <SizeSelect size={size} onChange={setSize} />
-=======
-            <H5>Menu props</H5>
-            <Switch label="Large" checked={large} onChange={handleBooleanChange(setLarge)} />
+
             <H5>MenuItem2 props</H5>
             <Switch label="Active" checked={active} onChange={handleBooleanChange(setActive)} />
->>>>>>> aa89a2e6
             <Switch label="Disabled" checked={disabled} onChange={handleBooleanChange(setDisabled)} />
             <PropCodeTooltip
                 content={
