/*
 * Copyright 2015 Palantir Technologies, Inc. All rights reserved.
 *
 * Licensed under the terms of the LICENSE file distributed with this project.
 */

import * as React from "react";

import { Intent, ProgressBar, Slider, Switch } from "@blueprintjs/core";
<<<<<<< HEAD
import { BaseExample, handleBooleanChange, handleStringChange } from "@blueprintjs/docs";
=======
import { BaseExample, handleBooleanChange, handleNumberChange } from "@blueprintjs/docs-theme";
>>>>>>> 82638013
import { IntentSelect } from "./common/intentSelect";

export interface IProgressExampleState {
    className?: string;
    hasValue?: boolean;
    intent?: Intent;
    value?: number;
}

export class ProgressExample extends BaseExample<IProgressExampleState> {
    public state: IProgressExampleState = {
        hasValue: false,
        value: 0.7,
    };

    protected className = "docs-progress-example";

    private handleIndeterminateChange = handleBooleanChange(hasValue => this.setState({ hasValue }));
    private handleModifierChange = handleStringChange((intent: Intent) => this.setState({ intent }));

    protected renderExample() {
        const { hasValue, intent, value } = this.state;
        return <ProgressBar intent={intent} value={hasValue ? value : null} />;
    }

    protected renderOptions() {
        return [
            [
                <Switch
                    checked={this.state.hasValue}
                    key="has-value"
                    label="Known Value"
                    onChange={this.handleIndeterminateChange}
                />,
                <Slider
                    disabled={!this.state.hasValue}
                    key="value"
                    labelStepSize={1}
                    min={0}
                    max={1}
                    onChange={this.handleValueChange}
                    labelRenderer={this.renderLabel}
                    stepSize={0.1}
                    showTrackFill={false}
                    value={this.state.value}
                />,
                <IntentSelect intent={this.state.intent} key="intent" onChange={this.handleModifierChange} />,
            ],
        ];
    }

    private renderLabel = (value: number) => value.toFixed(1);

    private handleValueChange = (value: number) => this.setState({ value });
}<|MERGE_RESOLUTION|>--- conflicted
+++ resolved
@@ -7,11 +7,8 @@
 import * as React from "react";
 
 import { Intent, ProgressBar, Slider, Switch } from "@blueprintjs/core";
-<<<<<<< HEAD
-import { BaseExample, handleBooleanChange, handleStringChange } from "@blueprintjs/docs";
-=======
-import { BaseExample, handleBooleanChange, handleNumberChange } from "@blueprintjs/docs-theme";
->>>>>>> 82638013
+import { BaseExample, handleBooleanChange, handleStringChange } from "@blueprintjs/docs-theme";
+
 import { IntentSelect } from "./common/intentSelect";
 
 export interface IProgressExampleState {
