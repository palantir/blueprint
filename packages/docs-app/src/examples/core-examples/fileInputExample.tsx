/*
 * Copyright 2019 Palantir Technologies, Inc. All rights reserved.
 * Licensed under the Apache License, Version 2.0 (the "License");
 * you may not use this file except in compliance with the License.
 * You may obtain a copy of the License at
 *
 *     http://www.apache.org/licenses/LICENSE-2.0
 *
 * Unless required by applicable law or agreed to in writing, software
 * distributed under the License is distributed on an "AS IS" BASIS,
 * WITHOUT WARRANTIES OR CONDITIONS OF ANY KIND, either express or implied.
 * See the License for the specific language governing permissions and
 * limitations under the License.
 */

import React from "react";

import { FileInput, FormGroup, H5, InputGroup, Switch } from "@blueprintjs/core";
import { Example, ExampleProps, handleBooleanChange } from "@blueprintjs/docs-theme";

interface FileInputExampleState {
    buttonText?: string;
    text?: string;
    large?: boolean;
    small?: boolean;
}

<<<<<<< HEAD
export class FileInputExample extends React.PureComponent<ExampleProps, FileInputExampleState> {
    public state: FileInputExampleState = {};
=======
export class FileInputExample extends React.PureComponent<ExampleProps, IFileInputExampleState> {
    public state: IFileInputExampleState = {
        large: false,
        small: false,
    };
>>>>>>> ac8eec58

    public render() {
        const { text, buttonText, small, large } = this.state;

        return (
            <Example options={this.renderOptions()} {...this.props}>
                <FileInput text={text} buttonText={buttonText} small={small} large={large} />
            </Example>
        );
    }

    private renderOptions = () => {
        const { text, buttonText, small, large } = this.state;

        return (
            <>
                <H5>Props</H5>
                <FormGroup label="Text">
                    <InputGroup placeholder="Choose file..." onChange={this.handleTextChange} value={text} />
                </FormGroup>
                <FormGroup label="Button text">
                    <InputGroup placeholder="Browse" onChange={this.handleButtonTextChange} value={buttonText} />
                </FormGroup>
                <Switch label="Large" onChange={this.handleLargeChange} checked={large} />
                <Switch label="Small" onChange={this.handleSmallChange} checked={small} />
            </>
        );
    };

    private handleTextChange = (e: React.ChangeEvent<HTMLInputElement>) => {
        this.setState({ text: e.target.value });
    };

    private handleButtonTextChange = (e: React.ChangeEvent<HTMLInputElement>) => {
        this.setState({ buttonText: e.target.value });
    };

    private handleSmallChange = handleBooleanChange(small => this.setState({ small, ...(small && { large: false }) }));

    private handleLargeChange = handleBooleanChange(large => this.setState({ large, ...(large && { small: false }) }));
}<|MERGE_RESOLUTION|>--- conflicted
+++ resolved
@@ -25,16 +25,11 @@
     small?: boolean;
 }
 
-<<<<<<< HEAD
 export class FileInputExample extends React.PureComponent<ExampleProps, FileInputExampleState> {
-    public state: FileInputExampleState = {};
-=======
-export class FileInputExample extends React.PureComponent<ExampleProps, IFileInputExampleState> {
-    public state: IFileInputExampleState = {
+    public state: FileInputExampleState = {
         large: false,
         small: false,
     };
->>>>>>> ac8eec58
 
     public render() {
         const { text, buttonText, small, large } = this.state;
