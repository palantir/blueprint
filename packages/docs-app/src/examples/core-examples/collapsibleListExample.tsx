--- conflicted
+++ resolved
@@ -7,17 +7,9 @@
 import classNames from "classnames";
 import * as React from "react";
 
-<<<<<<< HEAD
-import { Boundary, Classes, CollapsibleList, IMenuItemProps, MenuItem, RadioGroup, Slider } from "@blueprintjs/core";
-import { BaseExample, handleStringChange } from "@blueprintjs/docs-theme";
-
-export interface ICollapsibleListExampleState {
-    collapseFrom?: Boundary;
-    visibleItemCount?: number;
-=======
 import {
+    Boundary,
     Classes,
-    CollapseFrom,
     CollapsibleList,
     IMenuItemProps,
     Label,
@@ -28,9 +20,8 @@
 import { Example, handleStringChange, IExampleProps } from "@blueprintjs/docs-theme";
 
 export interface ICollapsibleListExampleState {
-    collapseFrom: CollapseFrom;
-    visibleItemCount: number;
->>>>>>> bae75e38
+    collapseFrom?: Boundary;
+    visibleItemCount?: number;
 }
 
 const COLLAPSE_FROM_RADIOS = [
