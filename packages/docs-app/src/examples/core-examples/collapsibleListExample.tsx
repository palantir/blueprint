/*
 * Copyright 2016 Palantir Technologies, Inc. All rights reserved.
 *
 * Licensed under the terms of the LICENSE file distributed with this project.
 */

import * as classNames from "classnames";
import * as React from "react";

import {
    Classes,
    CollapseFrom,
    CollapsibleList,
    IMenuItemProps,
    MenuItem,
    RadioGroup,
    Slider,
} from "@blueprintjs/core";
<<<<<<< HEAD
import { BaseExample, handleStringChange } from "@blueprintjs/docs";
=======
import { BaseExample, handleNumberChange } from "@blueprintjs/docs-theme";
>>>>>>> 82638013

export interface ICollapsibleListExampleState {
    collapseFrom?: CollapseFrom;
    visibleItemCount?: number;
}

const COLLAPSE_FROM_RADIOS = [
    { className: Classes.INLINE, label: "Start", value: CollapseFrom.START.toString() },
    { className: Classes.INLINE, label: "End", value: CollapseFrom.END.toString() },
];

export class CollapsibleListExample extends BaseExample<ICollapsibleListExampleState> {
    public state: ICollapsibleListExampleState = {
        collapseFrom: CollapseFrom.START,
        visibleItemCount: 3,
    };

    private handleChangeCollapse = handleStringChange((collapseFrom: CollapseFrom) => this.setState({ collapseFrom }));

    protected renderExample() {
        return (
            <CollapsibleList
                {...this.state}
                className={Classes.BREADCRUMBS}
                dropdownTarget={<span className={Classes.BREADCRUMBS_COLLAPSED} />}
                visibleItemRenderer={this.renderBreadcrumb}
            >
                <MenuItem iconName="folder-close" text="All files" href="#" />
                <MenuItem iconName="folder-close" text="Users" href="#" />
                <MenuItem iconName="folder-close" text="Jane Person" href="#" />
                <MenuItem iconName="folder-close" text="My documents" href="#" />
                <MenuItem iconName="folder-close" text="Classy dayjob" href="#" />
                <MenuItem iconName="document" text="How to crush it" />
            </CollapsibleList>
        );
    }

    protected renderOptions() {
        return [
            [
                <label className={Classes.LABEL} key="visible-label">
                    Visible items
                </label>,
                <Slider
                    key="visible"
                    max={6}
                    onChange={this.handleChangeCount}
                    showTrackFill={false}
                    value={this.state.visibleItemCount}
                />,
            ],
            [
                <RadioGroup
                    key="collapseFrom"
                    name="collapseFrom"
                    label="Collapse from"
                    onChange={this.handleChangeCollapse}
                    options={COLLAPSE_FROM_RADIOS}
                    selectedValue={this.state.collapseFrom.toString()}
                />,
            ],
        ];
    }

    private renderBreadcrumb(props: IMenuItemProps) {
        if (props.href != null) {
            return <a className={Classes.BREADCRUMB}>{props.text}</a>;
        } else {
            return <span className={classNames(Classes.BREADCRUMB, Classes.BREADCRUMB_CURRENT)}>{props.text}</span>;
        }
    }

    private handleChangeCount = (visibleItemCount: number) => this.setState({ visibleItemCount });
}<|MERGE_RESOLUTION|>--- conflicted
+++ resolved
@@ -16,11 +16,7 @@
     RadioGroup,
     Slider,
 } from "@blueprintjs/core";
-<<<<<<< HEAD
-import { BaseExample, handleStringChange } from "@blueprintjs/docs";
-=======
-import { BaseExample, handleNumberChange } from "@blueprintjs/docs-theme";
->>>>>>> 82638013
+import { BaseExample, handleStringChange } from "@blueprintjs/docs-theme";
 
 export interface ICollapsibleListExampleState {
     collapseFrom?: CollapseFrom;
