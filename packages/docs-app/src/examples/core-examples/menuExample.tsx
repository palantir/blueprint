/*
 * Copyright 2015 Palantir Technologies, Inc. All rights reserved.
 *
 * Licensed under the terms of the LICENSE file distributed with this project.
 */

import * as React from "react";

import { Classes, Icon, Menu, MenuDivider, MenuItem } from "@blueprintjs/core";
import { BaseExample } from "@blueprintjs/docs-theme";

export class MenuExample extends BaseExample<{}> {
    public className = "docs-menu-example";
    protected renderExample() {
        return (
            <div>
                <Menu className={`docs-inline-example ${Classes.ELEVATION_1}`}>
                    <MenuItem icon={<PalantirLogo />} text="Custom SVG icon" />
                    <MenuDivider />
                    <MenuItem icon="new-text-box" text="New text box" />
                    <MenuItem icon="new-object" text="New object" />
                    <MenuItem icon="new-link" text="New link" />
                    <MenuDivider />
                    <MenuItem icon="cog" label={<Icon icon="share" />} text="Settings..." />
                </Menu>
                <Menu className={`docs-inline-example ${Classes.ELEVATION_1}`}>
                    <MenuDivider title="Edit" />
                    <MenuItem icon="cut" text="Cut" label="⌘X" />
                    <MenuItem icon="duplicate" text="Copy" label="⌘C" />
                    <MenuItem icon="clipboard" text="Paste" label="⌘V" disabled={true} />
                    <MenuDivider title="Text" />
                    <MenuItem disabled={true} icon="align-left" text="Alignment">
                        <MenuItem icon="align-left" text="Left" />
                        <MenuItem icon="align-center" text="Center" />
                        <MenuItem icon="align-right" text="Right" />
                        <MenuItem icon="align-justify" text="Justify" />
                    </MenuItem>
                    <MenuItem icon="style" text="Style">
                        <MenuItem icon="bold" text="Bold" />
                        <MenuItem icon="italic" text="Italic" />
                        <MenuItem icon="underline" text="Underline" />
                    </MenuItem>
<<<<<<< HEAD
                    <MenuItem icon="asterisk" text="Miscellaneous">
                        <MenuItem icon="badge" text="Badge" />
                        <MenuItem icon="book" text="Book" />
                        <MenuItem icon="more" text="More">
                            <MenuItem icon="briefcase" text="Briefcase" />
                            <MenuItem icon="calculator" text="Calculator" />
                            <MenuItem icon="dollar" text="Dollar" />
                            <MenuItem icon="dot" text="Shapes">
                                <MenuItem icon="full-circle" text="Full circle" />
                                <MenuItem icon="heart" text="Heart" />
                                <MenuItem icon="ring" text="Ring" />
                                <MenuItem icon="square" text="Square" />
=======
                    <MenuItem iconName="asterisk" text="Miscellaneous">
                        <MenuItem iconName="badge" text="Badge" />
                        <MenuItem iconName="book" text="Long items will truncate when they reach max-width" />
                        <MenuItem iconName="more" text="Look in here for even more items">
                            <MenuItem iconName="briefcase" text="Briefcase" />
                            <MenuItem iconName="calculator" text="Calculator" />
                            <MenuItem iconName="dollar" text="Dollar" />
                            <MenuItem iconName="dot" text="Shapes">
                                <MenuItem iconName="full-circle" text="Full circle" />
                                <MenuItem iconName="heart" text="Heart" />
                                <MenuItem iconName="ring" text="Ring" />
                                <MenuItem iconName="square" text="Square" />
>>>>>>> a057afa9
                            </MenuItem>
                        </MenuItem>
                    </MenuItem>
                </Menu>
            </div>
        );
    }
}

const PalantirLogo: React.SFC = () => (
    <svg className={Classes.ICON} width="16" height="16" viewBox="0 0 18 23" xmlns="http://www.w3.org/2000/svg">
        <path
            d="M16.718 16.653L9 20.013l-7.718-3.36L0 19.133 9 23l9-3.868-1.282-2.48zM9 14.738c-3.297 0-5.97-2.696-5.97-6.02C3.03 5.39 5.703 2.695 9 2.695c3.297 0 5.97 2.696 5.97 6.02 0 3.326-2.673 6.022-5.97 6.022zM9 0C4.23 0 .366 3.9.366 8.708c0 4.81 3.865 8.71 8.634 8.71 4.77 0 8.635-3.9 8.635-8.71C17.635 3.898 13.77 0 9 0z"
            fillRule="evenodd"
        />
    </svg>
);<|MERGE_RESOLUTION|>--- conflicted
+++ resolved
@@ -40,11 +40,10 @@
                         <MenuItem icon="italic" text="Italic" />
                         <MenuItem icon="underline" text="Underline" />
                     </MenuItem>
-<<<<<<< HEAD
                     <MenuItem icon="asterisk" text="Miscellaneous">
                         <MenuItem icon="badge" text="Badge" />
-                        <MenuItem icon="book" text="Book" />
-                        <MenuItem icon="more" text="More">
+                        <MenuItem icon="book" text="Long items will truncate when they reach max-width" />
+                        <MenuItem icon="more" text="Look in here for even more items">
                             <MenuItem icon="briefcase" text="Briefcase" />
                             <MenuItem icon="calculator" text="Calculator" />
                             <MenuItem icon="dollar" text="Dollar" />
@@ -53,20 +52,6 @@
                                 <MenuItem icon="heart" text="Heart" />
                                 <MenuItem icon="ring" text="Ring" />
                                 <MenuItem icon="square" text="Square" />
-=======
-                    <MenuItem iconName="asterisk" text="Miscellaneous">
-                        <MenuItem iconName="badge" text="Badge" />
-                        <MenuItem iconName="book" text="Long items will truncate when they reach max-width" />
-                        <MenuItem iconName="more" text="Look in here for even more items">
-                            <MenuItem iconName="briefcase" text="Briefcase" />
-                            <MenuItem iconName="calculator" text="Calculator" />
-                            <MenuItem iconName="dollar" text="Dollar" />
-                            <MenuItem iconName="dot" text="Shapes">
-                                <MenuItem iconName="full-circle" text="Full circle" />
-                                <MenuItem iconName="heart" text="Heart" />
-                                <MenuItem iconName="ring" text="Ring" />
-                                <MenuItem iconName="square" text="Square" />
->>>>>>> a057afa9
                             </MenuItem>
                         </MenuItem>
                     </MenuItem>
