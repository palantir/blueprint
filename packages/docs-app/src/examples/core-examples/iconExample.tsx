--- conflicted
+++ resolved
@@ -16,15 +16,9 @@
 
 import React from "react";
 
-<<<<<<< HEAD
 import { H5, Icon, Intent, Label, Slider } from "@blueprintjs/core";
-import { Example, ExampleProps, handleValueChange } from "@blueprintjs/docs-theme";
+import { Example, ExampleProps } from "@blueprintjs/docs-theme";
 import { IconName, IconSize } from "@blueprintjs/icons";
-=======
-import { H5, Icon, IconSize, Intent, Label, Slider } from "@blueprintjs/core";
-import { Example, ExampleProps } from "@blueprintjs/docs-theme";
-import { IconName } from "@blueprintjs/icons";
->>>>>>> ac8eec58
 
 import { IconSelect } from "./common/iconSelect";
 import { IntentSelect } from "./common/intentSelect";
