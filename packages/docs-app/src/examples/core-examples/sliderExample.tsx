--- conflicted
+++ resolved
@@ -17,11 +17,7 @@
 import React from "react";
 
 import { H5, Slider, Switch } from "@blueprintjs/core";
-<<<<<<< HEAD
-import { Example, handleBooleanChange, ExampleProps } from "@blueprintjs/docs-theme";
-=======
 import { Example, ExampleProps, handleBooleanChange } from "@blueprintjs/docs-theme";
->>>>>>> 14b01e25
 
 export interface SliderExampleState {
     value1?: number;
@@ -30,13 +26,8 @@
     vertical?: boolean;
 }
 
-<<<<<<< HEAD
 export class SliderExample extends React.PureComponent<ExampleProps, SliderExampleState> {
     public state: SliderExampleState = {
-=======
-export class SliderExample extends React.PureComponent<ExampleProps, ISliderExampleState> {
-    public state: ISliderExampleState = {
->>>>>>> 14b01e25
         value1: 0,
         value2: 2.5,
         value3: 30,
