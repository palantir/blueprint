/*
 * Copyright 2017 Palantir Technologies, Inc. All rights reserved.
 *
 * Licensed under the terms of the LICENSE file distributed with this project.
 */

import * as React from "react";

import { Alignment, AnchorButton, Button, ButtonGroup, Switch } from "@blueprintjs/core";
import { BaseExample, handleBooleanChange } from "@blueprintjs/docs-theme";
import { AlignmentSelect } from "./common/alignmentSelect";

export interface IButtonGroupExampleState {
    alignText: Alignment;
    fill: boolean;
    iconOnly: boolean;
    minimal: boolean;
    large: boolean;
    vertical: boolean;
}

export class ButtonGroupExample extends BaseExample<IButtonGroupExampleState> {
    public state: IButtonGroupExampleState = {
        alignText: Alignment.CENTER,
        fill: false,
        iconOnly: false,
        large: false,
        minimal: false,
        vertical: false,
    };

    private handleFillChange = handleBooleanChange(fill => this.setState({ fill }));
    private handleIconOnlyChange = handleBooleanChange(iconOnly => this.setState({ iconOnly }));
    private handleLargeChange = handleBooleanChange(large => this.setState({ large }));
    private handleMinimalChange = handleBooleanChange(minimal => this.setState({ minimal }));
    private handleVerticalChange = handleBooleanChange(vertical => this.setState({ vertical }));

    protected renderExample() {
        const { iconOnly, ...bgProps } = this.state;
        // have the container take up the full-width if `fill` is true;
        // otherwise, disable full-width styles to keep a vertical button group
        // from taking up the full width.
        const style: React.CSSProperties = { minWidth: 200, flexGrow: this.state.fill ? 1 : undefined };
        return (
<<<<<<< HEAD
            <ButtonGroup style={style} {...this.state}>
                <Button icon="database">Queries</Button>
                <Button icon="function">Functions</Button>
                <AnchorButton rightIcon="caret-down">Options</AnchorButton>
=======
            <ButtonGroup style={style} {...bgProps}>
                <Button iconName="database">{!iconOnly && "Queries"}</Button>
                <Button iconName="function">{!iconOnly && "Functions"}</Button>
                <AnchorButton iconName="cog" rightIconName="caret-down">
                    {!iconOnly && "Options"}
                </AnchorButton>
>>>>>>> a057afa9
            </ButtonGroup>
        );
    }

    protected renderOptions() {
        return [
            [
                <Switch checked={this.state.fill} key="fill" label="Fill" onChange={this.handleFillChange} />,
                <Switch checked={this.state.large} key="large" label="Large" onChange={this.handleLargeChange} />,
                <Switch
                    checked={this.state.minimal}
                    key="minimal"
                    label="Minimal"
                    onChange={this.handleMinimalChange}
                />,
                <Switch
                    checked={this.state.vertical}
                    key="vertical"
                    label="Vertical"
                    onChange={this.handleVerticalChange}
                />,
                <Switch
                    checked={this.state.iconOnly}
                    key="icon"
                    label="Icons only"
                    onChange={this.handleIconOnlyChange}
                />,
                <AlignmentSelect align={this.state.alignText} onChange={this.handleAlignChange} />,
            ],
        ];
    }

    private handleAlignChange = (alignText: Alignment) => this.setState({ alignText });
}<|MERGE_RESOLUTION|>--- conflicted
+++ resolved
@@ -42,19 +42,12 @@
         // from taking up the full width.
         const style: React.CSSProperties = { minWidth: 200, flexGrow: this.state.fill ? 1 : undefined };
         return (
-<<<<<<< HEAD
-            <ButtonGroup style={style} {...this.state}>
-                <Button icon="database">Queries</Button>
-                <Button icon="function">Functions</Button>
-                <AnchorButton rightIcon="caret-down">Options</AnchorButton>
-=======
             <ButtonGroup style={style} {...bgProps}>
-                <Button iconName="database">{!iconOnly && "Queries"}</Button>
-                <Button iconName="function">{!iconOnly && "Functions"}</Button>
-                <AnchorButton iconName="cog" rightIconName="caret-down">
+                <Button icon="database">{!iconOnly && "Queries"}</Button>
+                <Button icon="function">{!iconOnly && "Functions"}</Button>
+                <AnchorButton icon="cog" rightIcon="caret-down">
                     {!iconOnly && "Options"}
                 </AnchorButton>
->>>>>>> a057afa9
             </ButtonGroup>
         );
     }
