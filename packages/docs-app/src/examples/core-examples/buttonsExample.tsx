--- conflicted
+++ resolved
@@ -64,15 +64,7 @@
                     <br />
                     <Button
                         className={classNames(classes, { "docs-wiggle": this.state.wiggling })}
-<<<<<<< HEAD
-                        disabled={this.state.disabled}
-                        active={this.state.active}
                         icon="refresh"
-                        intent={this.state.intent}
-                        loading={this.state.loading}
-=======
-                        iconName="refresh"
->>>>>>> a057afa9
                         onClick={this.beginWiggling}
                         {...buttonProps}
                     >
@@ -86,15 +78,8 @@
                     <AnchorButton
                         className={classes}
                         href="./#core/components/button.javascript-api"
-<<<<<<< HEAD
                         icon="duplicate"
-                        intent={this.state.intent}
-                        loading={this.state.loading}
                         rightIcon="share"
-=======
-                        iconName="duplicate"
-                        rightIconName="share"
->>>>>>> a057afa9
                         target="_blank"
                         text={iconOnly ? undefined : "Duplicate this page"}
                         {...buttonProps}
