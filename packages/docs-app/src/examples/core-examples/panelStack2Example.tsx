--- conflicted
+++ resolved
@@ -14,7 +14,6 @@
  * limitations under the License.
  */
 
-<<<<<<< HEAD
 /**
  * @fileoverview
  * Panel stacks typically have heterogenous panels, each with different information and actions,
@@ -22,10 +21,7 @@
  * Panel1 renders either a new Panel2 or Panel3. Panel2 and Panel3 both render a new Panel1.
  */
 
-import React, { useCallback, useState } from "react";
-=======
 import * as React from "react";
->>>>>>> 8be3b98c
 
 import { Button, H5, Intent, Panel, PanelProps, NumericInput, PanelStack2, Switch, UL } from "@blueprintjs/core";
 import { Example, handleBooleanChange, IExampleProps } from "@blueprintjs/docs-theme";
@@ -35,9 +31,8 @@
     // empty
 }
 
-<<<<<<< HEAD
 const Panel1: React.FC<PanelProps<Panel1Info>> = props => {
-    const [counter, setCounter] = useState(0);
+    const [counter, setCounter] = React.useState(0);
     const shouldOpenPanelType2 = counter % 2 === 0;
 
     const openNewPanel = () => {
@@ -74,12 +69,6 @@
 
 const Panel2: React.FC<PanelProps<Panel2Info>> = props => {
     const openNewPanel = () => {
-=======
-const PanelExample: React.FC<PanelProps<PanelExampleInfo>> = props => {
-    const [counter, setCounter] = React.useState(0);
-    const openNewPanel = React.useCallback(() => {
-        const panelNumber = props.panelNumber + 1;
->>>>>>> 8be3b98c
         props.openPanel({
             props: {},
             renderPanel: Panel1,
@@ -124,27 +113,16 @@
 };
 
 export const PanelStack2Example: React.FC<IExampleProps> = props => {
-<<<<<<< HEAD
-    const [activePanelOnly, setActivePanelOnly] = useState(true);
-    const [showHeader, setShowHeader] = useState(true);
-    const [currentPanelStack, setCurrentPanelStack] = useState<Array<Panel<Panel1Info | Panel2Info | Panel3Info>>>([
-        initialPanel,
-    ]);
-
-    const toggleActiveOnly = useCallback(handleBooleanChange(setActivePanelOnly), []);
-    const toggleShowHeader = useCallback(handleBooleanChange(setShowHeader), []);
-    const addToPanelStack = useCallback(
-        (newPanel: Panel<Panel1Info | Panel2Info | Panel3Info>) => setCurrentPanelStack(stack => [newPanel, ...stack]),
-=======
     const [activePanelOnly, setActivePanelOnly] = React.useState(true);
     const [showHeader, setShowHeader] = React.useState(true);
-    const [currentPanelStack, setCurrentPanelStack] = React.useState([initialPanel]);
+    const [currentPanelStack, setCurrentPanelStack] = React.useState<
+        Array<Panel<Panel1Info | Panel2Info | Panel3Info>>
+    >([initialPanel]);
 
     const toggleActiveOnly = React.useCallback(handleBooleanChange(setActivePanelOnly), []);
     const toggleShowHeader = React.useCallback(handleBooleanChange(setShowHeader), []);
     const addToPanelStack = React.useCallback(
-        (newPanel: Panel<PanelExampleInfo>) => setCurrentPanelStack(stack => [newPanel, ...stack]),
->>>>>>> 8be3b98c
+        (newPanel: Panel<Panel1Info | Panel2Info | Panel3Info>) => setCurrentPanelStack(stack => [newPanel, ...stack]),
         [],
     );
     const removeFromPanelStack = React.useCallback(() => setCurrentPanelStack(stack => stack.slice(1)), []);
