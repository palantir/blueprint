/*
 * Copyright 2015 Palantir Technologies, Inc. All rights reserved.
 *
 * Licensed under the Apache License, Version 2.0 (the "License");
 * you may not use this file except in compliance with the License.
 * You may obtain a copy of the License at
 *
 *     http://www.apache.org/licenses/LICENSE-2.0
 *
 * Unless required by applicable law or agreed to in writing, software
 * distributed under the License is distributed on an "AS IS" BASIS,
 * WITHOUT WARRANTIES OR CONDITIONS OF ANY KIND, either express or implied.
 * See the License for the specific language governing permissions and
 * limitations under the License.
 */

import React from "react";

<<<<<<< HEAD
import { AnchorButton, Button, Classes, Code, Dialog, H5, Intent, Switch, Tooltip } from "@blueprintjs/core";
import { Example, handleBooleanChange, ExampleProps } from "@blueprintjs/docs-theme";
=======
import { AnchorButton, Button, Classes, Code, Dialog, DialogProps, H5, Switch } from "@blueprintjs/core";
import { Example, handleBooleanChange, IExampleProps } from "@blueprintjs/docs-theme";
import { Tooltip2 } from "@blueprintjs/popover2";
>>>>>>> 0ef7029d

import { BlueprintExampleData } from "../../tags/types";

export interface DialogExampleState {
    autoFocus: boolean;
    canEscapeKeyClose: boolean;
    canOutsideClickClose: boolean;
    enforceFocus: boolean;
    shouldReturnFocusOnClose: boolean;
    usePortal: boolean;
}
<<<<<<< HEAD
export class DialogExample extends React.PureComponent<ExampleProps<BlueprintExampleData>, DialogExampleState> {
=======

export class DialogExample extends React.PureComponent<IExampleProps<IBlueprintExampleData>, DialogExampleState> {
>>>>>>> 0ef7029d
    public state: DialogExampleState = {
        autoFocus: true,
        canEscapeKeyClose: true,
        canOutsideClickClose: true,
        enforceFocus: true,
        shouldReturnFocusOnClose: true,
        usePortal: true,
    };

    private handleAutoFocusChange = handleBooleanChange(autoFocus => this.setState({ autoFocus }));

    private handleEnforceFocusChange = handleBooleanChange(enforceFocus => this.setState({ enforceFocus }));

    private handleEscapeKeyChange = handleBooleanChange(canEscapeKeyClose => this.setState({ canEscapeKeyClose }));

    private handleOutsideClickChange = handleBooleanChange(val => this.setState({ canOutsideClickClose: val }));

    private handleShouldReturnFocusOnCloseChange = handleBooleanChange(shouldReturnFocusOnClose =>
        this.setState({ shouldReturnFocusOnClose }),
    );

    private handleUsePortalChange = handleBooleanChange(usePortal => this.setState({ usePortal }));

    public render() {
        return (
            <Example options={this.renderOptions()} {...this.props}>
                <ButtonWithDialog
                    className={this.props.data.themeName}
                    buttonText="Show dialog"
                    {...this.state}
                    includeFooter={false}
                />
                <ButtonWithDialog
                    className={this.props.data.themeName}
                    icon="info-sign"
                    title="Palantir Foundry"
                    buttonText="Show dialog with title"
                    includeFooter={false}
                    {...this.state}
<<<<<<< HEAD
                >
                    <div className={Classes.DIALOG_BODY}>
                        <p>
                            <strong>
                                Data integration is the seminal problem of the digital age. For over ten years, we’ve
                                helped the world’s premier organizations rise to the challenge.
                            </strong>
                        </p>
                        <p>
                            Palantir Foundry radically reimagines the way enterprises interact with data by amplifying
                            and extending the power of data integration. With Foundry, anyone can source, fuse, and
                            transform data into any shape they desire. Business analysts become data engineers — and
                            leaders in their organization’s data revolution.
                        </p>
                        <p>
                            Foundry’s back end includes a suite of best-in-class data integration capabilities: data
                            provenance, git-style versioning semantics, granular access controls, branching,
                            transformation authoring, and more. But these powers are not limited to the back-end IT
                            shop.
                        </p>
                        <p>
                            In Foundry, tables, applications, reports, presentations, and spreadsheets operate as data
                            integrations in their own right. Access controls, transformation logic, and data quality
                            flow from original data source to intermediate analysis to presentation in real time. Every
                            end product created in Foundry becomes a new data source that other users can build upon.
                            And the enterprise data foundation goes where the business drives it.
                        </p>
                        <p>Start the revolution. Unleash the power of data integration with Palantir Foundry.</p>
                    </div>
                    <div className={Classes.DIALOG_FOOTER}>
                        <div className={Classes.DIALOG_FOOTER_ACTIONS}>
                            <Tooltip content="This button is hooked up to close the dialog.">
                                <Button onClick={this.handleClose}>Close</Button>
                            </Tooltip>
                            <AnchorButton
                                intent={Intent.PRIMARY}
                                href="https://www.palantir.com/palantir-foundry/"
                                target="_blank"
                            >
                                Visit the Foundry website
                            </AnchorButton>
                        </div>
                    </div>
                </Dialog>
=======
                />
                <ButtonWithDialog
                    className={this.props.data.themeName}
                    icon="info-sign"
                    title="Palantir Foundry"
                    buttonText="Show dialog with title and footer"
                    includeFooter={true}
                    {...this.state}
                />
>>>>>>> 0ef7029d
            </Example>
        );
    }

    private renderOptions() {
        const {
            autoFocus,
            enforceFocus,
            canEscapeKeyClose,
            canOutsideClickClose,
            shouldReturnFocusOnClose,
            usePortal,
        } = this.state;
        return (
            <>
                <H5>Props</H5>
                <Switch checked={autoFocus} label="Auto focus" onChange={this.handleAutoFocusChange} />
                <Switch checked={enforceFocus} label="Enforce focus" onChange={this.handleEnforceFocusChange} />
                <Switch checked={usePortal} onChange={this.handleUsePortalChange}>
                    Use <Code>Portal</Code>
                </Switch>
                <Switch
                    checked={canOutsideClickClose}
                    label="Click outside to close"
                    onChange={this.handleOutsideClickChange}
                />
                <Switch checked={canEscapeKeyClose} label="Escape key to close" onChange={this.handleEscapeKeyChange} />
                <Switch
                    checked={shouldReturnFocusOnClose}
                    label="Return focus to previously active element upon closing"
                    onChange={this.handleShouldReturnFocusOnCloseChange}
                />
            </>
        );
    }
}

function ButtonWithDialog({
    buttonText,
    includeFooter,
    ...props
}: Omit<DialogProps, "isOpen"> & { buttonText: string; includeFooter: boolean }) {
    const [isOpen, setIsOpen] = React.useState(false);
    const handleButtonClick = React.useCallback(() => setIsOpen(!isOpen), []);
    const handleClose = React.useCallback(() => setIsOpen(false), []);
    return (
        <>
            <Button onClick={handleButtonClick} text={buttonText} />
            <Dialog {...props} isOpen={isOpen} onClose={handleClose}>
                <DialogBody />
                {includeFooter ? (
                    <DialogFooter handleClose={handleClose} />
                ) : (
                    <div style={{ margin: "0 20px" }}>
                        <VisitFoundryWebsiteAnchorButton fill={true} />
                    </div>
                )}
            </Dialog>
        </>
    );
}

function DialogBody() {
    return (
        <div className={Classes.DIALOG_BODY}>
            <p>
                <strong>
                    Data integration is the seminal problem of the digital age. For over ten years, we’ve helped the
                    world’s premier organizations rise to the challenge.
                </strong>
            </p>
            <p>
                Palantir Foundry radically reimagines the way enterprises interact with data by amplifying and extending
                the power of data integration. With Foundry, anyone can source, fuse, and transform data into any shape
                they desire. Business analysts become data engineers — and leaders in their organization’s data
                revolution.
            </p>
            <p>
                Foundry’s back end includes a suite of best-in-class data integration capabilities: data provenance,
                git-style versioning semantics, granular access controls, branching, transformation authoring, and more.
                But these powers are not limited to the back-end IT shop.
            </p>
            <p>
                In Foundry, tables, applications, reports, presentations, and spreadsheets operate as data integrations
                in their own right. Access controls, transformation logic, and data quality flow from original data
                source to intermediate analysis to presentation in real time. Every end product created in Foundry
                becomes a new data source that other users can build upon. And the enterprise data foundation goes where
                the business drives it.
            </p>
            <p>Start the revolution. Unleash the power of data integration with Palantir Foundry.</p>
        </div>
    );
}

function DialogFooter(props: { handleClose: (e: React.MouseEvent) => void }) {
    return (
        <div className={Classes.DIALOG_FOOTER}>
            <div className={Classes.DIALOG_FOOTER_ACTIONS}>
                <Tooltip2 content="This button is hooked up to close the dialog.">
                    <Button onClick={props.handleClose}>Close</Button>
                </Tooltip2>
                <VisitFoundryWebsiteAnchorButton />
            </div>
        </div>
    );
}

function VisitFoundryWebsiteAnchorButton(props: { fill?: boolean }) {
    return (
        <Tooltip2 content="Opens link in a new page" fill={props.fill}>
            <AnchorButton
                intent="primary"
                href="https://www.palantir.com/palantir-foundry/"
                target="_blank"
                icon="share"
                fill={props.fill}
            >
                Visit the Foundry website
            </AnchorButton>
        </Tooltip2>
    );
}<|MERGE_RESOLUTION|>--- conflicted
+++ resolved
@@ -16,14 +16,8 @@
 
 import React from "react";
 
-<<<<<<< HEAD
-import { AnchorButton, Button, Classes, Code, Dialog, H5, Intent, Switch, Tooltip } from "@blueprintjs/core";
+import { AnchorButton, Button, Classes, Code, Dialog, DialogProps, H5, Switch, Tooltip } from "@blueprintjs/core";
 import { Example, handleBooleanChange, ExampleProps } from "@blueprintjs/docs-theme";
-=======
-import { AnchorButton, Button, Classes, Code, Dialog, DialogProps, H5, Switch } from "@blueprintjs/core";
-import { Example, handleBooleanChange, IExampleProps } from "@blueprintjs/docs-theme";
-import { Tooltip2 } from "@blueprintjs/popover2";
->>>>>>> 0ef7029d
 
 import { BlueprintExampleData } from "../../tags/types";
 
@@ -35,12 +29,7 @@
     shouldReturnFocusOnClose: boolean;
     usePortal: boolean;
 }
-<<<<<<< HEAD
 export class DialogExample extends React.PureComponent<ExampleProps<BlueprintExampleData>, DialogExampleState> {
-=======
-
-export class DialogExample extends React.PureComponent<IExampleProps<IBlueprintExampleData>, DialogExampleState> {
->>>>>>> 0ef7029d
     public state: DialogExampleState = {
         autoFocus: true,
         canEscapeKeyClose: true,
@@ -80,52 +69,6 @@
                     buttonText="Show dialog with title"
                     includeFooter={false}
                     {...this.state}
-<<<<<<< HEAD
-                >
-                    <div className={Classes.DIALOG_BODY}>
-                        <p>
-                            <strong>
-                                Data integration is the seminal problem of the digital age. For over ten years, we’ve
-                                helped the world’s premier organizations rise to the challenge.
-                            </strong>
-                        </p>
-                        <p>
-                            Palantir Foundry radically reimagines the way enterprises interact with data by amplifying
-                            and extending the power of data integration. With Foundry, anyone can source, fuse, and
-                            transform data into any shape they desire. Business analysts become data engineers — and
-                            leaders in their organization’s data revolution.
-                        </p>
-                        <p>
-                            Foundry’s back end includes a suite of best-in-class data integration capabilities: data
-                            provenance, git-style versioning semantics, granular access controls, branching,
-                            transformation authoring, and more. But these powers are not limited to the back-end IT
-                            shop.
-                        </p>
-                        <p>
-                            In Foundry, tables, applications, reports, presentations, and spreadsheets operate as data
-                            integrations in their own right. Access controls, transformation logic, and data quality
-                            flow from original data source to intermediate analysis to presentation in real time. Every
-                            end product created in Foundry becomes a new data source that other users can build upon.
-                            And the enterprise data foundation goes where the business drives it.
-                        </p>
-                        <p>Start the revolution. Unleash the power of data integration with Palantir Foundry.</p>
-                    </div>
-                    <div className={Classes.DIALOG_FOOTER}>
-                        <div className={Classes.DIALOG_FOOTER_ACTIONS}>
-                            <Tooltip content="This button is hooked up to close the dialog.">
-                                <Button onClick={this.handleClose}>Close</Button>
-                            </Tooltip>
-                            <AnchorButton
-                                intent={Intent.PRIMARY}
-                                href="https://www.palantir.com/palantir-foundry/"
-                                target="_blank"
-                            >
-                                Visit the Foundry website
-                            </AnchorButton>
-                        </div>
-                    </div>
-                </Dialog>
-=======
                 />
                 <ButtonWithDialog
                     className={this.props.data.themeName}
@@ -135,7 +78,6 @@
                     includeFooter={true}
                     {...this.state}
                 />
->>>>>>> 0ef7029d
             </Example>
         );
     }
@@ -234,9 +176,9 @@
     return (
         <div className={Classes.DIALOG_FOOTER}>
             <div className={Classes.DIALOG_FOOTER_ACTIONS}>
-                <Tooltip2 content="This button is hooked up to close the dialog.">
+                <Tooltip content="This button is hooked up to close the dialog.">
                     <Button onClick={props.handleClose}>Close</Button>
-                </Tooltip2>
+                </Tooltip>
                 <VisitFoundryWebsiteAnchorButton />
             </div>
         </div>
@@ -245,7 +187,7 @@
 
 function VisitFoundryWebsiteAnchorButton(props: { fill?: boolean }) {
     return (
-        <Tooltip2 content="Opens link in a new page" fill={props.fill}>
+        <Tooltip content="Opens link in a new page" fill={props.fill}>
             <AnchorButton
                 intent="primary"
                 href="https://www.palantir.com/palantir-foundry/"
@@ -255,6 +197,6 @@
             >
                 Visit the Foundry website
             </AnchorButton>
-        </Tooltip2>
+        </Tooltip>
     );
 }