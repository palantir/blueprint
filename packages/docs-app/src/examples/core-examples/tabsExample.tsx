--- conflicted
+++ resolved
@@ -113,76 +113,9 @@
         const NAVBAR_PARENT_ID = "navbar";
 
         return (
-<<<<<<< HEAD
             <Example className="docs-tabs-example" options={options} showOptionsBelowExample={true} {...this.props}>
                 <Card style={{ width: "100%" }}>
-                    <H5>Tabs without panels, controlled mode</H5>
-                    <Switch checked={this.state.fill} label="Fill height" onChange={this.toggleFill} />
-=======
-            <Example className="docs-tabs-example" options={options} {...this.props}>
-                <H4>Tabs with passed panels, uncontrolled mode</H4>
-                <Switch checked={this.state.vertical} label="Use vertical tabs" onChange={this.toggleVertical} />
-                <Tabs
-                    animate={this.state.animate}
-                    id="TabsExample"
-                    key={this.state.vertical ? "vertical" : "horizontal"}
-                    large={this.state.large}
-                    renderActiveTabPanelOnly={this.state.activePanelOnly}
-                    vertical={this.state.vertical}
-                >
-                    <Tab id="rx" title="React" panel={<ReactPanel />} />
-                    <Tab
-                        id="ng"
-                        title="Angular"
-                        panel={<AngularPanel />}
-                        tagContent={this.state.showTags ? 10 : undefined}
-                        tagProps={{ round: this.state.useRoundTags }}
-                    />
-                    <Tab id="mb" title="Ember" panel={<EmberPanel />} panelClassName="ember-panel" />
-                    <Tab id="bb" disabled={true} title="Backbone" panel={<BackbonePanel />} />
-                    <TabsExpander />
-                    <InputGroup fill={true} type="text" placeholder="Search..." />
-                </Tabs>
-                <Divider style={{ margin: "20px 0", width: "100%" }} />
-                <H4>Tabs with separately rendered panels, controlled mode</H4>
-                <Switch checked={this.state.fill} label="Fill height" onChange={this.toggleFill} />
-                <div className={Classes.SECTION}>
->>>>>>> 187d8af4
-                    <Navbar>
-                        <Navbar.Group>
-                            <Navbar.Heading>
-                                Page: <strong>{this.state.navbarTabId}</strong>
-                            </Navbar.Heading>
-                        </Navbar.Group>
-                        <Navbar.Group align={Alignment.RIGHT}>
-                            <Tabs
-                                animate={this.state.animate}
-                                fill={this.state.fill}
-<<<<<<< HEAD
-                                id="navbar"
-=======
-                                id={NAVBAR_PARENT_ID}
->>>>>>> 187d8af4
-                                large={this.state.large}
-                                onChange={this.handleNavbarTabChange}
-                                selectedTabId={this.state.navbarTabId}
-                            >
-                                <Tab id="Home" title="Home" icon={this.state.showIcon ? "home" : undefined} />
-                                <Tab id="Files" title="Files" icon={this.state.showIcon ? "folder-open" : undefined} />
-                                <Tab
-                                    id="Builds"
-                                    title="Builds"
-                                    icon={this.state.showIcon ? "build" : undefined}
-                                    tagContent={this.state.showTags ? 4 : undefined}
-                                    tagProps={{ round: this.state.useRoundTags }}
-                                />
-                            </Tabs>
-                        </Navbar.Group>
-                    </Navbar>
-<<<<<<< HEAD
-                </Card>
-                <Card>
-                    <H5>Tabs with panels, uncontrolled mode</H5>
+                    <H5>Tabs with passed panels, uncontrolled mode</H5>
                     <Switch checked={this.state.vertical} label="Use vertical tabs" onChange={this.toggleVertical} />
                     <Tabs
                         animate={this.state.animate}
@@ -206,20 +139,54 @@
                         <InputGroup fill={true} type="text" placeholder="Search..." />
                     </Tabs>
                 </Card>
-=======
-                    <TabPanel
-                        id={this.state.navbarTabId}
-                        selectedTabId={this.state.navbarTabId}
-                        parentId={NAVBAR_PARENT_ID}
-                        panel={
-                            <>
-                                <H4>Example panel: {this.state.navbarTabId}</H4>
-                                <p>The current panel is: "{this.state.navbarTabId}"</p>
-                            </>
-                        }
-                    />
-                </div>
->>>>>>> 187d8af4
+                <Card style={{ width: "100%" }}>
+                    <H5>Tabs with separately rendered panels, controlled mode</H5>
+                    <Switch checked={this.state.fill} label="Fill height" onChange={this.toggleFill} />
+                    <div className={Classes.SECTION}>
+                        <Navbar>
+                            <Navbar.Group>
+                                <Navbar.Heading>
+                                    Page: <strong>{this.state.navbarTabId}</strong>
+                                </Navbar.Heading>
+                            </Navbar.Group>
+                            <Navbar.Group align={Alignment.RIGHT}>
+                                <Tabs
+                                    animate={this.state.animate}
+                                    fill={this.state.fill}
+                                    id={NAVBAR_PARENT_ID}
+                                    large={this.state.large}
+                                    onChange={this.handleNavbarTabChange}
+                                    selectedTabId={this.state.navbarTabId}
+                                >
+                                    <Tab id="Home" title="Home" icon={this.state.showIcon ? "home" : undefined} />
+                                    <Tab
+                                        id="Files"
+                                        title="Files"
+                                        icon={this.state.showIcon ? "folder-open" : undefined}
+                                    />
+                                    <Tab
+                                        id="Builds"
+                                        title="Builds"
+                                        icon={this.state.showIcon ? "build" : undefined}
+                                        tagContent={this.state.showTags ? 4 : undefined}
+                                        tagProps={{ round: this.state.useRoundTags }}
+                                    />
+                                </Tabs>
+                            </Navbar.Group>
+                        </Navbar>
+                        <TabPanel
+                            id={this.state.navbarTabId}
+                            selectedTabId={this.state.navbarTabId}
+                            parentId={NAVBAR_PARENT_ID}
+                            panel={
+                                <>
+                                    <H4>Example panel: {this.state.navbarTabId}</H4>
+                                    <p>The current panel is: "{this.state.navbarTabId}"</p>
+                                </>
+                            }
+                        />
+                    </div>
+                </Card>
             </Example>
         );
     }
