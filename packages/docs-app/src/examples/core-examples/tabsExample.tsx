/*
 * Copyright 2017 Palantir Technologies, Inc. All rights reserved.
 *
 * Licensed under the Apache License, Version 2.0 (the "License");
 * you may not use this file except in compliance with the License.
 * You may obtain a copy of the License at
 *
 *     http://www.apache.org/licenses/LICENSE-2.0
 *
 * Unless required by applicable law or agreed to in writing, software
 * distributed under the License is distributed on an "AS IS" BASIS,
 * WITHOUT WARRANTIES OR CONDITIONS OF ANY KIND, either express or implied.
 * See the License for the specific language governing permissions and
 * limitations under the License.
 */

import React from "react";

import { Alignment, Classes, Divider, H4, H5, InputGroup, Navbar, Switch, Tab, TabId, Tabs } from "@blueprintjs/core";
import { Example, ExampleProps, handleBooleanChange } from "@blueprintjs/docs-theme";

<<<<<<< HEAD
=======
import { PropCodeTooltip } from "../../common/propCodeTooltip";

>>>>>>> ac8eec58
export interface TabsExampleState {
    activePanelOnly: boolean;
    animate: boolean;
    fill: boolean;
    large: boolean;
    navbarTabId: TabId;
    showIcon: boolean;
    showTags: boolean;
    useRoundTags: boolean;
    vertical: boolean;
}

export class TabsExample extends React.PureComponent<ExampleProps, TabsExampleState> {
    public state: TabsExampleState = {
        activePanelOnly: false,
        animate: true,
        fill: true,
        large: false,
        navbarTabId: "Home",
        showIcon: false,
        showTags: false,
        useRoundTags: false,
        vertical: false,
    };

    private toggleActiveOnly = handleBooleanChange(activePanelOnly => this.setState({ activePanelOnly }));

    private toggleAnimate = handleBooleanChange(animate => this.setState({ animate }));

    private toggleLarge = handleBooleanChange(large => this.setState({ large }));

    private toggleFill = handleBooleanChange(fill => this.setState({ fill }));

    private toggleIcon = handleBooleanChange(icon => this.setState({ showIcon: icon }));

    private toggleRoundTags = handleBooleanChange(useRoundTags => this.setState({ useRoundTags }));

    private toggleTag = handleBooleanChange(tag => this.setState({ showTags: tag }));

    private toggleVertical = handleBooleanChange(vertical => this.setState({ vertical }));

    public render() {
        const options = (
            <>
                <H5>Appearance props</H5>
                <Switch checked={this.state.large} label="Large size" onChange={this.toggleLarge} />
                <Switch checked={this.state.animate} label="Animate tab indicator" onChange={this.toggleAnimate} />
                <H5>Behavior props</H5>
                <Switch
                    checked={this.state.activePanelOnly}
                    label="Render active tab panel only"
                    onChange={this.toggleActiveOnly}
                />
                <H5>Tab content props</H5>
                <PropCodeTooltip snippet="icon">
                    <Switch checked={this.state.showIcon} label="Show icon" onChange={this.toggleIcon} />
                </PropCodeTooltip>
                <PropCodeTooltip snippet="tagContent">
                    <Switch checked={this.state.showTags} label="Show tag" onChange={this.toggleTag} />
                </PropCodeTooltip>
                <PropCodeTooltip snippet={`tagProps={{ round: ${this.state.useRoundTags.toString()} }}`}>
                    <Switch
                        disabled={!this.state.showTags}
                        checked={this.state.useRoundTags}
                        label="Use round tags"
                        onChange={this.toggleRoundTags}
                    />
                </PropCodeTooltip>
            </>
        );

        return (
            <Example className="docs-tabs-example" options={options} {...this.props}>
                <H4>Tabs without panels, controlled mode</H4>
                <Switch checked={this.state.fill} label="Fill height" onChange={this.toggleFill} />
                <Navbar>
                    <Navbar.Group>
                        <Navbar.Heading>
                            Page: <strong>{this.state.navbarTabId}</strong>
                        </Navbar.Heading>
                    </Navbar.Group>
                    <Navbar.Group align={Alignment.RIGHT}>
                        <Tabs
                            animate={this.state.animate}
                            fill={this.state.fill}
                            id="navbar"
                            large={this.state.large}
                            onChange={this.handleNavbarTabChange}
                            selectedTabId={this.state.navbarTabId}
                        >
                            <Tab id="Home" title="Home" icon={this.state.showIcon ? "home" : undefined} />
                            <Tab id="Files" title="Files" icon={this.state.showIcon ? "folder-open" : undefined} />
                            <Tab
                                id="Builds"
                                title="Builds"
                                icon={this.state.showIcon ? "build" : undefined}
                                tagContent={this.state.showTags ? 4 : undefined}
                                tagProps={{ round: this.state.useRoundTags }}
                            />
                        </Tabs>
                    </Navbar.Group>
                </Navbar>
                <Divider style={{ margin: "20px 0", width: "100%" }} />
                <H4>Tabs with panels, uncontrolled mode</H4>
                <Switch checked={this.state.vertical} label="Use vertical tabs" onChange={this.toggleVertical} />
                <Tabs
                    animate={this.state.animate}
                    id="TabsExample"
                    key={this.state.vertical ? "vertical" : "horizontal"}
                    large={this.state.large}
                    renderActiveTabPanelOnly={this.state.activePanelOnly}
                    vertical={this.state.vertical}
                >
                    <Tab id="rx" title="React" panel={<ReactPanel />} />
                    <Tab
                        id="ng"
                        title="Angular"
                        panel={<AngularPanel />}
                        tagContent={this.state.showTags ? 10 : undefined}
                        tagProps={{ round: this.state.useRoundTags }}
                    />
                    <Tab id="mb" title="Ember" panel={<EmberPanel />} panelClassName="ember-panel" />
                    <Tab id="bb" disabled={true} title="Backbone" panel={<BackbonePanel />} />
                    <Tabs.Expander />
                    <InputGroup className={Classes.FILL} type="text" placeholder="Search..." />
                </Tabs>
            </Example>
        );
    }

    private handleNavbarTabChange = (navbarTabId: TabId) => this.setState({ navbarTabId });
}

const ReactPanel: React.FC = () => (
    <div>
        <H4>Example panel: React</H4>
        <p className={Classes.RUNNING_TEXT}>
            Lots of people use React as the V in MVC. Since React makes no assumptions about the rest of your technology
            stack, it's easy to try it out on a small feature in an existing project.
        </p>
    </div>
);

const AngularPanel: React.FC = () => (
    <div>
        <H4>Example panel: Angular</H4>
        <p className={Classes.RUNNING_TEXT}>
            HTML is great for declaring static documents, but it falters when we try to use it for declaring dynamic
            views in web-applications. AngularJS lets you extend HTML vocabulary for your application. The resulting
            environment is extraordinarily expressive, readable, and quick to develop.
        </p>
    </div>
);

const EmberPanel: React.FC = () => (
    <div>
        <H4>Example panel: Ember</H4>
        <p className={Classes.RUNNING_TEXT}>
            Ember.js is an open-source JavaScript application framework, based on the model-view-controller (MVC)
            pattern. It allows developers to create scalable single-page web applications by incorporating common idioms
            and best practices into the framework. What is your favorite JS framework?
        </p>
        <input className={Classes.INPUT} type="text" />
    </div>
);

const BackbonePanel: React.FC = () => (
    <div>
        <H4>Backbone</H4>
    </div>
);<|MERGE_RESOLUTION|>--- conflicted
+++ resolved
@@ -19,11 +19,8 @@
 import { Alignment, Classes, Divider, H4, H5, InputGroup, Navbar, Switch, Tab, TabId, Tabs } from "@blueprintjs/core";
 import { Example, ExampleProps, handleBooleanChange } from "@blueprintjs/docs-theme";
 
-<<<<<<< HEAD
-=======
 import { PropCodeTooltip } from "../../common/propCodeTooltip";
 
->>>>>>> ac8eec58
 export interface TabsExampleState {
     activePanelOnly: boolean;
     animate: boolean;
