/*
 * Copyright 2020 Palantir Technologies, Inc. All rights reserved.
 *
 * Licensed under the Apache License, Version 2.0 (the "License");
 * you may not use this file except in compliance with the License.
 * You may obtain a copy of the License at
 *
 *     http://www.apache.org/licenses/LICENSE-2.0
 *
 * Unless required by applicable law or agreed to in writing, software
 * distributed under the License is distributed on an "AS IS" BASIS,
 * WITHOUT WARRANTIES OR CONDITIONS OF ANY KIND, either express or implied.
 * See the License for the specific language governing permissions and
 * limitations under the License.
 */

<<<<<<< HEAD
import classNames from "classnames";
import React from "react";
=======
import * as React from "react";
>>>>>>> ac8eec58

import {
    Button,
    ButtonProps,
    Code,
    DialogBody,
    DialogStep,
    H5,
    HTMLSelect,
    Label,
    MultistepDialog,
    MultistepDialogNavPosition,
    NumericInput,
    Radio,
    RadioGroup,
    Switch,
} from "@blueprintjs/core";
import {
    Example,
    ExampleProps,
    handleBooleanChange,
    handleStringChange,
    handleValueChange,
} from "@blueprintjs/docs-theme";

import { BlueprintExampleData } from "../../tags/types";

export interface MultistepDialogExampleState {
    autoFocus: boolean;
    canEscapeKeyClose: boolean;
    canOutsideClickClose: boolean;
    enforceFocus: boolean;
    hasTitle: boolean;
    isCloseButtonShown: boolean;
    showCloseButtonInFooter: boolean;
    isOpen: boolean;
    navPosition: MultistepDialogNavPosition;
    usePortal: boolean;
    value?: string;
    initialStepIndex: number;
}

const NAV_POSITIONS = ["left", "top", "right"];

export class MultistepDialogExample extends React.PureComponent<
    ExampleProps<BlueprintExampleData>,
    MultistepDialogExampleState
> {
    public state: MultistepDialogExampleState = {
        autoFocus: true,
        canEscapeKeyClose: true,
        canOutsideClickClose: true,
        enforceFocus: true,
        hasTitle: true,
        initialStepIndex: 0,
        isCloseButtonShown: true,
        isOpen: false,
        navPosition: "left",
        showCloseButtonInFooter: true,
        usePortal: true,
    };

    private handleAutoFocusChange = handleBooleanChange(autoFocus => this.setState({ autoFocus }));

    private handleEnforceFocusChange = handleBooleanChange(enforceFocus => this.setState({ enforceFocus }));

    private handleEscapeKeyChange = handleBooleanChange(canEscapeKeyClose => this.setState({ canEscapeKeyClose }));

    private handleUsePortalChange = handleBooleanChange(usePortal => this.setState({ usePortal }));

    private handleOutsideClickChange = handleBooleanChange(val => this.setState({ canOutsideClickClose: val }));

    private handleCloseButtonChange = handleBooleanChange(isCloseButtonShown => this.setState({ isCloseButtonShown }));

    private handleFooterCloseButtonChange = handleBooleanChange(showCloseButtonInFooter =>
        this.setState({ showCloseButtonInFooter }),
    );

    private handleHasTitleChange = handleBooleanChange(hasTitle => this.setState({ hasTitle }));

    private handleNavPositionChange = handleValueChange((navPosition: MultistepDialogNavPosition) =>
        this.setState({ navPosition }),
    );

    public render() {
        const finalButtonProps: Partial<ButtonProps> = {
            intent: "primary",
            onClick: this.handleClose,
            text: "Close",
        };
        const { hasTitle, navPosition: position, ...state } = this.state;
        return (
            <Example options={this.renderOptions()} {...this.props}>
                <Button onClick={this.handleOpen}>Show dialog</Button>
                <MultistepDialog
                    className={this.props.data.themeName}
                    icon="info-sign"
                    navigationPosition={position}
                    onClose={this.handleClose}
                    nextButtonProps={{
                        disabled: this.state.value === undefined,
                        tooltipContent: this.state.value === undefined ? "Select an option to continue" : undefined,
                    }}
                    finalButtonProps={finalButtonProps}
                    title={hasTitle ? "Multistep dialog" : undefined}
                    {...state}
                >
                    <DialogStep
                        id="select"
                        panel={<SelectPanel onChange={this.handleSelectionChange} selectedValue={this.state.value} />}
                        title="Select"
                    />
                    <DialogStep
                        id="confirm"
                        panel={<ConfirmPanel selectedValue={this.state.value} />}
                        title="Confirm"
                    />
                </MultistepDialog>
            </Example>
        );
    }

    private renderOptions() {
        const {
            autoFocus,
            enforceFocus,
            canEscapeKeyClose,
            canOutsideClickClose,
            usePortal,
            hasTitle,
            initialStepIndex,
            isCloseButtonShown,
            navPosition: position,
            showCloseButtonInFooter,
        } = this.state;
        return (
            <>
                <H5>Props</H5>
                <Switch checked={autoFocus} label="Auto focus" onChange={this.handleAutoFocusChange} />
                <Switch checked={enforceFocus} label="Enforce focus" onChange={this.handleEnforceFocusChange} />
                <Switch checked={usePortal} onChange={this.handleUsePortalChange}>
                    Use <Code>Portal</Code>
                </Switch>
                <Switch
                    checked={canOutsideClickClose}
                    label="Click outside to close"
                    onChange={this.handleOutsideClickChange}
                />
                <Switch checked={hasTitle} label="Has title" onChange={this.handleHasTitleChange} />
                <Switch
                    checked={isCloseButtonShown}
                    label="Show close button"
                    onChange={this.handleCloseButtonChange}
                />
                <Switch
                    checked={showCloseButtonInFooter}
                    label="Show footer close button"
                    onChange={this.handleFooterCloseButtonChange}
                />
                <Switch checked={canEscapeKeyClose} label="Escape key to close" onChange={this.handleEscapeKeyChange} />
                <Label>
                    Navigation Position
                    <HTMLSelect value={position} onChange={this.handleNavPositionChange} options={NAV_POSITIONS} />
                </Label>
                <Label>Initial step index (0-indexed)</Label>
                <NumericInput
                    value={initialStepIndex}
                    onValueChange={this.handleInitialStepIndexChange}
                    max={2}
                    min={-1}
                />
            </>
        );
    }

    private handleOpen = () => this.setState({ isOpen: true, value: undefined });

    private handleClose = () => this.setState({ isOpen: false });

    private handleSelectionChange = handleStringChange(value => this.setState({ value }));

    private handleInitialStepIndexChange = (newValue: number) => this.setState({ initialStepIndex: newValue });
}

export interface SelectPanelProps {
    selectedValue: string;
    onChange: (event: React.FormEvent<HTMLInputElement>) => void;
}

<<<<<<< HEAD
const SelectPanel: React.FC<SelectPanelProps> = props => (
    <div className={classNames(Classes.DIALOG_BODY, "docs-multistep-dialog-example-step")}>
=======
const SelectPanel: React.FC<ISelectPanelProps> = props => (
    <DialogBody className="docs-multistep-dialog-example-step">
>>>>>>> ac8eec58
        <p>Use this dialog to divide content into multiple sequential steps.</p>
        <p>Select one of the options below in order to proceed to the next step:</p>
        <RadioGroup onChange={props.onChange} selectedValue={props.selectedValue}>
            <Radio label="Option A" value="A" />
            <Radio label="Option B" value="B" />
            <Radio label="Option C" value="C" />
        </RadioGroup>
    </DialogBody>
);

export interface ConfirmPanelProps {
    selectedValue: string;
}

<<<<<<< HEAD
const ConfirmPanel: React.FC<ConfirmPanelProps> = props => {
    return (
        <div className={classNames(Classes.DIALOG_BODY, "docs-multistep-dialog-example-step")}>
            <p>
                You selected <strong>Option {props.selectedValue}</strong>.
            </p>
            <p>
                To make changes, click the "Back" button or click on the "Select" step. Otherwise, click "Close" to
                complete your selection.
            </p>
        </div>
    );
};
=======
const ConfirmPanel: React.FC<IConfirmPanelProps> = props => (
    <DialogBody className="docs-multistep-dialog-example-step">
        <p>
            You selected <strong>Option {props.selectedValue}</strong>.
        </p>
        <p>
            To make changes, click the "Back" button or click on the "Select" step. Otherwise, click "Close" to complete
            your selection.
        </p>
    </DialogBody>
);
>>>>>>> ac8eec58
<|MERGE_RESOLUTION|>--- conflicted
+++ resolved
@@ -14,12 +14,7 @@
  * limitations under the License.
  */
 
-<<<<<<< HEAD
-import classNames from "classnames";
 import React from "react";
-=======
-import * as React from "react";
->>>>>>> ac8eec58
 
 import {
     Button,
@@ -209,13 +204,8 @@
     onChange: (event: React.FormEvent<HTMLInputElement>) => void;
 }
 
-<<<<<<< HEAD
 const SelectPanel: React.FC<SelectPanelProps> = props => (
-    <div className={classNames(Classes.DIALOG_BODY, "docs-multistep-dialog-example-step")}>
-=======
-const SelectPanel: React.FC<ISelectPanelProps> = props => (
     <DialogBody className="docs-multistep-dialog-example-step">
->>>>>>> ac8eec58
         <p>Use this dialog to divide content into multiple sequential steps.</p>
         <p>Select one of the options below in order to proceed to the next step:</p>
         <RadioGroup onChange={props.onChange} selectedValue={props.selectedValue}>
@@ -230,22 +220,7 @@
     selectedValue: string;
 }
 
-<<<<<<< HEAD
-const ConfirmPanel: React.FC<ConfirmPanelProps> = props => {
-    return (
-        <div className={classNames(Classes.DIALOG_BODY, "docs-multistep-dialog-example-step")}>
-            <p>
-                You selected <strong>Option {props.selectedValue}</strong>.
-            </p>
-            <p>
-                To make changes, click the "Back" button or click on the "Select" step. Otherwise, click "Close" to
-                complete your selection.
-            </p>
-        </div>
-    );
-};
-=======
-const ConfirmPanel: React.FC<IConfirmPanelProps> = props => (
+const ConfirmPanel: React.FC<ConfirmPanelProps> = props => (
     <DialogBody className="docs-multistep-dialog-example-step">
         <p>
             You selected <strong>Option {props.selectedValue}</strong>.
@@ -255,5 +230,4 @@
             your selection.
         </p>
     </DialogBody>
-);
->>>>>>> ac8eec58
+);