/*
 * Copyright 2022 Palantir Technologies, Inc. All rights reserved.
 *
 * Licensed under the Apache License, Version 2.0 (the "License");
 * you may not use this file except in compliance with the License.
 * You may obtain a copy of the License at
 *
 *     http://www.apache.org/licenses/LICENSE-2.0
 *
 * Unless required by applicable law or agreed to in writing, software
 * distributed under the License is distributed on an "AS IS" BASIS,
 * WITHOUT WARRANTIES OR CONDITIONS OF ANY KIND, either express or implied.
 * See the License for the specific language governing permissions and
 * limitations under the License.
 */

import * as React from "react";

import { Classes, Code, H5, HTMLSelect, Intent, Label, Menu, MenuItem, MenuItemProps, Switch } from "@blueprintjs/core";
import { Example, ExampleProps, handleBooleanChange, handleValueChange } from "@blueprintjs/docs-theme";

import { PropCodeTooltip } from "../../common/propCodeTooltip";
import { BooleanOrUndefinedSelect } from "./common/booleanOrUndefinedSelect";
import { IntentSelect } from "./common/intentSelect";
import { Size, SizeSelect } from "./common/sizeSelect";

export function MenuItemExample(props: ExampleProps) {
<<<<<<< HEAD
    const [size, setSize] = React.useState<Size>("regular");
=======
    const [large, setLarge] = React.useState(false);
    const [active, setActive] = React.useState(false);
>>>>>>> 5214dacd
    const [disabled, setDisabled] = React.useState(false);
    const [selected, setSelected] = React.useState<boolean | undefined>(undefined);
    const [intent, setIntent] = React.useState<Intent>("none");
    const [iconEnabled, setIconEnabled] = React.useState(true);
<<<<<<< HEAD
    const [tickEnabled, setTickEnabled] = React.useState(true);
    const [submenuEnabled, setSubmenuEnabled] = React.useState(false);

    const options = (
        <>
            <H5>Props</H5>
            <SizeSelect size={size} onChange={setSize} />
=======
    const [submenuEnabled, setSubmenuEnabled] = React.useState(true);
    const [roleStructure, setRoleStructure] = React.useState<MenuItemProps["roleStructure"]>("menuitem");

    const isSelectedOptionAvailable = roleStructure === "listoption" && !iconEnabled;

    const options = (
        <>
            <H5>Menu props</H5>
            <Switch label="Large" checked={large} onChange={handleBooleanChange(setLarge)} />
            <H5>MenuItem props</H5>
            <Switch label="Active" checked={active} onChange={handleBooleanChange(setActive)} />
>>>>>>> 5214dacd
            <Switch label="Disabled" checked={disabled} onChange={handleBooleanChange(setDisabled)} />
            <PropCodeTooltip
                content={
                    isSelectedOptionAvailable ? undefined : (
                        <>
                            <Code>selected</Code> prop has no effect when <br />
                            <Code>roleStructure="menuitem"</Code> or when an icon is set
                        </>
                    )
                }
            >
                <BooleanOrUndefinedSelect
                    disabled={!isSelectedOptionAvailable}
                    label="Selected"
                    value={selected}
                    onChange={setSelected}
                />
            </PropCodeTooltip>
            <Switch label="Enable icon" checked={iconEnabled} onChange={handleBooleanChange(setIconEnabled)} />
            <Switch label="Enable submenu" checked={submenuEnabled} onChange={handleBooleanChange(setSubmenuEnabled)} />
<<<<<<< HEAD
            <Switch label="Enable tick" checked={tickEnabled} onChange={handleBooleanChange(setTickEnabled)} />
            <IntentSelect intent={intent} onChange={setIntent} />
=======
            <IntentSelect intent={intent} onChange={setIntent} showClearButton={true} />
            <Label>
                Role structure
                <HTMLSelect
                    options={["menuitem", "listoption"]}
                    value={roleStructure}
                    onChange={handleValueChange(setRoleStructure)}
                />
            </Label>
>>>>>>> 5214dacd
        </>
    );

    return (
        <Example className="docs-menu-example" options={options} {...props}>
            <Menu className={Classes.ELEVATION_1} large={size === "large"} small={size === "small"}>
                <MenuItem
                    active={active}
                    disabled={disabled}
<<<<<<< HEAD
                    text="Show hidden items"
                    icon={iconEnabled ? "eye-open" : undefined}
=======
                    icon={iconEnabled ? "cog" : undefined}
>>>>>>> 5214dacd
                    intent={intent}
                    labelElement={submenuEnabled ? undefined : "⌘,"}
                    roleStructure={roleStructure}
                    selected={selected}
                    text="Settings"
                    children={
                        submenuEnabled ? (
                            <>
                                <MenuItem icon="add" text="Add new application" />
                                <MenuItem icon="remove" text="Remove application" />
                            </>
                        ) : undefined
                    }
                />
                <MenuItem
                    disabled={disabled}
                    text="Enable debug mode"
                    icon={iconEnabled ? "bug" : undefined}
                    intent={intent}
                    labelElement={submenuEnabled ? undefined : "⌘,"}
                    selected={selected}
                    children={
                        submenuEnabled ? (
                            <>
                                <MenuItem icon="add" text="Add new application" />
                                <MenuItem icon="remove" text="Remove application" />
                            </>
                        ) : undefined
                    }
                />
            </Menu>
        </Example>
    );
}<|MERGE_RESOLUTION|>--- conflicted
+++ resolved
@@ -25,61 +25,44 @@
 import { Size, SizeSelect } from "./common/sizeSelect";
 
 export function MenuItemExample(props: ExampleProps) {
-<<<<<<< HEAD
     const [size, setSize] = React.useState<Size>("regular");
-=======
-    const [large, setLarge] = React.useState(false);
     const [active, setActive] = React.useState(false);
->>>>>>> 5214dacd
     const [disabled, setDisabled] = React.useState(false);
     const [selected, setSelected] = React.useState<boolean | undefined>(undefined);
     const [intent, setIntent] = React.useState<Intent>("none");
     const [iconEnabled, setIconEnabled] = React.useState(true);
-<<<<<<< HEAD
-    const [tickEnabled, setTickEnabled] = React.useState(true);
-    const [submenuEnabled, setSubmenuEnabled] = React.useState(false);
-
-    const options = (
-        <>
-            <H5>Props</H5>
-            <SizeSelect size={size} onChange={setSize} />
-=======
     const [submenuEnabled, setSubmenuEnabled] = React.useState(true);
     const [roleStructure, setRoleStructure] = React.useState<MenuItemProps["roleStructure"]>("menuitem");
 
-    const isSelectedOptionAvailable = roleStructure === "listoption" && !iconEnabled;
+    const isSelectable = roleStructure === "listoption";
 
     const options = (
         <>
             <H5>Menu props</H5>
-            <Switch label="Large" checked={large} onChange={handleBooleanChange(setLarge)} />
+            <SizeSelect size={size} onChange={setSize} />
             <H5>MenuItem props</H5>
             <Switch label="Active" checked={active} onChange={handleBooleanChange(setActive)} />
->>>>>>> 5214dacd
             <Switch label="Disabled" checked={disabled} onChange={handleBooleanChange(setDisabled)} />
             <PropCodeTooltip
                 content={
-                    isSelectedOptionAvailable ? undefined : (
+                    isSelectable ? undefined : (
                         <>
                             <Code>selected</Code> prop has no effect when <br />
-                            <Code>roleStructure="menuitem"</Code> or when an icon is set
+                            <Code>roleStructure="menuitem"</Code>
                         </>
                     )
                 }
+                disabled={isSelectable}
             >
                 <BooleanOrUndefinedSelect
-                    disabled={!isSelectedOptionAvailable}
+                    disabled={!isSelectable}
                     label="Selected"
                     value={selected}
                     onChange={setSelected}
                 />
             </PropCodeTooltip>
-            <Switch label="Enable icon" checked={iconEnabled} onChange={handleBooleanChange(setIconEnabled)} />
+            <Switch label="Show custom icon" checked={iconEnabled} onChange={handleBooleanChange(setIconEnabled)} />
             <Switch label="Enable submenu" checked={submenuEnabled} onChange={handleBooleanChange(setSubmenuEnabled)} />
-<<<<<<< HEAD
-            <Switch label="Enable tick" checked={tickEnabled} onChange={handleBooleanChange(setTickEnabled)} />
-            <IntentSelect intent={intent} onChange={setIntent} />
-=======
             <IntentSelect intent={intent} onChange={setIntent} showClearButton={true} />
             <Label>
                 Role structure
@@ -89,7 +72,6 @@
                     onChange={handleValueChange(setRoleStructure)}
                 />
             </Label>
->>>>>>> 5214dacd
         </>
     );
 
@@ -99,12 +81,7 @@
                 <MenuItem
                     active={active}
                     disabled={disabled}
-<<<<<<< HEAD
-                    text="Show hidden items"
-                    icon={iconEnabled ? "eye-open" : undefined}
-=======
                     icon={iconEnabled ? "cog" : undefined}
->>>>>>> 5214dacd
                     intent={intent}
                     labelElement={submenuEnabled ? undefined : "⌘,"}
                     roleStructure={roleStructure}
@@ -119,22 +96,6 @@
                         ) : undefined
                     }
                 />
-                <MenuItem
-                    disabled={disabled}
-                    text="Enable debug mode"
-                    icon={iconEnabled ? "bug" : undefined}
-                    intent={intent}
-                    labelElement={submenuEnabled ? undefined : "⌘,"}
-                    selected={selected}
-                    children={
-                        submenuEnabled ? (
-                            <>
-                                <MenuItem icon="add" text="Add new application" />
-                                <MenuItem icon="remove" text="Remove application" />
-                            </>
-                        ) : undefined
-                    }
-                />
             </Menu>
         </Example>
     );
