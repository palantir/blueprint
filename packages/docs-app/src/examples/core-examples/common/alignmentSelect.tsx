--- conflicted
+++ resolved
@@ -18,22 +18,14 @@
 
 import { Alignment, Button, ButtonGroup } from "@blueprintjs/core";
 
-<<<<<<< HEAD
-export interface AlignSelectProps {
-=======
 interface AlignmentSelectProps {
->>>>>>> ac8eec58
     align: Alignment | undefined;
     allowCenter?: boolean;
     label?: string;
     onChange: (align: Alignment) => void;
 }
 
-<<<<<<< HEAD
-export class AlignmentSelect extends React.PureComponent<AlignSelectProps> {
-=======
 export class AlignmentSelect extends React.PureComponent<AlignmentSelectProps> {
->>>>>>> ac8eec58
     public render() {
         const { align, allowCenter = true, label = "Align text" } = this.props;
         return (
