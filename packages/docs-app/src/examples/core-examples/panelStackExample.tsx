/*
 * Copyright 2021 Palantir Technologies, Inc. All rights reserved.
 *
 * Licensed under the Apache License, Version 2.0 (the "License");
 * you may not use this file except in compliance with the License.
 * You may obtain a copy of the License at
 *
 *     http://www.apache.org/licenses/LICENSE-2.0
 *
 * Unless required by applicable law or agreed to in writing, software
 * distributed under the License is distributed on an "AS IS" BASIS,
 * WITHOUT WARRANTIES OR CONDITIONS OF ANY KIND, either express or implied.
 * See the License for the specific language governing permissions and
 * limitations under the License.
 */

/**
<<<<<<< HEAD
 * @fileoverview
 * Panel stacks typically have heterogenous panels, each with different information and actions,
 * so it's important to represent that kind of use case in the docs example. Here, we have 3 panel types.
 * Panel1 renders either a new Panel2 or Panel3. Panel2 and Panel3 both render a new Panel1.
 */
=======
 * @fileoverview This component is DEPRECATED, and the code is frozen.
 * All changes & bugfixes should be made to PanelStack2 instead.
 */

/* eslint-disable deprecation/deprecation, max-classes-per-file, @blueprintjs/no-deprecated-components */

import * as React from "react";

import { Button, H5, Intent, IPanel, IPanelProps, NumericInput, PanelStack, Switch, UL } from "@blueprintjs/core";
import { Example, ExampleProps, handleBooleanChange } from "@blueprintjs/docs-theme";

export interface IPanelStackExampleState {
    activePanelOnly: boolean;
    currentPanelStack: Array<IPanel<IPanelExampleProps>>;
    showHeader: boolean;
}

export class PanelStackExample extends React.PureComponent<ExampleProps, IPanelStackExampleState> {
    public initialPanel: IPanel<IPanelExampleProps> = {
        component: PanelExample,
        props: {
            panelNumber: 1,
        },
        title: "Panel 1",
    };
>>>>>>> 14b01e25

import React, { useCallback, useState } from "react";

import { Button, H5, Intent, Panel, PanelProps, NumericInput, PanelStack, Switch, UL } from "@blueprintjs/core";
import { Example, handleBooleanChange, ExampleProps } from "@blueprintjs/docs-theme";

const Panel1: React.FC<PanelProps> = props => {
    const [counter, setCounter] = useState(0);
    const shouldOpenPanelType2 = counter % 2 === 0;

    const openNewPanel = () => {
        if (shouldOpenPanelType2) {
            props.openPanel({
                renderPanel: panelProps => <Panel2 {...panelProps} counter={counter} />,
                title: `Panel 2`,
            });
        } else {
            props.openPanel({
                renderPanel: panelProps => (
                    <Panel3 {...panelProps} intent={counter % 3 === 0 ? Intent.SUCCESS : Intent.WARNING} />
                ),
                title: `Panel 3`,
            });
        }
    };

<<<<<<< HEAD
    return (
        <div className="docs-panel-stack-contents-example">
            <Button
                intent={Intent.PRIMARY}
                onClick={openNewPanel}
                text={`Open panel type ${shouldOpenPanelType2 ? 2 : 3}`}
            />
            <NumericInput value={counter} stepSize={1} onValueChange={setCounter} />
        </div>
    );
};

interface Panel2Props {
    counter: number;
}
=======
    private toggleActiveOnly = handleBooleanChange((activePanelOnly: boolean) => this.setState({ activePanelOnly }));

    private handleHeaderChange = handleBooleanChange((showHeader: boolean) => this.setState({ showHeader }));

    public render() {
        const stackList = (
            <>
                <Switch
                    checked={this.state.activePanelOnly}
                    label="Render active panel only"
                    onChange={this.toggleActiveOnly}
                />
                <Switch checked={this.state.showHeader} label="Show panel header" onChange={this.handleHeaderChange} />
                <H5>Current stack</H5>
                <UL>
                    {this.state.currentPanelStack.map((p, i) => (
                        <li key={i}>{p.title}</li>
                    ))}
                </UL>
            </>
        );
        return (
            <Example options={stackList} {...this.props}>
                <PanelStack
                    className="docs-panel-stack-example"
                    initialPanel={this.state.currentPanelStack[0]}
                    onOpen={this.addToPanelStack}
                    onClose={this.removeFromPanelStack}
                    renderActivePanelOnly={this.state.activePanelOnly}
                    showPanelHeader={this.state.showHeader}
                />
            </Example>
        );
    }

    private addToPanelStack = (newPanel: IPanel) => {
        this.setState(state => ({
            // HACKHACK: https://github.com/palantir/blueprint/issues/4272
            currentPanelStack: [newPanel as unknown as IPanel<IPanelExampleProps>, ...state.currentPanelStack],
        }));
    };
>>>>>>> 14b01e25

const Panel2: React.FC<PanelProps & Panel2Props> = props => {
    const openNewPanel = () => {
        props.openPanel({
            renderPanel: Panel1,
            title: `Panel 1`,
        });
    };

    return (
        <div className="docs-panel-stack-contents-example">
            <H5>Parent counter was {props.counter}</H5>
            <Button intent={Intent.PRIMARY} onClick={openNewPanel} text="Open panel type 1" />
        </div>
    );
};

interface Panel3Props {
    intent: Intent;
}

const Panel3: React.FC<PanelProps & Panel3Props> = props => {
    const openNewPanel = () => {
        props.openPanel({
            renderPanel: Panel1,
            title: `Panel 1`,
        });
    };

    return (
        <div className="docs-panel-stack-contents-example">
            <Button intent={props.intent} onClick={openNewPanel} text="Open panel type 1" />
        </div>
    );
};

const initialPanel: Panel = {
    renderPanel: Panel1,
    title: "Panel 1",
};

export const PanelStackExample: React.FC<ExampleProps> = props => {
    const [activePanelOnly, setActivePanelOnly] = useState(true);
    const [showHeader, setShowHeader] = useState(true);
    const [currentPanelStack, setCurrentPanelStack] = useState<Panel[]>([initialPanel]);

    const toggleActiveOnly = useCallback(handleBooleanChange(setActivePanelOnly), []);
    const toggleShowHeader = useCallback(handleBooleanChange(setShowHeader), []);
    const addToPanelStack = useCallback((newPanel: Panel) => setCurrentPanelStack(stack => [...stack, newPanel]), []);
    const removeFromPanelStack = useCallback(() => setCurrentPanelStack(stack => stack.slice(0, -1)), []);

    const stackList = (
        <>
            <Switch checked={activePanelOnly} label="Render active panel only" onChange={toggleActiveOnly} />
            <Switch checked={showHeader} label="Show panel header" onChange={toggleShowHeader} />
            <H5>Current stack</H5>
            <UL>
                {currentPanelStack.map((p, i) => (
                    <li key={i}>{p.title}</li>
                ))}
            </UL>
        </>
    );
    return (
        <Example options={stackList} {...props}>
            <PanelStack
                className="docs-panel-stack-example"
                onOpen={addToPanelStack}
                onClose={removeFromPanelStack}
                renderActivePanelOnly={activePanelOnly}
                showPanelHeader={showHeader}
                stack={currentPanelStack}
            />
        </Example>
    );
};<|MERGE_RESOLUTION|>--- conflicted
+++ resolved
@@ -15,44 +15,16 @@
  */
 
 /**
-<<<<<<< HEAD
  * @fileoverview
  * Panel stacks typically have heterogenous panels, each with different information and actions,
  * so it's important to represent that kind of use case in the docs example. Here, we have 3 panel types.
  * Panel1 renders either a new Panel2 or Panel3. Panel2 and Panel3 both render a new Panel1.
  */
-=======
- * @fileoverview This component is DEPRECATED, and the code is frozen.
- * All changes & bugfixes should be made to PanelStack2 instead.
- */
-
-/* eslint-disable deprecation/deprecation, max-classes-per-file, @blueprintjs/no-deprecated-components */
-
-import * as React from "react";
-
-import { Button, H5, Intent, IPanel, IPanelProps, NumericInput, PanelStack, Switch, UL } from "@blueprintjs/core";
-import { Example, ExampleProps, handleBooleanChange } from "@blueprintjs/docs-theme";
-
-export interface IPanelStackExampleState {
-    activePanelOnly: boolean;
-    currentPanelStack: Array<IPanel<IPanelExampleProps>>;
-    showHeader: boolean;
-}
-
-export class PanelStackExample extends React.PureComponent<ExampleProps, IPanelStackExampleState> {
-    public initialPanel: IPanel<IPanelExampleProps> = {
-        component: PanelExample,
-        props: {
-            panelNumber: 1,
-        },
-        title: "Panel 1",
-    };
->>>>>>> 14b01e25
 
 import React, { useCallback, useState } from "react";
 
-import { Button, H5, Intent, Panel, PanelProps, NumericInput, PanelStack, Switch, UL } from "@blueprintjs/core";
-import { Example, handleBooleanChange, ExampleProps } from "@blueprintjs/docs-theme";
+import { Button, H5, Intent, NumericInput, Panel, PanelProps, PanelStack, Switch, UL } from "@blueprintjs/core";
+import { Example, ExampleProps, handleBooleanChange } from "@blueprintjs/docs-theme";
 
 const Panel1: React.FC<PanelProps> = props => {
     const [counter, setCounter] = useState(0);
@@ -74,7 +46,6 @@
         }
     };
 
-<<<<<<< HEAD
     return (
         <div className="docs-panel-stack-contents-example">
             <Button
@@ -90,49 +61,6 @@
 interface Panel2Props {
     counter: number;
 }
-=======
-    private toggleActiveOnly = handleBooleanChange((activePanelOnly: boolean) => this.setState({ activePanelOnly }));
-
-    private handleHeaderChange = handleBooleanChange((showHeader: boolean) => this.setState({ showHeader }));
-
-    public render() {
-        const stackList = (
-            <>
-                <Switch
-                    checked={this.state.activePanelOnly}
-                    label="Render active panel only"
-                    onChange={this.toggleActiveOnly}
-                />
-                <Switch checked={this.state.showHeader} label="Show panel header" onChange={this.handleHeaderChange} />
-                <H5>Current stack</H5>
-                <UL>
-                    {this.state.currentPanelStack.map((p, i) => (
-                        <li key={i}>{p.title}</li>
-                    ))}
-                </UL>
-            </>
-        );
-        return (
-            <Example options={stackList} {...this.props}>
-                <PanelStack
-                    className="docs-panel-stack-example"
-                    initialPanel={this.state.currentPanelStack[0]}
-                    onOpen={this.addToPanelStack}
-                    onClose={this.removeFromPanelStack}
-                    renderActivePanelOnly={this.state.activePanelOnly}
-                    showPanelHeader={this.state.showHeader}
-                />
-            </Example>
-        );
-    }
-
-    private addToPanelStack = (newPanel: IPanel) => {
-        this.setState(state => ({
-            // HACKHACK: https://github.com/palantir/blueprint/issues/4272
-            currentPanelStack: [newPanel as unknown as IPanel<IPanelExampleProps>, ...state.currentPanelStack],
-        }));
-    };
->>>>>>> 14b01e25
 
 const Panel2: React.FC<PanelProps & Panel2Props> = props => {
     const openNewPanel = () => {
