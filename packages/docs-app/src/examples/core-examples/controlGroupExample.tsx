/*
 * Copyright 2017 Palantir Technologies, Inc. All rights reserved.
 *
 * Licensed under the Apache License, Version 2.0 (the "License");
 * you may not use this file except in compliance with the License.
 * You may obtain a copy of the License at
 *
 *     http://www.apache.org/licenses/LICENSE-2.0
 *
 * Unless required by applicable law or agreed to in writing, software
 * distributed under the License is distributed on an "AS IS" BASIS,
 * WITHOUT WARRANTIES OR CONDITIONS OF ANY KIND, either express or implied.
 * See the License for the specific language governing permissions and
 * limitations under the License.
 */

import React from "react";

import { Button, ControlGroup, HTMLSelect, InputGroup, Switch } from "@blueprintjs/core";
<<<<<<< HEAD
import { Example, handleBooleanChange, ExampleProps } from "@blueprintjs/docs-theme";
=======
import { Example, ExampleProps, handleBooleanChange } from "@blueprintjs/docs-theme";
>>>>>>> 14b01e25

const FILTER_OPTIONS = ["Filter", "Name - ascending", "Name - descending", "Price - ascending", "Price - descending"];

export interface ControlGroupExampleState {
    fill: boolean;
    vertical: boolean;
}

<<<<<<< HEAD
export class ControlGroupExample extends React.PureComponent<ExampleProps, ControlGroupExampleState> {
    public state: ControlGroupExampleState = {
=======
export class ControlGroupExample extends React.PureComponent<ExampleProps, IControlGroupExampleState> {
    public state: IControlGroupExampleState = {
>>>>>>> 14b01e25
        fill: false,
        vertical: false,
    };

    private toggleFill = handleBooleanChange(fill => this.setState({ fill }));

    private toggleVertical = handleBooleanChange(vertical => this.setState({ vertical }));

    public render() {
        const options = (
            <>
                <Switch checked={this.state.fill} label="Fill" onChange={this.toggleFill} />
                <Switch checked={this.state.vertical} label="Vertical" onChange={this.toggleVertical} />
            </>
        );

        return (
            <Example options={options} {...this.props}>
                <ControlGroup {...this.state}>
                    <HTMLSelect options={FILTER_OPTIONS} />
                    <InputGroup placeholder="Find filters..." />
                    <Button icon="arrow-right" />
                </ControlGroup>
            </Example>
        );
    }
}<|MERGE_RESOLUTION|>--- conflicted
+++ resolved
@@ -17,11 +17,7 @@
 import React from "react";
 
 import { Button, ControlGroup, HTMLSelect, InputGroup, Switch } from "@blueprintjs/core";
-<<<<<<< HEAD
-import { Example, handleBooleanChange, ExampleProps } from "@blueprintjs/docs-theme";
-=======
 import { Example, ExampleProps, handleBooleanChange } from "@blueprintjs/docs-theme";
->>>>>>> 14b01e25
 
 const FILTER_OPTIONS = ["Filter", "Name - ascending", "Name - descending", "Price - ascending", "Price - descending"];
 
@@ -30,13 +26,8 @@
     vertical: boolean;
 }
 
-<<<<<<< HEAD
 export class ControlGroupExample extends React.PureComponent<ExampleProps, ControlGroupExampleState> {
     public state: ControlGroupExampleState = {
-=======
-export class ControlGroupExample extends React.PureComponent<ExampleProps, IControlGroupExampleState> {
-    public state: IControlGroupExampleState = {
->>>>>>> 14b01e25
         fill: false,
         vertical: false,
     };
