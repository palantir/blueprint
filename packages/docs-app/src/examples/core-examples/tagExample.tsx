--- conflicted
+++ resolved
@@ -35,12 +35,7 @@
         tags: INITIAL_TAGS,
     };
 
-<<<<<<< HEAD
-    protected className = "docs-tag-example";
-
     private handleIconChange = handleBooleanChange(icon => this.setState({ icon }));
-=======
->>>>>>> 5463f165
     private handleIntentChange = handleStringChange((intent: Intent) => this.setState({ intent }));
     private handleInteractiveChange = handleBooleanChange(interactive => this.setState({ interactive }));
     private handleLargeChange = handleBooleanChange(large => this.setState({ large }));
@@ -49,15 +44,9 @@
     private handleRightIconChange = handleBooleanChange(rightIcon => this.setState({ rightIcon }));
     private handleRoundChange = handleBooleanChange(round => this.setState({ round }));
 
-<<<<<<< HEAD
-    protected renderExample() {
-        const { icon, removable, rightIcon, tags: exampleTags, ...tagProps } = this.state;
-        const tags = this.state.tags.map(tag => {
-=======
     public render() {
-        const { removable, tags, ...tagProps } = this.state;
+        const { icon, removable, rightIcon, tags, ...tagProps } = this.state;
         const tagElements = tags.map(tag => {
->>>>>>> 5463f165
             const onRemove = () => this.setState({ tags: this.state.tags.filter(t => t !== tag) });
             return (
                 <Tag
@@ -78,39 +67,8 @@
         );
     }
 
-<<<<<<< HEAD
-    protected renderOptions() {
+    private renderOptions() {
         const { icon, intent, interactive, large, minimal, removable, rightIcon, round } = this.state;
-        return [
-            [
-                <Switch key="large" label="Large" checked={large} onChange={this.handleLargeChange} />,
-                <Switch key="minimal" label="Minimal" checked={minimal} onChange={this.handleMinimalChange} />,
-                <Switch key="round" label="Round" checked={round} onChange={this.handleRoundChange} />,
-                <Switch
-                    key="interactive"
-                    label="Interactive"
-                    checked={interactive}
-                    onChange={this.handleInteractiveChange}
-                />,
-            ],
-            [
-                <Switch key="icon" label="Show icon" checked={icon} onChange={this.handleIconChange} />,
-                <Switch
-                    key="rightIcon"
-                    label="Show right icon"
-                    checked={rightIcon}
-                    onChange={this.handleRightIconChange}
-                />,
-                <Switch key="removable" label="Removable" checked={removable} onChange={this.handleRemovableChange} />,
-            ],
-            [
-                <IntentSelect key="intent" intent={intent} onChange={this.handleIntentChange} />,
-                <Button key="reset" text="Reset tags" onClick={this.resetTags} />,
-            ],
-        ];
-=======
-    private renderOptions() {
-        const { intent, interactive, large, minimal, removable } = this.state;
         return (
             <>
                 <H5>Props</H5>
@@ -118,12 +76,14 @@
                 <Switch label="Minimal" checked={minimal} onChange={this.handleMinimalChange} />
                 <Switch label="Interactive" checked={interactive} onChange={this.handleInteractiveChange} />
                 <Switch label="Removable" checked={removable} onChange={this.handleRemovableChange} />
+                <Switch label="Round" checked={round} onChange={this.handleRoundChange} />
+                <Switch label="Left icon" checked={icon} onChange={this.handleIconChange} />,
+                <Switch label="Right icon" checked={rightIcon} onChange={this.handleRightIconChange} />,
                 <IntentSelect intent={intent} onChange={this.handleIntentChange} />
                 <H5>Example</H5>
                 <Button icon="refresh" text="Reset tags" onClick={this.resetTags} />
             </>
         );
->>>>>>> 5463f165
     }
 
     private resetTags = () => this.setState({ tags: INITIAL_TAGS });
