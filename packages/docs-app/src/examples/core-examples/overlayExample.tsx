/*
 * Copyright 2015 Palantir Technologies, Inc. All rights reserved.
 * Licensed under the Apache License, Version 2.0 (the "License");
 * you may not use this file except in compliance with the License.
 * You may obtain a copy of the License at
 *
 *     http://www.apache.org/licenses/LICENSE-2.0
 *
 * Unless required by applicable law or agreed to in writing, software
 * distributed under the License is distributed on an "AS IS" BASIS,
 * WITHOUT WARRANTIES OR CONDITIONS OF ANY KIND, either express or implied.
 * See the License for the specific language governing permissions and
 * limitations under the License.
 */

import classNames from "classnames";
import React from "react";

import { Button, Classes, Code, H3, H5, Intent, Overlay, Switch } from "@blueprintjs/core";
<<<<<<< HEAD
import { Example, handleBooleanChange, ExampleProps } from "@blueprintjs/docs-theme";
=======
import { Example, ExampleProps, handleBooleanChange } from "@blueprintjs/docs-theme";
>>>>>>> 14b01e25

import { BlueprintExampleData } from "../../tags/types";

const OVERLAY_EXAMPLE_CLASS = "docs-overlay-example-transition";
const OVERLAY_TALL_CLASS = "docs-overlay-example-tall";

export interface OverlayExampleState {
    autoFocus: boolean;
    canEscapeKeyClose: boolean;
    canOutsideClickClose: boolean;
    enforceFocus: boolean;
    hasBackdrop: boolean;
    isOpen: boolean;
    usePortal: boolean;
    useTallContent: boolean;
}

<<<<<<< HEAD
export class OverlayExample extends React.PureComponent<ExampleProps<BlueprintExampleData>, OverlayExampleState> {
    public state: OverlayExampleState = {
=======
export class OverlayExample extends React.PureComponent<ExampleProps<IBlueprintExampleData>, IOverlayExampleState> {
    public state: IOverlayExampleState = {
>>>>>>> 14b01e25
        autoFocus: true,
        canEscapeKeyClose: true,
        canOutsideClickClose: true,
        enforceFocus: true,
        hasBackdrop: true,
        isOpen: false,
        usePortal: true,
        useTallContent: false,
    };

    private button: HTMLButtonElement;

    private refHandlers = {
        button: (ref: HTMLButtonElement) => (this.button = ref),
    };

    private handleAutoFocusChange = handleBooleanChange(autoFocus => this.setState({ autoFocus }));

    private handleBackdropChange = handleBooleanChange(hasBackdrop => this.setState({ hasBackdrop }));

    private handleEnforceFocusChange = handleBooleanChange(enforceFocus => this.setState({ enforceFocus }));

    private handleEscapeKeyChange = handleBooleanChange(canEscapeKeyClose => this.setState({ canEscapeKeyClose }));

    private handleUsePortalChange = handleBooleanChange(usePortal => this.setState({ usePortal }));

    private handleOutsideClickChange = handleBooleanChange(val => this.setState({ canOutsideClickClose: val }));

    public render() {
        const classes = classNames(
            Classes.CARD,
            Classes.ELEVATION_4,
            OVERLAY_EXAMPLE_CLASS,
            this.props.data.themeName,
            { [OVERLAY_TALL_CLASS]: this.state.useTallContent },
        );

        return (
            <Example options={this.renderOptions()} {...this.props}>
                <Button ref={this.refHandlers.button} onClick={this.handleOpen} text="Show overlay" />
                <Overlay onClose={this.handleClose} className={Classes.OVERLAY_SCROLL_CONTAINER} {...this.state}>
                    <div className={classes}>
                        <H3>I'm an Overlay!</H3>
                        <p>
                            This is a simple container with some inline styles to position it on the screen. Its CSS
                            transitions are customized for this example only to demonstrate how easily custom
                            transitions can be implemented.
                        </p>
                        <p>
                            Click the "Focus button" below to transfer focus to the "Show overlay" trigger button
                            outside of this overlay. If persistent focus is enabled, focus will be constrained to the
                            overlay. Use the <Code>tab</Code> key to move to the next focusable element to illustrate
                            this effect.
                        </p>
                        <p>
                            Click the "Make me scroll" button below to make this overlay's content really tall, which
                            will make the overlay's container (but not the page) scrollable
                        </p>
                        <br />
                        <div className={Classes.DIALOG_FOOTER_ACTIONS}>
                            <Button intent={Intent.DANGER} onClick={this.handleClose} style={{ margin: "" }}>
                                Close
                            </Button>
                            <Button onClick={this.focusButton} style={{ margin: "" }}>
                                Focus button
                            </Button>
                            <Button
                                onClick={this.toggleScrollButton}
                                icon="double-chevron-down"
                                rightIcon="double-chevron-down"
                                active={this.state.useTallContent}
                                style={{ margin: "" }}
                            >
                                Make me scroll
                            </Button>
                        </div>
                    </div>
                </Overlay>
            </Example>
        );
    }

    private renderOptions() {
        const { autoFocus, enforceFocus, canEscapeKeyClose, canOutsideClickClose, hasBackdrop, usePortal } = this.state;
        return (
            <>
                <H5>Props</H5>
                <Switch checked={autoFocus} label="Auto focus" onChange={this.handleAutoFocusChange} />
                <Switch checked={enforceFocus} label="Enforce focus" onChange={this.handleEnforceFocusChange} />
                <Switch checked={usePortal} onChange={this.handleUsePortalChange}>
                    Use <Code>Portal</Code>
                </Switch>
                <Switch
                    checked={canOutsideClickClose}
                    label="Click outside to close"
                    onChange={this.handleOutsideClickChange}
                />
                <Switch checked={canEscapeKeyClose} label="Escape key to close" onChange={this.handleEscapeKeyChange} />
                <Switch checked={hasBackdrop} label="Has backdrop" onChange={this.handleBackdropChange} />
            </>
        );
    }

    private handleOpen = () => this.setState({ isOpen: true });

    private handleClose = () => this.setState({ isOpen: false, useTallContent: false });

    private focusButton = () => this.button.focus();

    private toggleScrollButton = () => this.setState({ useTallContent: !this.state.useTallContent });
}<|MERGE_RESOLUTION|>--- conflicted
+++ resolved
@@ -17,11 +17,7 @@
 import React from "react";
 
 import { Button, Classes, Code, H3, H5, Intent, Overlay, Switch } from "@blueprintjs/core";
-<<<<<<< HEAD
-import { Example, handleBooleanChange, ExampleProps } from "@blueprintjs/docs-theme";
-=======
 import { Example, ExampleProps, handleBooleanChange } from "@blueprintjs/docs-theme";
->>>>>>> 14b01e25
 
 import { BlueprintExampleData } from "../../tags/types";
 
@@ -39,13 +35,8 @@
     useTallContent: boolean;
 }
 
-<<<<<<< HEAD
 export class OverlayExample extends React.PureComponent<ExampleProps<BlueprintExampleData>, OverlayExampleState> {
     public state: OverlayExampleState = {
-=======
-export class OverlayExample extends React.PureComponent<ExampleProps<IBlueprintExampleData>, IOverlayExampleState> {
-    public state: IOverlayExampleState = {
->>>>>>> 14b01e25
         autoFocus: true,
         canEscapeKeyClose: true,
         canOutsideClickClose: true,
