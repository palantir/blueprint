--- conflicted
+++ resolved
@@ -137,19 +137,15 @@
         return null;
     }
     return (
-<<<<<<< HEAD
-        <MenuItem
-            text={highlightText(`${film.rank}. ${film.title}`, query)}
-=======
         <MenuItem2
->>>>>>> 50d62c4a
             active={modifiers.active}
             disabled={modifiers.disabled}
+            key={film.rank}
             label={film.year.toString()}
-            roleStructure="listoption"
-            key={film.rank}
             onClick={handleClick}
             onFocus={handleFocus}
+            roleStructure="listoption"
+            text={highlightText(`${film.rank}. ${film.title}`, query)}
         />
     );
 };
