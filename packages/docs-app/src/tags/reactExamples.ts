/*
 * Copyright 2015 Palantir Technologies, Inc. All rights reserved.
 *
 * Licensed under the Apache License, Version 2.0 (the "License");
 * you may not use this file except in compliance with the License.
 * You may obtain a copy of the License at
 *
 *     http://www.apache.org/licenses/LICENSE-2.0
 *
 * Unless required by applicable law or agreed to in writing, software
 * distributed under the License is distributed on an "AS IS" BASIS,
 * WITHOUT WARRANTIES OR CONDITIONS OF ANY KIND, either express or implied.
 * See the License for the specific language governing permissions and
 * limitations under the License.
 */

import React from "react";

<<<<<<< HEAD
import { ExampleMap, ExampleProps } from "@blueprintjs/docs-theme";
=======
import { ExampleProps, IExampleMap } from "@blueprintjs/docs-theme";
>>>>>>> 14b01e25

import { getTheme } from "../components/blueprintDocs";
import * as CoreExamples from "../examples/core-examples";
import * as DateExamples from "../examples/datetime-examples";
<<<<<<< HEAD
=======
import * as DateTime2Examples from "../examples/datetime2-examples";
import * as Popover2Examples from "../examples/popover2-examples";
>>>>>>> 14b01e25
import * as SelectExamples from "../examples/select-examples";
import * as TableExamples from "../examples/table-examples";
import * as TimezoneExamples from "../examples/timezone-examples";
import { BlueprintExampleData } from "./types";

const SRC_HREF_BASE = "https://github.com/palantir/blueprint/blob/develop/packages/docs-app/src/examples";

function getPackageExamples(
    packageName: string,
<<<<<<< HEAD
    packageExamples: { [name: string]: React.ComponentClass<ExampleProps<BlueprintExampleData>> },
=======
    packageExamples: { [name: string]: React.ComponentClass<ExampleProps<IBlueprintExampleData>> },
>>>>>>> 14b01e25
) {
    const ret: ExampleMap = {};
    for (const exampleName of Object.keys(packageExamples)) {
        const example = packageExamples[exampleName];
        const fileName = exampleName.charAt(0).toLowerCase() + exampleName.slice(1) + ".tsx";
        ret[exampleName] = {
            render: props => React.createElement(example, { ...props, data: { themeName: getTheme() } }),
            sourceUrl: [SRC_HREF_BASE, `${packageName}-examples`, fileName].join("/"),
        };
    }
    return ret;
}

export const reactExamples: ExampleMap = (() => {
    return {
        ...getPackageExamples("core", CoreExamples as any),
        ...getPackageExamples("datetime", DateExamples as any),
        ...getPackageExamples("select", SelectExamples as any),
        ...getPackageExamples("table", TableExamples as any),
        ...getPackageExamples("timezone", TimezoneExamples as any),
<<<<<<< HEAD
=======
        ...getPackageExamples("popover2", Popover2Examples as any),
        ...getPackageExamples("datetime2", DateTime2Examples as any),
>>>>>>> 14b01e25
    };
})();<|MERGE_RESOLUTION|>--- conflicted
+++ resolved
@@ -16,34 +16,20 @@
 
 import React from "react";
 
-<<<<<<< HEAD
 import { ExampleMap, ExampleProps } from "@blueprintjs/docs-theme";
-=======
-import { ExampleProps, IExampleMap } from "@blueprintjs/docs-theme";
->>>>>>> 14b01e25
 
 import { getTheme } from "../components/blueprintDocs";
 import * as CoreExamples from "../examples/core-examples";
 import * as DateExamples from "../examples/datetime-examples";
-<<<<<<< HEAD
-=======
-import * as DateTime2Examples from "../examples/datetime2-examples";
-import * as Popover2Examples from "../examples/popover2-examples";
->>>>>>> 14b01e25
 import * as SelectExamples from "../examples/select-examples";
 import * as TableExamples from "../examples/table-examples";
-import * as TimezoneExamples from "../examples/timezone-examples";
 import { BlueprintExampleData } from "./types";
 
 const SRC_HREF_BASE = "https://github.com/palantir/blueprint/blob/develop/packages/docs-app/src/examples";
 
 function getPackageExamples(
     packageName: string,
-<<<<<<< HEAD
     packageExamples: { [name: string]: React.ComponentClass<ExampleProps<BlueprintExampleData>> },
-=======
-    packageExamples: { [name: string]: React.ComponentClass<ExampleProps<IBlueprintExampleData>> },
->>>>>>> 14b01e25
 ) {
     const ret: ExampleMap = {};
     for (const exampleName of Object.keys(packageExamples)) {
@@ -63,11 +49,5 @@
         ...getPackageExamples("datetime", DateExamples as any),
         ...getPackageExamples("select", SelectExamples as any),
         ...getPackageExamples("table", TableExamples as any),
-        ...getPackageExamples("timezone", TimezoneExamples as any),
-<<<<<<< HEAD
-=======
-        ...getPackageExamples("popover2", Popover2Examples as any),
-        ...getPackageExamples("datetime2", DateTime2Examples as any),
->>>>>>> 14b01e25
     };
 })();