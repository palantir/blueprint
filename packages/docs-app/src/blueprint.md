--- conflicted
+++ resolved
@@ -196,12 +196,7 @@
 
 Check out the [React API docs](https://facebook.github.io/react/docs/react-api.html) for more details.
 
-<<<<<<< HEAD
-
 You'll need to install **React 16.2+** alongside Blueprint.
-=======
-You'll need to install React `v16.x` alongside Blueprint.
->>>>>>> dc03d050
 
 ```sh
 npm install --save @blueprintjs/core react react-dom react-transition-group
