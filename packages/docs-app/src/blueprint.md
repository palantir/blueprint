@# Blueprint

#### Blueprint is a React-based UI toolkit for the web.

It is optimized for building complex data-dense interfaces for desktop applications.

@reactDocs Welcome

<div class="@ns-callout @ns-intent-primary @ns-icon-star">
<h5 class="@ns-heading">Blueprint v5 is coming soon</h5>

[Check out the new features and migration guides to upgrade from v4.x &rarr;](https://github.com/palantir/blueprint/wiki/Blueprint-5.0)

</div>

@## Quick start

### Install

[**@blueprintjs/core**](https://www.npmjs.com/package/@blueprintjs/core) is the primary Blueprint library package,
home to over 40 UI components.
Install it with your Node.js package manager of choice ([Yarn](https://yarnpkg.com/) is used in this example):

```sh
yarn add @blueprintjs/core react react-dom
```

<<<<<<< HEAD
Additional components live in the **@blueprintjs/icons**, **@blueprintjs/datetime**, **@blueprintjs/select**, and **@blueprintjs/table** packages,
separated by use case and significant dependencies. All have peer dependencies on **react** and **react-dom**, so these two packages must be installed alongside Blueprint.
=======
Additional UI components and APIs live in:
- [**@blueprintjs/icons**](https://www.npmjs.com/package/@blueprintjs/icons),
- [**@blueprintjs/datetime**](https://www.npmjs.com/package/@blueprintjs/datetime),
- [**@blueprintjs/select**](https://www.npmjs.com/package/@blueprintjs/select),
- [**@blueprintjs/table**](https://www.npmjs.com/package/@blueprintjs/table),

and more &mdash; the navigation sidebar lists them all. They are separated by use case and significant dependencies.
All have peer dependencies on **react** and **react-dom**, so these two packages must be installed alongside Blueprint.
>>>>>>> ac8eec58

### Import

Import React components from the appropriate package.

```tsx
import { Button } from "@blueprintjs/core";

<Button intent="success" text="button content" onClick={incrementCounter} />
```

For this button to be styled correctly in the DOM, it needs its associated CSS to be loaded on the page.
Don't forget to include the **main CSS file from each Blueprint package** and their dependencies!
The following example shows an `index.html` file; the same stylesheets should be loaded if you use a bundler like Webpack.

```html
<link href="path/to/node_modules/normalize.css/normalize.css" rel="stylesheet" />
<!-- blueprint-icons.css file must be included alongside blueprint.css! -->
<link href="path/to/node_modules/@blueprintjs/icons/lib/css/blueprint-icons.css" rel="stylesheet" />
<link href="path/to/node_modules/@blueprintjs/core/lib/css/blueprint.css" rel="stylesheet" />
<!-- add other blueprint-*.css files here -->
```

@page getting-started
@page reading-the-docs
@page principles<|MERGE_RESOLUTION|>--- conflicted
+++ resolved
@@ -25,10 +25,6 @@
 yarn add @blueprintjs/core react react-dom
 ```
 
-<<<<<<< HEAD
-Additional components live in the **@blueprintjs/icons**, **@blueprintjs/datetime**, **@blueprintjs/select**, and **@blueprintjs/table** packages,
-separated by use case and significant dependencies. All have peer dependencies on **react** and **react-dom**, so these two packages must be installed alongside Blueprint.
-=======
 Additional UI components and APIs live in:
 - [**@blueprintjs/icons**](https://www.npmjs.com/package/@blueprintjs/icons),
 - [**@blueprintjs/datetime**](https://www.npmjs.com/package/@blueprintjs/datetime),
@@ -37,7 +33,6 @@
 
 and more &mdash; the navigation sidebar lists them all. They are separated by use case and significant dependencies.
 All have peer dependencies on **react** and **react-dom**, so these two packages must be installed alongside Blueprint.
->>>>>>> ac8eec58
 
 ### Import
 
