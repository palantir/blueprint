--- conflicted
+++ resolved
@@ -165,11 +165,7 @@
     @include position-all(absolute, $swatch-hover-offset);
     border-radius: $pt-border-radius;
     box-shadow: inset border-shadow($pt-border-shadow-opacity * 2),
-<<<<<<< HEAD
                       0 2px 4px rgba($black, $pt-drop-shadow-opacity * 0.5),
-=======
-                      0 2px 4px rgba($black, $pt-drop-shadow-opacity / 200%),
->>>>>>> d7a94b62
                       0 8px 24px rgba($black, $pt-drop-shadow-opacity);
     z-index: $pt-z-index-base + 1;
   }
@@ -185,11 +181,7 @@
 
     &:hover .docs-color-swatch-trigger {
       box-shadow: inset border-shadow($pt-dark-border-shadow-opacity, $color: $white),
-<<<<<<< HEAD
                   0 2px 4px rgba($black, $pt-dark-drop-shadow-opacity * 0.5),
-=======
-                  0 2px 4px rgba($black, $pt-dark-drop-shadow-opacity / 200%),
->>>>>>> d7a94b62
                   0 8px 24px rgba($black, $pt-dark-drop-shadow-opacity);
     }
 
