// Copyright 2016 Palantir Technologies, Inc. All rights reserved.
// Licensed under the terms of the LICENSE file distributed with this project.

@import "~@blueprintjs/icons/src/icons";
@import "~@blueprintjs/core/src/common/react-transition";

// Generate a selector for a page ID by reference
@function page($ref, $comparator: "$=") {
  @return '[data-page-id#{$comparator}"#{$ref}"]';
}

// Generate a selector for a React example by name
@function example($NameExample, $comparator: "=") {
  @return '[data-example-id#{$comparator}"#{$NameExample}"]';
}

// Specific example customizations

//
// CORE
//

@keyframes docs-wiggle-rotate {
  0% { transform: rotate(0); }
  25% { transform: rotate(-3deg); }
  75% { transform: rotate(3deg); }
  100% { transform: rotate(0); }
}

#{page("tree")} .#{$ns}-tree {
  width: $pt-grid-size * 35;
}

#{example("ButtonsExample")} {
  .docs-wiggle {
    animation: docs-wiggle-rotate $pt-transition-duration $pt-transition-ease infinite;
  }
}

.docs-card-example {
  @include pt-flex-container(row, $pt-grid-size * 2);

  .#{$ns}-card {
    flex: 1 1 auto;

    &:hover a {
      text-decoration: underline;
    }
  }
}

.docs-editable-text-example {
  width: 100%;

  h1 {
    margin-bottom: $pt-grid-size * 3;
  }
}

#{example("CollapseExample")} {
  .docs-example {
    justify-content: unset;
  }

  .#{$ns}-code-block {
    width: $pt-grid-size * 40;
    overflow: hidden;
  }
}

.docs-context-menu-example {
  @include pt-flex-container(column, $pt-grid-size * 2);
  align-items: center;
  justify-content: center;
  height: $pt-grid-size * 20;

  .context-menu-node {
    $node-size: $pt-grid-size * 8;
    $icon-size: $pt-icon-size-standard * 2;
    $node-border-width: 4px;

    border: $node-border-width solid $white;
    border-radius: 50%;
    box-shadow: $pt-elevation-shadow-2;
    background-color: $blue5;
    width: $node-size;
    height: $node-size;
    overflow: hidden;

    &::before {
      @include pt-icon($icon-size, 16);
      position: relative;
      top: ($node-size - $icon-size) / 2 - $node-border-width;
      left: ($node-size - $icon-size) / 2 - $node-border-width;
      color: $white;
      content: $pt-icon-envelope;
    }

    &.context-menu-open {
      box-shadow: $pt-elevation-shadow-2, 0 0 0 4px $orange4;
    }
  }
}

.docs-hotkey-piano-example {
  opacity: 0.4;
  transition: opacity ($pt-transition-duration * 2) $pt-transition-ease;

  &:hover {
    opacity: 0.6;
    cursor: pointer;
  }

  &:focus {
    opacity: 1;
    cursor: default;
  }

  > :first-child {
    margin-bottom: $pt-grid-size * 2;
  }

  .piano-key {
    display: inline-block;
    position: relative;
    z-index: 1;

    > div {
      margin-right: $pt-grid-size/2;
      border-bottom-left-radius: 5px;
      border-bottom-right-radius: 5px;
      background-color: $white;
      width: $pt-grid-size * 8;
      height: $pt-grid-size * 24;
      color: $black;
    }
  }

  .piano-key-sharp {
    z-index: 2;
    width: 0;
    overflow: visible;
    vertical-align: top;

    > div {
      position: absolute;
      top: 0;
      left: $pt-grid-size * -4;
      background-color: $black;
      height: $pt-grid-size * 16;
      color: $white;
    }
  }

  .piano-key-pressed > div {
    background-color: $pt-intent-primary;
    color: $white;
  }

  .piano-key-text {
    position: absolute;
    right: 0;
    bottom: 5px;
    left: 0;
    text-align: center;
  }

  .piano-key-note {
    opacity: 0.5;
  }
}

#{example("HotkeyTester")} {
  .docs-hotkey-tester {
    @include pt-flex-container(column, $pt-grid-size);
    flex: 1 1;
    align-items: center;
    justify-content: space-around;
    opacity: 0.4;
    border: 2px solid rgba($gray3, 0.8);
    border-radius: $pt-border-radius * 2;
    background: rgba($gray3, 0.2);
    max-width: 70%;
    min-height: $pt-grid-size * 12;
    padding: $pt-grid-size * 2;
    transition: all $pt-transition-duration $pt-transition-ease;

    &:hover {
      opacity: 0.6;
      cursor: pointer;
    }

    &:focus {
      opacity: 1;
      border: 2px solid rgba($blue3, 0.6);
      background: rgba($blue3, 0.1);
      cursor: default;
      color: map-get($pt-intent-text-colors, "primary");

      .#{$ns}-dark & {
        border: 2px solid rgba($blue4, 0.6);
        background: rgba($blue4, 0.1);
        color: map-get($pt-dark-intent-text-colors, "primary");
      }
    }
  }
}

.docs-menu-example .#{$ns}-menu {
  max-width: 280px;
}

// prettier-ignore
.docs-overlay-example-transition {
  $overlay-example-width: $pt-grid-size * 40;
  $enter: (
    transform: (translateY(-50vh) rotate(-10deg), translateY(0) rotate(0deg))
  );
  $leave: (
    transform: (translateY(150vh) rotate(-20deg), translateY(0) rotate(0deg))
  );

  @include react-transition-phase(
    "#{$ns}-overlay",
    "enter",
    $enter,
    $pt-transition-duration * 3,
    $pt-transition-ease-bounce,
    $before: "&"
  );
  @include react-transition-phase(
    "#{$ns}-overlay",
    "exit",
    $leave,
    $pt-transition-duration * 5,
    $before: "&"
  );

  top: 0;
  left: calc(50% - #{$overlay-example-width / 2});
  margin: 10vh 0;
  width: $overlay-example-width;
}

.docs-popover-example {
  .docs-example {
    display: block;
    max-height: 700px;
    overflow: scroll;
  }

  .docs-popover-example-scroll {
    display: flex;
    flex-direction: column;
    align-items: center;
    justify-content: center;
    width: 1000px;
    height: 1500px;
  }

  .#{$ns}-popover & {
    padding: $pt-grid-size;
  }
}

.docs-popover-position-example {
  em {
    display: inline-block;
    max-width: 25 * $pt-grid-size;
    color: $pt-text-color-muted;
    font-style: italic;

    .#{$ns}-dark & {
      color: $pt-dark-text-color-muted;
    }
  }

  td:first-child {
    display: flex;
    flex-direction: column;
    align-items: flex-end;
  }

  td:nth-child(2) {
    text-align: center;
  }

  td:nth-child(3) {
    display: flex;
    flex-direction: column;
    align-items: flex-start;
  }

  .#{$ns}-popover-wrapper {
    // Add a bit of space between borders of consecutive buttons.
    margin: $pt-grid-size / 2;
  }

  .#{$ns}-popover-content {
    display: flex;
    align-items: center;
    justify-content: center;
    // big enough to make the shifting arrow position noticeable
    width: 20 * $pt-grid-size;
    height: 7 * $pt-grid-size;
    padding: $pt-grid-size * 2;
    text-align: center;
    // increase line height to leave room between stacked <code> blocks.
    line-height: $pt-line-height * 1.1;
    white-space: nowrap;

    code {
      font-weight: 600;
    }
  }

  .docs-popover-position-value-code-block {
    text-align: center;
    font-size: $pt-font-size-large;
    font-weight: 600;
  }

  .docs-popover-position-label-side {
    color: $cobalt3;

    .#{$ns}-dark & {
      color: $cobalt5;
    }
  }

  .docs-popover-position-label-alignment {
    color: $forest3;

    .#{$ns}-dark & {
      color: $forest5;
    }
  }
}

.docs-popover-minimal-example {
  .#{$ns}-button:first-child {
    margin-right: $pt-grid-size;
  }
}

.docs-popover-interaction-kind-example {
  .#{$ns}-button {
    margin-right: $pt-grid-size;
    font-family: $pt-font-family-monospace;
  }
}

.docs-popover-sizing-example {
  max-height: $pt-grid-size * 15;
  overflow-y: auto;
}

.docs-popover-inline-example {
  .docs-popover-inline-example-content {
    display: flex;
    flex: 1 1 auto;
  }

  .docs-popover-inline-example-scroll-container {
    flex: 1 1 auto;
    border-radius: $pt-border-radius;
    background: $light-gray3;
    overflow-x: scroll;
    overflow-y: hidden;

    .#{$ns}-dark & {
      background: $dark-gray5;
    }

    &:first-child {
      margin-right: $pt-grid-size;
    }

    &:last-child {
      margin-left: $pt-grid-size;
    }
  }

  .docs-popover-inline-example-scroll-content {
    // can't compute this height easily using SCSS variables. instead of using
    // JS to measure, just hardcode it since we have full control of all the
    // example code.
    $assumed-height-of-target-plus-popover: $pt-grid-size * 8.5;
    $vertical-padding: $pt-grid-size * 2;

    display: flex;
    justify-content: center;
    // wide enough to allow scrolling, but wide enough to let the popover target
    // fully leave the viewport.
    width: 200%;
    height: $assumed-height-of-target-plus-popover + (2 * $vertical-padding);
    padding-top: $vertical-padding;
  }
}

.docs-popover-inline-example-popover {
  .#{$ns}-popover-content {
    padding: $pt-grid-size;
    white-space: nowrap;
  }
}

.#{$ns}-progress-bar.docs-toast-progress {
  margin-top: $pt-grid-size / 2;
  margin-bottom: 0;
}

.docs-tabs-example .#{$ns}-navbar .#{$ns}-tab {
  line-height: $pt-navbar-height;
}

.docs-tooltip-example {
  > div {
    margin-bottom: $pt-grid-size;
  }
}

//
// DATETIME
//

<<<<<<< HEAD
// all datetime examples show component followed by date tags, so arrange them in a nice column
#{page("datetime", "^=")} {
  .docs-example {
    flex-direction: column;
    justify-content: center;
=======
.docs-datetime-example {
  display: flex;
  flex-direction: column;
  align-items: center;

  > :last-child:not(:first-child) {
    // space above date tags, if present
    margin-top: $pt-grid-size * 2;
  }

  .#{$ns}-icon-arrow-right {
    margin: 0 ($pt-grid-size / 2);
>>>>>>> ca2dada7
  }
}

.docs-date-range {
  @include pt-flex-container(row, $pt-grid-size / 2);
  align-items: center;
}

//
// TABLE
//

#{page("table", "^=")} {
  // make all tables the same width & height
  .#{$ns}-table-container {
    width: 100%;
    height: $pt-grid-size * 36;
  }

  // reduce example container padding
  .docs-example {
    padding: 0;
  }
}<|MERGE_RESOLUTION|>--- conflicted
+++ resolved
@@ -424,26 +424,11 @@
 // DATETIME
 //
 
-<<<<<<< HEAD
 // all datetime examples show component followed by date tags, so arrange them in a nice column
 #{page("datetime", "^=")} {
   .docs-example {
     flex-direction: column;
     justify-content: center;
-=======
-.docs-datetime-example {
-  display: flex;
-  flex-direction: column;
-  align-items: center;
-
-  > :last-child:not(:first-child) {
-    // space above date tags, if present
-    margin-top: $pt-grid-size * 2;
-  }
-
-  .#{$ns}-icon-arrow-right {
-    margin: 0 ($pt-grid-size / 2);
->>>>>>> ca2dada7
   }
 }
 
