--- conflicted
+++ resolved
@@ -47,12 +47,6 @@
   }
 }
 
-<<<<<<< HEAD
-#{example("TagExample")} {
-  .docs-example {
-    flex-direction: column;
-  }
-=======
 #{example("FormGroupExample")} {
   .docs-example {
     flex-direction: column;
@@ -61,7 +55,12 @@
   .#{$ns}-form-content {
     width: $pt-grid-size * 20;
   }
->>>>>>> abdd3759
+}
+
+#{example("TagExample")} {
+  .docs-example {
+    flex-direction: column;
+  }
 }
 
 .docs-context-menu-example {
