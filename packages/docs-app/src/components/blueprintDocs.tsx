--- conflicted
+++ resolved
@@ -39,10 +39,7 @@
             <div className="pt-navbar-heading docs-heading" key="_title">
                 Blueprint
             </div>,
-<<<<<<< HEAD
-=======
             this.renderVersionsMenu(),
->>>>>>> 282b77bc
         ];
         const navbarRight = (
             <NavbarActions
