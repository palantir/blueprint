/*
 * Copyright 2016 Palantir Technologies, Inc. All rights reserved.
 *
 * Licensed under the Apache License, Version 2.0 (the "License");
 * you may not use this file except in compliance with the License.
 * You may obtain a copy of the License at
 *
 *     http://www.apache.org/licenses/LICENSE-2.0
 *
 * Unless required by applicable law or agreed to in writing, software
 * distributed under the License is distributed on an "AS IS" BASIS,
 * WITHOUT WARRANTIES OR CONDITIONS OF ANY KIND, either express or implied.
 * See the License for the specific language governing permissions and
 * limitations under the License.
 */

import { IHeadingNode, IPageData, isPageNode, ITsDocBase } from "@documentalist/client";
import classNames from "classnames";
import React from "react";

import { AnchorButton, Classes, HotkeysProvider, Tag } from "@blueprintjs/core";
<<<<<<< HEAD
import { DocsCompleteData } from "@blueprintjs/docs-data";
import { Banner, Documentation, DocumentationProps, NavMenuItemProps, NavMenuItem } from "@blueprintjs/docs-theme";
=======
import { IDocsCompleteData } from "@blueprintjs/docs-data";
import { Documentation, IDocumentationProps, NavMenuItem, NavMenuItemProps } from "@blueprintjs/docs-theme";
>>>>>>> 14b01e25

import { NavHeader } from "./navHeader";
import { NavIcon } from "./navIcons";

const DARK_THEME = Classes.DARK;
const LIGHT_THEME = "";
const THEME_LOCAL_STORAGE_KEY = "blueprint-docs-theme";

const GITHUB_SOURCE_URL = "https://github.com/palantir/blueprint/blob/develop";
const NPM_URL = "https://www.npmjs.com/package";

// HACKHACK: this is brittle
// detect Components page and subheadings
const COMPONENTS_PATTERN = /\/components(\.[\w-]+)?$/;
const CONTEXT_PATTERN = /\/context(\.[\w-]+)?$/;
const HOOKS_PATTERN = /\/hooks(\.[\w-]+)?$/;
const isNavSection = ({ route }: IHeadingNode) =>
    COMPONENTS_PATTERN.test(route) || CONTEXT_PATTERN.test(route) || HOOKS_PATTERN.test(route);

/** Return the current theme className. */
export function getTheme(): string {
    return localStorage.getItem(THEME_LOCAL_STORAGE_KEY) || LIGHT_THEME;
}

/** Persist the current theme className in local storage. */
export function setTheme(themeName: string) {
    localStorage.setItem(THEME_LOCAL_STORAGE_KEY, themeName);
}

export interface BlueprintDocsProps {
    docs: DocsCompleteData;
    defaultPageId: DocumentationProps["defaultPageId"];
    tagRenderers: DocumentationProps["tagRenderers"];
    /** Whether to use `next` versions for packages (as opposed to `latest`). */
    useNextVersion: boolean;
}

export class BlueprintDocs extends React.Component<BlueprintDocsProps, { themeName: string }> {
    public state = { themeName: getTheme() };

    public render() {
        const banner = (
            <Banner href="https://blueprintjs.com/docs/">
                This is a pre-release version of Blueprint v5.x. Click here to view the docs for the latest stable
                release (v4.x) &rarr;
            </Banner>
        );
        const footer = (
            <small className={classNames("docs-copyright", Classes.TEXT_MUTED)}>
                &copy; {new Date().getFullYear()}
                <svg className={Classes.ICON} viewBox="0 0 18 23" xmlns="http://www.w3.org/2000/svg">
                    <path d="M16.718 16.653L9 20.013l-7.718-3.36L0 19.133 9 23l9-3.868-1.282-2.48zM9 14.738c-3.297 0-5.97-2.696-5.97-6.02C3.03 5.39 5.703 2.695 9 2.695c3.297 0 5.97 2.696 5.97 6.02 0 3.326-2.673 6.022-5.97 6.022zM9 0C4.23 0 .366 3.9.366 8.708c0 4.81 3.865 8.71 8.634 8.71 4.77 0 8.635-3.9 8.635-8.71C17.635 3.898 13.77 0 9 0z" />
                </svg>
                <a href="https://www.palantir.com/" target="_blank">
                    Palantir
                </a>
            </small>
        );
        const header = (
            <NavHeader
                onToggleDark={this.handleToggleDark}
                useDarkTheme={this.state.themeName === DARK_THEME}
                useNextVersion={this.props.useNextVersion}
                packageData={this.getNpmPackage("@blueprintjs/core")}
            />
        );
        return (
            <HotkeysProvider>
                <Documentation
                    {...this.props}
                    className={this.state.themeName}
                    banner={banner}
                    footer={footer}
                    header={header}
                    navigatorExclude={isNavSection}
                    onComponentUpdate={this.handleComponentUpdate}
                    renderNavMenuItem={this.renderNavMenuItem}
                    renderPageActions={this.renderPageActions}
                    renderViewSourceLinkText={this.renderViewSourceLinkText}
                />
            </HotkeysProvider>
        );
    }

    private renderNavMenuItem = (props: NavMenuItemProps) => {
        const { route, title } = props.section;
        if (isNavSection(props.section)) {
            // non-interactive header that expands its menu
            return <div className="docs-nav-section docs-nav-expanded">{title}</div>;
        }
        if (isPageNode(props.section)) {
            if (props.section.level === 1) {
                return (
                    <div className={classNames("docs-nav-package", props.className)} data-route={route}>
                        <a className={Classes.MENU_ITEM} href={props.href} onClick={props.onClick}>
                            <NavIcon route={route} />
                            <span>{title}</span>
                        </a>
                        {this.maybeRenderPackageLink(`@blueprintjs/${route}`)}
                    </div>
                );
            } else {
                // pages can define `tag: message` in metadata to appear next to nav item.
                return <NavMenuItem {...props}>{this.maybeRenderPageTag(props.section.reference)}</NavMenuItem>;
            }
        }
        return <NavMenuItem {...props} />;
    };

    private renderPageActions = (page: IPageData) => {
        return (
            <AnchorButton
                href={`${GITHUB_SOURCE_URL}/${page.sourcePath}`}
                icon="edit"
                minimal={true}
                target="_blank"
                text="Edit this page"
            />
        );
    };

    private maybeRenderPageTag(reference: string) {
        const tag = this.props.docs.pages[reference].metadata.tag;
        if (tag == null) {
            return null;
        }
        return (
            <Tag className="docs-nav-tag" minimal={true} intent={tag === "new" ? "success" : "none"}>
                {tag}
            </Tag>
        );
    }

    private renderViewSourceLinkText = (entry: ITsDocBase) => {
        return `@blueprintjs/${entry.fileName.split("/", 2)[1]}`;
    };

    private maybeRenderPackageLink(packageName: string) {
        const pkg = this.getNpmPackage(packageName);
        if (pkg == null) {
            return null;
        }
        const version = this.props.useNextVersion && pkg.nextVersion ? pkg.nextVersion : pkg.version;
        return (
            <a className={Classes.TEXT_MUTED} href={`${NPM_URL}/${pkg.name}`} target="_blank">
                <small>{version}</small>
            </a>
        );
    }

    private getNpmPackage(packageName: string) {
        return this.props.docs.npm[packageName];
    }

    // This function is called whenever the documentation page changes and should be used to
    // run non-React code on the newly rendered sections.
    private handleComponentUpdate = () => {
        // indeterminate checkbox styles must be applied via JavaScript.
        Array.from(document.querySelectorAll<HTMLInputElement>(`.${Classes.CHECKBOX} input[indeterminate]`)).forEach(
            (el: HTMLInputElement) => (el.indeterminate = true),
        );
    };

    private handleToggleDark = (useDark: boolean) => {
        const nextThemeName = useDark ? DARK_THEME : LIGHT_THEME;
        setTheme(nextThemeName);
        this.setState({ themeName: nextThemeName });
    };
}<|MERGE_RESOLUTION|>--- conflicted
+++ resolved
@@ -19,13 +19,8 @@
 import React from "react";
 
 import { AnchorButton, Classes, HotkeysProvider, Tag } from "@blueprintjs/core";
-<<<<<<< HEAD
 import { DocsCompleteData } from "@blueprintjs/docs-data";
-import { Banner, Documentation, DocumentationProps, NavMenuItemProps, NavMenuItem } from "@blueprintjs/docs-theme";
-=======
-import { IDocsCompleteData } from "@blueprintjs/docs-data";
-import { Documentation, IDocumentationProps, NavMenuItem, NavMenuItemProps } from "@blueprintjs/docs-theme";
->>>>>>> 14b01e25
+import { Banner, Documentation, DocumentationProps, NavMenuItem, NavMenuItemProps } from "@blueprintjs/docs-theme";
 
 import { NavHeader } from "./navHeader";
 import { NavIcon } from "./navIcons";
