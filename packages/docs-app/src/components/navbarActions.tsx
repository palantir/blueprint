/*
 * Copyright 2017 Palantir Technologies, Inc. All rights reserved.
 *
 * Licensed under the terms of the LICENSE file distributed with this project.
 */

import {
    AnchorButton,
    Classes,
    Hotkey,
    Hotkeys,
    HotkeysTarget,
    Menu,
    MenuDivider,
    MenuItem,
    Popover,
    Position,
} from "@blueprintjs/core";
import { IPackageInfo } from "@blueprintjs/docs-data";

import * as classNames from "classnames";
import * as React from "react";

export interface INavbarActionsProps {
    onToggleDark: (useDark: boolean) => void;
    releases: IPackageInfo[];
    useDarkTheme: boolean;
}

@HotkeysTarget
export class NavbarActions extends React.PureComponent<INavbarActionsProps, {}> {
    public render() {
        return (
            <div className={classNames(Classes.BUTTON_GROUP, Classes.MINIMAL)}>
                <AnchorButton href="https://github.com/palantir/blueprint" target="_blank" text="GitHub" />
<<<<<<< HEAD
                <Popover content={this.renderReleasesMenu()} position={Position.BOTTOM_RIGHT} usePortal={false}>
=======
                <Popover
                    inline={true}
                    className="docs-releases-menu"
                    content={this.renderReleasesMenu()}
                    position={Position.BOTTOM_RIGHT}
                >
>>>>>>> c4df141b
                    <AnchorButton rightIconName="caret-down" text="Releases" />
                </Popover>
                <AnchorButton
                    className="docs-dark-switch"
                    onClick={this.handleDarkSwitchChange}
                    iconName={this.props.useDarkTheme ? "flash" : "moon"}
                />
            </div>
        );
    }

    public renderHotkeys() {
        return (
            <Hotkeys>
                <Hotkey
                    global={true}
                    combo="shift + d"
                    label="Toggle dark theme"
                    onKeyDown={this.handleDarkSwitchChange}
                />
            </Hotkeys>
        );
    }

    /**
     * Render a list of the latest artifacts versions.
     * Also include a link to the GitHub release notes.
     */
    private renderReleasesMenu() {
        const { releases } = this.props;
        const renderItem = (version: IPackageInfo, index: number) => (
            <MenuItem href={version.url} key={index} label={version.version} target="_blank" text={version.name} />
        );
        const COMPONENT_PACKAGES = [
            "@blueprintjs/core",
            "@blueprintjs/datetime",
            "@blueprintjs/table",
            "@blueprintjs/labs",
            "@blueprintjs/icons",
            "@blueprintjs/select",
            "@blueprintjs/timezone",
        ];
        const libs = releases.filter(({ name }) => COMPONENT_PACKAGES.indexOf(name) >= 0).map(renderItem);
        const tooling = releases.filter(({ name }) => COMPONENT_PACKAGES.indexOf(name) === -1).map(renderItem);
        return (
            <Menu>
                <MenuItem
                    href="https://github.com/palantir/blueprint/releases"
                    iconName="book"
                    target="_blank"
                    text="Release notes"
                />
                <MenuDivider title="Components" />
                {libs}
                <MenuDivider />
                <MenuItem text="Build tooling">{tooling}</MenuItem>
            </Menu>
        );
    }

    private handleDarkSwitchChange = () => {
        this.props.onToggleDark(!this.props.useDarkTheme);
    };
}<|MERGE_RESOLUTION|>--- conflicted
+++ resolved
@@ -33,16 +33,12 @@
         return (
             <div className={classNames(Classes.BUTTON_GROUP, Classes.MINIMAL)}>
                 <AnchorButton href="https://github.com/palantir/blueprint" target="_blank" text="GitHub" />
-<<<<<<< HEAD
-                <Popover content={this.renderReleasesMenu()} position={Position.BOTTOM_RIGHT} usePortal={false}>
-=======
                 <Popover
-                    inline={true}
+                    content={this.renderReleasesMenu()}
                     className="docs-releases-menu"
-                    content={this.renderReleasesMenu()}
                     position={Position.BOTTOM_RIGHT}
+                    usePortal={false}
                 >
->>>>>>> c4df141b
                     <AnchorButton rightIconName="caret-down" text="Releases" />
                 </Popover>
                 <AnchorButton
