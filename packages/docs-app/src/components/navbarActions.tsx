--- conflicted
+++ resolved
@@ -13,12 +13,8 @@
     Menu,
     MenuDivider,
     MenuItem,
-<<<<<<< HEAD
     Popover,
-=======
-    Popover2,
     Position,
->>>>>>> 5e6310d8
 } from "@blueprintjs/core";
 import { IPackageInfo } from "@blueprintjs/docs-data";
 
@@ -37,11 +33,7 @@
         return (
             <div className={classNames(Classes.BUTTON_GROUP, Classes.MINIMAL)}>
                 <AnchorButton href="https://github.com/palantir/blueprint" target="_blank" text="GitHub" />
-<<<<<<< HEAD
-                <Popover inline={true} content={this.renderReleasesMenu()} placement="bottom-end">
-=======
-                <Popover2 inline={true} content={this.renderReleasesMenu()} position={Position.BOTTOM_RIGHT}>
->>>>>>> 5e6310d8
+                <Popover inline={true} content={this.renderReleasesMenu()} position={Position.BOTTOM_RIGHT}>
                     <AnchorButton rightIconName="caret-down" text="Releases" />
                 </Popover>
                 <AnchorButton
