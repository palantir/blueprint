/*
 * Copyright 2015 Palantir Technologies, Inc. All rights reserved.
 *
 * Licensed under the Apache License, Version 2.0 (the "License");
 * you may not use this file except in compliance with the License.
 * You may obtain a copy of the License at
 *
 *     http://www.apache.org/licenses/LICENSE-2.0
 *
 * Unless required by applicable law or agreed to in writing, software
 * distributed under the License is distributed on an "AS IS" BASIS,
 * WITHOUT WARRANTIES OR CONDITIONS OF ANY KIND, either express or implied.
 * See the License for the specific language governing permissions and
 * limitations under the License.
 */

import classNames from "classnames";
import download from "downloadjs";
import React from "react";

import { Classes, ContextMenu, ContextMenuChildrenProps, Icon, IconName, Menu, MenuItem } from "@blueprintjs/core";
<<<<<<< HEAD
import { ICON_SIZE_LARGE } from "@blueprintjs/icons";
=======
import { IconSize } from "@blueprintjs/icons";
>>>>>>> 10dcd9f5

import { ClickToCopy } from "./clickToCopy";

export interface DocsIconProps {
    displayName: string;
    group: string;
    iconName: IconName;
    tags: string;
    content?: string;
}

const GITHUB_RAW_PATH = "https://raw.githubusercontent.com/palantir/blueprint/develop/resources/icons";
function downloadIconFile(iconName: IconName, iconSize: 16 | 20) {
    download(`${GITHUB_RAW_PATH}/${iconSize}px/${iconName}.svg`);
}

export class DocsIcon extends React.PureComponent<DocsIconProps> {
    public render() {
        const { iconName, displayName, tags } = this.props;
        return (
            <ContextMenu
                content={
                    <Menu>
                        <MenuItem
<<<<<<< HEAD
                            icon={<Icon icon={iconName} />}
=======
                            icon={<Icon icon={iconName} size={IconSize.STANDARD} />}
>>>>>>> 10dcd9f5
                            text="Download 16px SVG"
                            onClick={this.handleClick16}
                        />
                        <MenuItem
<<<<<<< HEAD
                            icon={<Icon icon={iconName} />}
=======
                            icon={<Icon icon={iconName} size={IconSize.LARGE} />}
>>>>>>> 10dcd9f5
                            text="Download 20px SVG"
                            onClick={this.handleClick20}
                        />
                    </Menu>
                }
            >
                {(props: ContextMenuChildrenProps) => (
                    <ClickToCopy
                        className={classNames("docs-icon", props.className)}
                        data-tags={tags}
                        onContextMenu={props.onContextMenu}
                        ref={props.ref}
                        value={iconName}
                    >
                        {props.popover}
<<<<<<< HEAD
                        <Icon icon={iconName} size={ICON_SIZE_LARGE} />
=======
                        <Icon icon={iconName} size={IconSize.LARGE} />
>>>>>>> 10dcd9f5
                        <div className="docs-icon-name">{displayName}</div>
                        <div className="docs-icon-detail">
                            <p className="docs-code">{iconName}</p>
                            <div className={Classes.TEXT_MUTED}>Right-click to download</div>
                            <div
                                className={classNames("docs-clipboard-message", Classes.TEXT_MUTED)}
                                data-hover-message="Click to copy name"
                            />
                        </div>
                    </ClickToCopy>
                )}
            </ContextMenu>
        );
    }

    private handleClick16 = () => downloadIconFile(this.props.iconName, 16);

    private handleClick20 = () => downloadIconFile(this.props.iconName, 20);
}<|MERGE_RESOLUTION|>--- conflicted
+++ resolved
@@ -19,11 +19,7 @@
 import React from "react";
 
 import { Classes, ContextMenu, ContextMenuChildrenProps, Icon, IconName, Menu, MenuItem } from "@blueprintjs/core";
-<<<<<<< HEAD
-import { ICON_SIZE_LARGE } from "@blueprintjs/icons";
-=======
 import { IconSize } from "@blueprintjs/icons";
->>>>>>> 10dcd9f5
 
 import { ClickToCopy } from "./clickToCopy";
 
@@ -48,20 +44,12 @@
                 content={
                     <Menu>
                         <MenuItem
-<<<<<<< HEAD
-                            icon={<Icon icon={iconName} />}
-=======
                             icon={<Icon icon={iconName} size={IconSize.STANDARD} />}
->>>>>>> 10dcd9f5
                             text="Download 16px SVG"
                             onClick={this.handleClick16}
                         />
                         <MenuItem
-<<<<<<< HEAD
-                            icon={<Icon icon={iconName} />}
-=======
                             icon={<Icon icon={iconName} size={IconSize.LARGE} />}
->>>>>>> 10dcd9f5
                             text="Download 20px SVG"
                             onClick={this.handleClick20}
                         />
@@ -77,11 +65,7 @@
                         value={iconName}
                     >
                         {props.popover}
-<<<<<<< HEAD
-                        <Icon icon={iconName} size={ICON_SIZE_LARGE} />
-=======
                         <Icon icon={iconName} size={IconSize.LARGE} />
->>>>>>> 10dcd9f5
                         <div className="docs-icon-name">{displayName}</div>
                         <div className="docs-icon-detail">
                             <p className="docs-code">{iconName}</p>
