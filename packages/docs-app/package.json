--- conflicted
+++ resolved
@@ -16,26 +16,15 @@
         "verify": "run-p dist lint"
     },
     "dependencies": {
-<<<<<<< HEAD
-        "@blueprintjs/core": "^4.3.2",
-        "@blueprintjs/datetime": "^4.2.2",
-        "@blueprintjs/datetime-timezone-aware": "^0.1.0",
-        "@blueprintjs/docs-data": "^4.3.2",
-        "@blueprintjs/docs-theme": "^4.2.2",
-        "@blueprintjs/icons": "^4.2.6",
-        "@blueprintjs/popover2": "^1.2.2",
-        "@blueprintjs/select": "^4.2.2",
-        "@blueprintjs/table": "^4.2.2",
-=======
         "@blueprintjs/core": "^4.4.0",
         "@blueprintjs/datetime": "^4.2.3",
+        "@blueprintjs/datetime-timezone-aware": "^0.1.0",
         "@blueprintjs/docs-data": "^4.4.0",
         "@blueprintjs/docs-theme": "^4.2.3",
         "@blueprintjs/icons": "^4.3.0",
         "@blueprintjs/popover2": "^1.3.0",
         "@blueprintjs/select": "^4.3.0",
         "@blueprintjs/table": "^4.2.3",
->>>>>>> 7435c983
         "@blueprintjs/test-commons": "^1.0.8",
         "@blueprintjs/timezone": "^4.2.3",
         "@documentalist/client": "^4.0.0",
