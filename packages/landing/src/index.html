<!DOCTYPE html>
<!--[if lte IE 6]>            <html class="no-js lt-ie9 lt-ie8 lt-ie7" lang="en"> <![endif]-->
<!--[if IEMobile 7]>          <html class="no-js iem7" lang="en"> <![endif]-->
<!--[if (IE 7)&(!IEMobile)]>  <html class="no-js lt-ie9 lt-ie8" lang="en"> <![endif]-->
<!--[if IE 8]>                <html class="no-js lt-ie9" lang="en"> <![endif]-->
<!--[if (gte IE 9)|(gt IEMobile 7)]><!--> <html class="no-js" lang="en"> <!--<![endif]-->
  <head>
    <meta charset="utf-8">
    <title>Blueprint – A React UI toolkit for the Web</title>
    <meta name="description" content="A React UI toolkit for the Web">
    <meta name="viewport" content="width=device-width">
    <link rel="stylesheet" href="blueprint-landing.css">
<<<<<<< HEAD
    <link rel="icon" href="assets/img/favicon.png" sizes="32x32" type="image/png">
=======
    <script type="text/javascript">
    if (location.hostname === "blueprintjs.com") {
      (function(i,s,o,g,r,a,m){i["GoogleAnalyticsObject"]=r;i[r]=i[r]||function(){
      (i[r].q=i[r].q||[]).push(arguments)},i[r].l=1*new Date();a=s.createElement(o),
      m=s.getElementsByTagName(o)[0];a.async=1;a.src=g;m.parentNode.insertBefore(a,m)
      })(window,document,"script","https://www.google-analytics.com/analytics.js","ga");
      ga("create", "UA-36986232-47", "auto");
      ga("send", "pageview", { page: location.pathname + location.search  + location.hash });
    }
    </script>
>>>>>>> 4370ef87
  </head>
  <body>
    <header>
      <canvas height="600" class="pt-logo-background"></canvas>
      <div class="pt-wireframes"></div>
      <canvas height="600" class="pt-logo"></canvas>
      <div class="pt-container">
        <h1>Blueprint</h1>
        <h3>A React UI toolkit for the Web</h3>
        <div>
          <a class="pt-button pt-minimal" href="docs/">Docs</a>
          <span class="pt-icon-standard pt-icon-dot"></span>
          <a class="pt-button pt-minimal" href="https://github.com/palantir/blueprint" target="_blank">GitHub</a>
        </div>
      </div>
    </header>
    <div class="pt-info">
      <div class="pt-description">
        <div class="pt-container">
          <h2>Build complex, data-dense interfaces with ease</h2>
          <div class="pt-running-text">
            Blueprint is a collection of <a href="https://facebook.github.io/react/" target="_blank">React</a>
            UI components, covering the majority of the common interface elements, patterns and interactions on
            the Web. Using Blueprint ensures that you’ll end up with an elegant, easy-to-use UI, freeing you to
            focus on building your product&mdash;not the atomic pieces that comprise it.
          </div>
          <a class="pt-button pt-large pt-intent-primary" href="docs/">Go to documentation</a>
          <a class="pt-button pt-large" href="https://github.com/palantir/blueprint" target="_blank">View GitHub repository</a>
        </div>
        <div class="pt-components"></div>
      </div>
      <div class="pt-container pt-features pt-running-text-small">
        <div class="pt-feature-column">
          <div class="pt-feature">
            <img src="assets/img/productivity.svg" alt="Productivity" />
            <h4>Productivity</h4>
            Enjoy a set of high quality generic components that you can use out of the box.
          </div>
          <div class="pt-feature">
            <img src="assets/img/composition.svg" alt="Composition" />
            <h4>Composition</h4>
            React components and TypeScript interfaces are easy to compose together.
          </div>
          <div class="pt-feature">
<<<<<<< HEAD
            <img src="assets/img/themes.svg" alt="Custom Styles" />
            <h4>Custom Styles</h4>
=======
            <img src="resources/img/themes.svg" alt="Custom Styles" />
            <h4>Custom styles</h4>
>>>>>>> 4370ef87
            Styles are built with Sass and designed to be flexible and customizable.
          </div>
        </div>
        <div class="pt-feature-column">
          <div class="pt-feature">
<<<<<<< HEAD
            <img src="assets/img/system.svg" alt="Design System" />
            <h4>Design System</h4>
            Universal design concepts and modifiers are applicable across components.
          </div>
          <div class="pt-feature">
            <img src="assets/img/types.svg" alt="Types and Tests" />
            <h4>Types and Tests</h4>
            TypeScript makes developing with Blueprint faster and more predictable, thanks to types.
=======
            <img src="resources/img/system.svg" alt="Design System" />
            <h4>Design system</h4>
            Universal design concepts and modifiers are applicable across components.
          </div>
          <div class="pt-feature">
            <img src="resources/img/types.svg" alt="Types and Tests" />
            <h4>Types and tests</h4>
            TypeScript makes developing with Blueprint faster and more predictable with static types.
>>>>>>> 4370ef87
          </div>
          <div class="pt-feature">
            <img src="assets/img/accessibility.svg" alt="Accessibility" />
            <h4>Accessibility</h4>
            Color combinations and keyboard interactions have been carefully crafted to be accessible.
          </div>
        </div>
      </div>
    </div>
    <div class="pt-getting-started pt-dark">
      <h2>Let’s get started</h2>
      <div class="pt-steps">
        <div class="pt-step">
          <div class="pt-step-number">
            1
          </div>
          <h4>Install via NPM</h4>
          <pre>> npm install --save @blueprintjs/core</pre>
        </div>
        <div class="pt-step">
          <div class="pt-step-number">
            2
          </div>
          <h4>Import and use the components</h4>
          <pre>import {
    Button,
    Menu,
    MenuItem,
    MenuDivider,
    Popover,
    Position
} from "@blueprintjs/core";

const menu = (
    &lt;Menu>
        &lt;MenuItem text="New" />
        &lt;MenuItem text="Open" />
        &lt;MenuItem text="Save" />
        &lt;MenuDivider />
        &lt;MenuItem text="Settings..." />
    &lt;/Menu>
);

&lt;Popover content={menu} position={Position.BOTTOM_RIGHT}>
    &lt;Button text="Actions" />
&lt;/Popover></pre>
        </div>
        <div class="pt-step">
          <div class="pt-step-number">
            3
          </div>
          <h4>Learn and contribute!</h4>
          <a class="pt-button pt-large pt-intent-primary" href="docs/">Go to documentation</a>
          <a class="pt-button pt-large" href="https://github.com/palantir/blueprint" target="_blank">View GitHub repository</a>
        </div>
      </div>
    </div>
    <div class="pt-about pt-dark">
      <div class="pt-container">
        <img src="assets/img/palantir.svg" alt="Palantir" />
        <p>Blueprint is an open source project<br>developed at Palantir.</p>
        <div class="pt-hiring">
          <div>We’re hiring designers and engineers!</div>
          <a class="pt-button pt-intent-primary" href="https://www.palantir.com/careers/" target="_blank">View openings</a>
        </div>
      </div>
      <div class="pt-copyright pt-dark">
        <div class="pt-container">
          <div>© Palantir Technologies</div>
          <div>Licensed under <a href="https://www.apache.org/licenses/LICENSE-2.0" target="_blank">Apache 2</a></div>
        </div>
      </div>
    </div>
  </body>
  <script src="blueprint-landing.js"></script>
</html><|MERGE_RESOLUTION|>--- conflicted
+++ resolved
@@ -10,9 +10,7 @@
     <meta name="description" content="A React UI toolkit for the Web">
     <meta name="viewport" content="width=device-width">
     <link rel="stylesheet" href="blueprint-landing.css">
-<<<<<<< HEAD
     <link rel="icon" href="assets/img/favicon.png" sizes="32x32" type="image/png">
-=======
     <script type="text/javascript">
     if (location.hostname === "blueprintjs.com") {
       (function(i,s,o,g,r,a,m){i["GoogleAnalyticsObject"]=r;i[r]=i[r]||function(){
@@ -23,7 +21,6 @@
       ga("send", "pageview", { page: location.pathname + location.search  + location.hash });
     }
     </script>
->>>>>>> 4370ef87
   </head>
   <body>
     <header>
@@ -68,37 +65,21 @@
             React components and TypeScript interfaces are easy to compose together.
           </div>
           <div class="pt-feature">
-<<<<<<< HEAD
-            <img src="assets/img/themes.svg" alt="Custom Styles" />
-            <h4>Custom Styles</h4>
-=======
-            <img src="resources/img/themes.svg" alt="Custom Styles" />
+            <img src="assets/img/themes.svg" alt="Custom styles" />
             <h4>Custom styles</h4>
->>>>>>> 4370ef87
             Styles are built with Sass and designed to be flexible and customizable.
           </div>
         </div>
         <div class="pt-feature-column">
           <div class="pt-feature">
-<<<<<<< HEAD
-            <img src="assets/img/system.svg" alt="Design System" />
-            <h4>Design System</h4>
-            Universal design concepts and modifiers are applicable across components.
-          </div>
-          <div class="pt-feature">
-            <img src="assets/img/types.svg" alt="Types and Tests" />
-            <h4>Types and Tests</h4>
-            TypeScript makes developing with Blueprint faster and more predictable, thanks to types.
-=======
-            <img src="resources/img/system.svg" alt="Design System" />
+            <img src="assets/img/system.svg" alt="Design system" />
             <h4>Design system</h4>
             Universal design concepts and modifiers are applicable across components.
           </div>
           <div class="pt-feature">
-            <img src="resources/img/types.svg" alt="Types and Tests" />
+            <img src="assets/img/types.svg" alt="Types and tests" />
             <h4>Types and tests</h4>
             TypeScript makes developing with Blueprint faster and more predictable with static types.
->>>>>>> 4370ef87
           </div>
           <div class="pt-feature">
             <img src="assets/img/accessibility.svg" alt="Accessibility" />
