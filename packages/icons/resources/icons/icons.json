--- conflicted
+++ resolved
@@ -3618,7 +3618,30 @@
         "group": "interface"
     },
     {
-<<<<<<< HEAD
+        "displayName": "Buggy",
+        "iconName": "buggy",
+        "tags": "vehicle, car, transportation",
+        "group": "interface"
+    },
+    {
+        "displayName": "Antenna",
+        "iconName": "antenna",
+        "tags": "antenna, signal, communication",
+        "group": "miscellaneous"
+    },
+    {
+        "displayName": "Tank",
+        "iconName": "tank",
+        "tags": "tank, automobile, vehicle, armored",
+        "group": "interface"
+    },
+    {
+        "displayName": "Third Party",
+        "iconName": "third-party",
+        "tags": "third party, external",
+        "group": "interface"
+    },
+    {
         "displayName": "Rocket",
         "iconName": "rocket",
         "tags": "rocket, fly, space",
@@ -3629,29 +3652,5 @@
         "iconName": "rocket-slant",
         "tags": "rocket, fly, space",
         "group": "miscellaneous"
-=======
-        "displayName": "Buggy",
-        "iconName": "buggy",
-        "tags": "vehicle, car, transportation",
-        "group": "interface"
-    },
-    {
-        "displayName": "Antenna",
-        "iconName": "antenna",
-        "tags": "antenna, signal, communication",
-        "group": "miscellaneous"
-    },
-    {
-        "displayName": "Tank",
-        "iconName": "tank",
-        "tags": "tank, automobile, vehicle, armored",
-        "group": "interface"
-    },
-    {
-        "displayName": "Third Party",
-        "iconName": "third-party",
-        "tags": "third party, external",
-        "group": "interface"
->>>>>>> 57b839b7
     }
 ]