[
    {
        "displayName": "Blank",
        "iconName": "blank",
        "tags": "empty, placeholder",
        "group": "miscellaneous",
        "content": "\\e900"
    },
    {
        "displayName": "Style",
        "iconName": "style",
        "tags": "visual style, editor",
        "group": "editor",
        "content": "\\e601"
    },
    {
        "displayName": "Align: left",
        "iconName": "align-left",
        "tags": "text flow, alignment, justification, range, flush left",
        "group": "editor",
        "content": "\\e602"
    },
    {
        "displayName": "Align: center",
        "iconName": "align-center",
        "tags": "text flow, alignment, justification, range, centered",
        "group": "editor",
        "content": "\\e603"
    },
    {
        "displayName": "Align: right",
        "iconName": "align-right",
        "tags": "text flow, alignment, justification, range, flush right",
        "group": "editor",
        "content": "\\e604"
    },
    {
        "displayName": "Align: justify",
        "iconName": "align-justify",
        "tags": "text flow, alignment, justification, range, justified",
        "group": "editor",
        "content": "\\e605"
    },
    {
        "displayName": "Bold",
        "iconName": "bold",
        "tags": "typography, text, font style, weight, bold",
        "group": "editor",
        "content": "\\e606"
    },
    {
        "displayName": "Italic",
        "iconName": "italic",
        "tags": "typography, text, font style, italic, cursive",
        "group": "editor",
        "content": "\\e607"
    },
    {
        "displayName": "Underline",
        "iconName": "underline",
        "tags": "typography, text, font style, underline, underscore",
        "group": "editor",
        "content": "\\2381"
    },
    {
        "displayName": "Search around",
        "iconName": "search-around",
        "tags": "search, exploration, information, area, graph",
        "group": "action",
        "content": "\\e608"
    },
    {
        "displayName": "Remove from graph",
        "iconName": "graph-remove",
        "tags": "circle, remove, delete, clear, graph",
        "group": "action",
        "content": "\\e609"
    },
    {
        "displayName": "Group objects",
        "iconName": "group-objects",
        "tags": "group, alignment, organization, arrangement, classification, objects",
        "group": "action",
        "content": "\\e60a"
    },
    {
        "displayName": "Merge into links",
        "iconName": "merge-links",
        "tags": "merge, combine, consolidate, jointment, links",
        "group": "action",
        "content": "\\e60b"
    },
    {
        "displayName": "Layout",
        "iconName": "layout",
        "tags": "layout, presentation, arrangement, graph",
        "group": "data",
        "content": "\\e60c"
    },
    {
        "displayName": "Layout: auto",
        "iconName": "layout-auto",
        "tags": "layout, presentation, arrangement, auto, graph, grid",
        "group": "data",
        "content": "\\e60d"
    },
    {
        "displayName": "Layout: circle",
        "iconName": "layout-circle",
        "tags": "layout, presentation, arrangement, circle, graph, grid",
        "group": "data",
        "content": "\\e60e"
    },
    {
        "displayName": "Layout: hierarchy",
        "iconName": "layout-hierarchy",
        "tags": "layout, presentation, arrangement, hierarchy, order, graph, grid",
        "group": "data",
        "content": "\\e60f"
    },
    {
        "displayName": "Layout: grid",
        "iconName": "layout-grid",
        "tags": "layout, presentation, arrangement, grid, graph, grid",
        "group": "data",
        "content": "\\e610"
    },
    {
        "displayName": "Layout: group by",
        "iconName": "layout-group-by",
        "tags": "layout, presentation, arrangement, group by, graph, grid",
        "group": "data",
        "content": "\\e611"
    },
    {
        "displayName": "Layout: skew grid",
        "iconName": "layout-skew-grid",
        "tags": "layout, presentation, arrangement, skew, graph, grid",
        "group": "data",
        "content": "\\e612"
    },
    {
        "displayName": "Geosearch",
        "iconName": "geosearch",
        "tags": "search, exploration, topography, geography, location, area, magnifying glass, globe",
        "group": "action",
        "content": "\\e613"
    },
    {
        "displayName": "Heatmap",
        "iconName": "heatmap",
        "tags": "hierarchy, matrix, heat map",
        "group": "data",
        "content": "\\e614"
    },
    {
        "displayName": "Drive time",
        "iconName": "drive-time",
        "tags": "car, automobile, vehicle, van, drive, ride, distance, navigation, directions",
        "group": "interface",
        "content": "\\e615"
    },
    {
        "displayName": "Select",
        "iconName": "select",
        "tags": "selection, arrow, cursor, area, range",
        "group": "action",
        "content": "\\e616"
    },
    {
        "displayName": "Predictive analysis",
        "iconName": "predictive-analysis",
        "tags": "analysis, investigation, search, study, test, brain",
        "group": "action",
        "content": "\\e617"
    },
    {
        "displayName": "Layers",
        "iconName": "layers",
        "tags": "layers, levels, stack, cards",
        "group": "interface",
        "content": "\\e618"
    },
    {
        "displayName": "Locate",
        "iconName": "locate",
        "tags": "target, location, destination, mark, map, area",
        "group": "action",
        "content": "\\e619"
    },
    {
        "displayName": "Bookmark",
        "iconName": "bookmark",
        "tags": "bookmark, marker, holder, section, identifier, favorites",
        "group": "action",
        "content": "\\e61a"
    },
    {
        "displayName": "Citation",
        "iconName": "citation",
        "tags": "quotation, citation, marks, excerpt",
        "group": "editor",
        "content": "\\e61b"
    },
    {
        "displayName": "Tag",
        "iconName": "tag",
        "tags": "tag, label, badge, identification",
        "group": "action",
        "content": "\\e61c"
    },
    {
        "displayName": "Clipboard",
        "iconName": "clipboard",
        "tags": "clipboard, notepad, notebook, copy, paste, transfer, storage",
        "group": "action",
        "content": "\\e61d"
    },
    {
        "displayName": "Selection",
        "iconName": "selection",
        "tags": "selection, collection, circle, ring",
        "group": "action",
        "content": "\\29bf"
    },
    {
        "displayName": "Events",
        "iconName": "timeline-events",
        "tags": "calendar, timeframe, agenda, diary, day, week, month",
        "group": "interface",
        "content": "\\e61e"
    },
    {
        "displayName": "Line chart",
        "iconName": "timeline-line-chart",
        "tags": "graph, line, chart",
        "group": "data",
        "content": "\\e61f"
    },
    {
        "displayName": "Bar chart",
        "iconName": "timeline-bar-chart",
        "tags": "graph, bar, chart",
        "group": "data",
        "content": "\\e620"
    },
    {
        "displayName": "Applications",
        "iconName": "applications",
        "tags": "application, browser, windows, platforms",
        "group": "interface",
        "content": "\\e621"
    },
    {
        "displayName": "Projects",
        "iconName": "projects",
        "tags": "drawer, sections",
        "group": "interface",
        "content": "\\e622"
    },
    {
        "displayName": "Changes",
        "iconName": "changes",
        "tags": "arrows, direction, switch",
        "group": "action",
        "content": "\\e623"
    },
    {
        "displayName": "Notifications",
        "iconName": "notifications",
        "tags": "notifications, bell, alarm, notice, warning",
        "group": "interface",
        "content": "\\e624"
    },
    {
        "displayName": "Lock",
        "iconName": "lock",
        "tags": "lock, engage, connect, join, close",
        "group": "action",
        "content": "\\e625"
    },
    {
        "displayName": "Unlock",
        "iconName": "unlock",
        "tags": "unlock, disengage, disconnect, separate, open",
        "group": "action",
        "content": "\\e626"
    },
    {
        "displayName": "User",
        "iconName": "user",
        "tags": "person, human, male, female, character, customer, individual",
        "group": "interface",
        "content": "\\e627"
    },
    {
        "displayName": "Search template",
        "iconName": "search-template",
        "tags": "search, text, magnifying glass",
        "group": "action",
        "content": "\\e628"
    },
    {
        "displayName": "Inbox",
        "iconName": "inbox",
        "tags": "folder, mail, file, message",
        "group": "file",
        "content": "\\e629"
    },
    {
        "displayName": "More",
        "iconName": "more",
        "tags": "dots, three, extra, new, options",
        "group": "interface",
        "content": "\\e62a"
    },
    {
        "displayName": "Help",
        "iconName": "help",
        "tags": "question mark, aid, advice, circle",
        "group": "action",
        "content": "\\003F"
    },
    {
        "displayName": "Calendar",
        "iconName": "calendar",
        "tags": "calendar, timeframe, agenda, diary, day, week, month",
        "group": "interface",
        "content": "\\e62b"
    },
    {
        "displayName": "Media",
        "iconName": "media",
        "tags": "audio, video, media, picture, image, drawing, illustration",
        "group": "media",
        "content": "\\e62c"
    },
    {
        "displayName": "Link",
        "iconName": "link",
        "tags": "link, connection, network",
        "group": "interface",
        "content": "\\e62d"
    },
    {
        "displayName": "Share",
        "iconName": "share",
        "tags": "share, square, arrow",
        "group": "action",
        "content": "\\e62e"
    },
    {
        "displayName": "Download",
        "iconName": "download",
        "tags": "circle, arrow, down, downloading",
        "group": "action",
        "content": "\\e62f"
    },
    {
        "displayName": "Document",
        "iconName": "document",
        "tags": "document, paper, page, file",
        "group": "file",
        "content": "\\e630"
    },
    {
        "displayName": "Properties",
        "iconName": "properties",
        "tags": "lines, dots, three, list",
        "group": "interface",
        "content": "\\e631"
    },
    {
        "displayName": "Import",
        "iconName": "import",
        "tags": "arrow, down, importing,",
        "group": "action",
        "content": "\\e632"
    },
    {
        "displayName": "Export",
        "iconName": "export",
        "tags": "arrow, up, exporting",
        "group": "action",
        "content": "\\e633"
    },
    {
        "displayName": "Minimize",
        "iconName": "minimize",
        "tags": "arrows, decrease, smaller",
        "group": "action",
        "content": "\\e634"
    },
    {
        "displayName": "Maximize",
        "iconName": "maximize",
        "tags": "arrows, increase, bigger",
        "group": "action",
        "content": "\\e635"
    },
    {
        "displayName": "Tick",
        "iconName": "tick",
        "tags": "mark, sign, ok, approved, success",
        "group": "action",
        "content": "\\2713"
    },
    {
        "displayName": "Cross",
        "iconName": "cross",
        "tags": "cross mark, fail, delete, no, close, remove",
        "group": "action",
        "content": "\\2717"
    },
    {
        "displayName": "Plus",
        "iconName": "plus",
        "tags": "sign, add, maximize, zoom in",
        "group": "action",
        "content": "\\002b"
    },
    {
        "displayName": "Minus",
        "iconName": "minus",
        "tags": "sign, remove, minimize, zoom out",
        "group": "action",
        "content": "\\2212"
    },
    {
        "displayName": "Arrow: left",
        "iconName": "arrow-left",
        "tags": "arrow, direction, left",
        "group": "interface",
        "content": "\\2190"
    },
    {
        "displayName": "Arrow: right",
        "iconName": "arrow-right",
        "tags": "arrow, direction, right",
        "group": "interface",
        "content": "\\2192"
    },
    {
        "displayName": "Exchange",
        "iconName": "exchange",
        "tags": "arrows, direction, exchange, network, swap, transfer, transaction",
        "group": "action",
        "content": "\\e636"
    },
    {
        "displayName": "Comparison",
        "iconName": "comparison",
        "tags": "comparison, analogy, layout, contrast",
        "group": "action",
        "content": "\\e637"
    },
    {
        "displayName": "List",
        "iconName": "list",
        "tags": "agenda, four lines, table",
        "group": "table",
        "content": "\\2630"
    },
    {
        "displayName": "Filter",
        "iconName": "filter",
        "tags": "filtering, funnel, tube, pipe",
        "group": "action",
        "content": "\\e638"
    },
    {
        "displayName": "Confirm",
        "iconName": "confirm",
        "tags": "circle, tick, confirmation, acceptance, approval, authorization",
        "group": "action",
        "content": "\\e639"
    },
    {
        "displayName": "Fork",
        "iconName": "fork",
        "tags": "divide, split, break, arrows, direction",
        "group": "action",
        "content": "\\e63a"
    },
    {
        "displayName": "Trash",
        "iconName": "trash",
        "tags": "bin, rubbish, junk, remove, delete",
        "group": "action",
        "content": "\\e63b"
    },
    {
        "displayName": "Person",
        "iconName": "person",
        "tags": "person, human, male, female, character, customer, individual",
        "group": "interface",
        "content": "\\e63c"
    },
    {
        "displayName": "People",
        "iconName": "people",
        "tags": "people, humans, males, females, characters, customers, individuals",
        "group": "interface",
        "content": "\\e63d"
    },
    {
        "displayName": "Add",
        "iconName": "add",
        "tags": "circle, plus, symbol, join",
        "group": "action",
        "content": "\\e63e"
    },
    {
        "displayName": "Remove",
        "iconName": "remove",
        "tags": "circle, minus, symbol, remove",
        "group": "action",
        "content": "\\e63f"
    },
    {
        "displayName": "Geolocation",
        "iconName": "geolocation",
        "tags": "geography, location, position, map, direction",
        "group": "interface",
        "content": "\\e640"
    },
    {
        "displayName": "Zoom in",
        "iconName": "zoom-in",
        "tags": "search, magnifying glass, plus",
        "group": "action",
        "content": "\\e641"
    },
    {
        "displayName": "Zoom out",
        "iconName": "zoom-out",
        "tags": "search, magnifying glass, minus",
        "group": "action",
        "content": "\\e642"
    },
    {
        "displayName": "Refresh",
        "iconName": "refresh",
        "tags": "circle, arrows, rotation",
        "group": "action",
        "content": "\\e643"
    },
    {
        "displayName": "Delete",
        "iconName": "delete",
        "tags": "circle, remove, cross",
        "group": "action",
        "content": "\\e644"
    },
    {
        "displayName": "Cog",
        "iconName": "cog",
        "tags": "settings, circle,",
        "group": "interface",
        "content": "\\e645"
    },
    {
        "displayName": "Flag",
        "iconName": "flag",
        "tags": "map, position, country, nationality",
        "group": "interface",
        "content": "\\2691"
    },
    {
        "displayName": "Pin",
        "iconName": "pin",
        "tags": "map, position, safety pin, attach",
        "group": "action",
        "content": "\\e646"
    },
    {
        "displayName": "Warning sign",
        "iconName": "warning-sign",
        "tags": "notification, warning, triangle, exclamation mark, sign",
        "group": "interface",
        "content": "\\e647"
    },
    {
        "displayName": "Error",
        "iconName": "error",
        "tags": "notification, failure, circle, exclamation mark, sign",
        "group": "interface",
        "content": "\\e648"
    },
    {
        "displayName": "Info sign",
        "iconName": "info-sign",
        "tags": "notification, information, circle, message, sign",
        "group": "interface",
        "content": "\\2139"
    },
    {
        "displayName": "Credit card",
        "iconName": "credit-card",
        "tags": "payment, bank, transaction",
        "group": "action",
        "content": "\\e649"
    },
    {
        "displayName": "Edit",
        "iconName": "edit",
        "tags": "annotate, pen, modify",
        "group": "action",
        "content": "\\270E"
    },
    {
        "displayName": "History",
        "iconName": "history",
        "tags": "past, reverse, circle, arrow",
        "group": "action",
        "content": "\\e64a"
    },
    {
        "displayName": "Search",
        "iconName": "search",
        "tags": "inspection, exploration, magnifying glass",
        "group": "action",
        "content": "\\e64b"
    },
    {
        "displayName": "Logout",
        "iconName": "log-out",
        "tags": "arrow, leave",
        "group": "action",
        "content": "\\e64c"
    },
    {
        "displayName": "Star",
        "iconName": "star",
        "tags": "shape, pin, mark, pro",
        "group": "interface",
        "content": "\\2605"
    },
    {
        "displayName": "Star: empty",
        "iconName": "star-empty",
        "tags": "shape, unpin, mark",
        "group": "interface",
        "content": "\\2606"
    },
    {
        "displayName": "Sort: alphabetical",
        "iconName": "sort-alphabetical",
        "tags": "ascending, array, arrange",
        "group": "action",
        "content": "\\e64d"
    },
    {
        "displayName": "Sort: numerical",
        "iconName": "sort-numerical",
        "tags": "ascending, array, arrange",
        "group": "action",
        "content": "\\e64e"
    },
    {
        "displayName": "Sort",
        "iconName": "sort",
        "tags": "ascending, array, arrange",
        "group": "action",
        "content": "\\e64f"
    },
    {
        "displayName": "Folder: opened",
        "iconName": "folder-open",
        "tags": "file, portfolio, case",
        "group": "file",
        "content": "\\e651"
    },
    {
        "displayName": "Folder: closed",
        "iconName": "folder-close",
        "tags": "file, portfolio, case",
        "group": "file",
        "content": "\\e652"
    },
    {
        "displayName": "Folder: shared",
        "iconName": "folder-shared",
        "tags": "file, portfolio, case",
        "group": "file",
        "content": "\\e653"
    },
    {
        "displayName": "Caret: up",
        "iconName": "caret-up",
        "tags": "direction, order, up",
        "group": "interface",
        "content": "\\2303"
    },
    {
        "displayName": "Caret: right",
        "iconName": "caret-right",
        "tags": "direction, order, right",
        "group": "interface",
        "content": "\\232A"
    },
    {
        "displayName": "Caret: down",
        "iconName": "caret-down",
        "tags": "direction, order, down",
        "group": "interface",
        "content": "\\2304"
    },
    {
        "displayName": "Caret: left",
        "iconName": "caret-left",
        "tags": "direction, order, left",
        "group": "interface",
        "content": "\\2329"
    },
    {
        "displayName": "Menu: opened",
        "iconName": "menu-open",
        "tags": "show, navigation",
        "group": "interface",
        "content": "\\e654"
    },
    {
        "displayName": "Menu: closed",
        "iconName": "menu-closed",
        "tags": "hide, navigation",
        "group": "interface",
        "content": "\\e655"
    },
    {
        "displayName": "Feed",
        "iconName": "feed",
        "tags": "rss, feed",
        "group": "interface",
        "content": "\\e656"
    },
    {
        "displayName": "Two columns",
        "iconName": "two-columns",
        "tags": "layout, columns, switch, change, two",
        "group": "action",
        "content": "\\e657"
    },
    {
        "displayName": "One column",
        "iconName": "one-column",
        "tags": "layout, columns, switch, change, one",
        "group": "action",
        "content": "\\e658"
    },
    {
        "displayName": "Dot",
        "iconName": "dot",
        "tags": "point, circle, small",
        "group": "miscellaneous",
        "content": "\\2022"
    },
    {
        "displayName": "Property",
        "iconName": "property",
        "tags": "list, order",
        "group": "interface",
        "content": "\\e65a"
    },
    {
        "displayName": "Time",
        "iconName": "time",
        "tags": "clock, day, hours, minutes, seconds",
        "group": "interface",
        "content": "\\23F2"
    },
    {
        "displayName": "Disable",
        "iconName": "disable",
        "tags": "off, circle, remove",
        "group": "action",
        "content": "\\e600"
    },
    {
        "displayName": "Unpin",
        "iconName": "unpin",
        "tags": "map, position, safety pin, detach",
        "group": "action",
        "content": "\\e650"
    },
    {
        "displayName": "Flows",
        "iconName": "flows",
        "tags": "arrows, direction, links",
        "group": "data",
        "content": "\\e659"
    },
    {
        "displayName": "New text box",
        "iconName": "new-text-box",
        "tags": "text box, edit, new, create",
        "group": "action",
        "content": "\\e65b"
    },
    {
        "displayName": "New link",
        "iconName": "new-link",
        "tags": "create, add, plus, links",
        "group": "action",
        "content": "\\e65c"
    },
    {
        "displayName": "New object",
        "iconName": "new-object",
        "tags": "create, add, plus, objects, circle",
        "group": "action",
        "content": "\\e65d"
    },
    {
        "displayName": "Path search",
        "iconName": "path-search",
        "tags": "map, magnifying glass, position, location",
        "group": "action",
        "content": "\\e65e"
    },
    {
        "displayName": "Automatic updates",
        "iconName": "automatic-updates",
        "tags": "circle, arrows, tick, amends, updates",
        "group": "action",
        "content": "\\e65f"
    },
    {
        "displayName": "Page layout",
        "iconName": "page-layout",
        "tags": "browser, table, design, columns",
        "group": "table",
        "content": "\\e660"
    },
    {
        "displayName": "Code",
        "iconName": "code",
        "tags": "code, markup, language, tag",
        "group": "action",
        "content": "\\e661"
    },
    {
        "displayName": "Map",
        "iconName": "map",
        "tags": "map, location, position, geography, world",
        "group": "interface",
        "content": "\\e662"
    },
    {
        "displayName": "Search text",
        "iconName": "search-text",
        "tags": "magnifying glass, exploration",
        "group": "action",
        "content": "\\e663"
    },
    {
        "displayName": "Envelope",
        "iconName": "envelope",
        "tags": "post, mail, send, email",
        "group": "interface",
        "content": "\\2709"
    },
    {
        "displayName": "Paperclip",
        "iconName": "paperclip",
        "tags": "attachments, add",
        "group": "action",
        "content": "\\e664"
    },
    {
        "displayName": "Label",
        "iconName": "label",
        "tags": "text, tag, ticket",
        "group": "interface",
        "content": "\\e665"
    },
    {
        "displayName": "Globe",
        "iconName": "globe",
        "tags": "planet, earth, map, location, geography, world",
        "group": "miscellaneous",
        "content": "\\e666"
    },
    {
        "displayName": "Home",
        "iconName": "home",
        "tags": "house, building, destination",
        "group": "miscellaneous",
        "content": "\\2302"
    },
    {
        "displayName": "Table",
        "iconName": "th",
        "tags": "index, rows, columns, agenda, list, spreadsheet",
        "group": "table",
        "content": "\\e667"
    },
    {
        "displayName": "Table: list",
        "iconName": "th-list",
        "tags": "index, rows, list, order, series",
        "group": "table",
        "content": "\\e668"
    },
    {
        "displayName": "Table: derived",
        "iconName": "th-derived",
        "tags": "get, obtain, take, acquire, index, rows, columns, list",
        "group": "table",
        "content": "\\e669"
    },
    {
        "displayName": "Circle",
        "iconName": "circle",
        "tags": "radial, empty, area, radius, selection",
        "group": "action",
        "content": "\\e66a"
    },
    {
        "displayName": "Draw",
        "iconName": "draw",
        "tags": "selection, area, highlight, sketch",
        "group": "action",
        "content": "\\e66b"
    },
    {
        "displayName": "Insert",
        "iconName": "insert",
        "tags": "square, plus, add, embed, include, inject",
        "group": "action",
        "content": "\\e66c"
    },
    {
        "displayName": "Helper management",
        "iconName": "helper-management",
        "tags": "square, widget",
        "group": "interface",
        "content": "\\e66d"
    },
    {
        "displayName": "Send to",
        "iconName": "send-to",
        "tags": "circle, export, arrow",
        "group": "action",
        "content": "\\e66e"
    },
    {
        "displayName": "Eye",
        "iconName": "eye-open",
        "tags": "show, visible, clear, view, vision",
        "group": "interface",
        "content": "\\e66f"
    },
    {
        "displayName": "Folder: shared open",
        "iconName": "folder-shared-open",
        "tags": "file, portfolio, case",
        "group": "file",
        "content": "\\e670"
    },
    {
        "displayName": "Social media",
        "iconName": "social-media",
        "tags": "circle, rotate, share",
        "group": "action",
        "content": "\\e671"
    },
    {
        "displayName": "Arrow: up",
        "iconName": "arrow-up",
        "tags": "direction, north",
        "group": "interface",
        "content": "\\2191"
    },
    {
        "displayName": "Arrow: down",
        "iconName": "arrow-down",
        "tags": "direction, south",
        "group": "interface",
        "content": "\\2193"
    },
    {
        "displayName": "Arrows: horizontal",
        "iconName": "arrows-horizontal",
        "tags": "direction, level",
        "group": "interface",
        "content": "\\2194"
    },
    {
        "displayName": "Arrows: vertical",
        "iconName": "arrows-vertical",
        "tags": "direction, level",
        "group": "interface",
        "content": "\\2195"
    },
    {
        "displayName": "Resolve",
        "iconName": "resolve",
        "tags": "circles, divide, split",
        "group": "action",
        "content": "\\e672"
    },
    {
        "displayName": "Graph",
        "iconName": "graph",
        "tags": "graph, diagram",
        "group": "data",
        "content": "\\e673"
    },
    {
        "displayName": "Briefcase",
        "iconName": "briefcase",
        "tags": "suitcase, business, case, baggage,",
        "group": "miscellaneous",
        "content": "\\e674"
    },
    {
        "displayName": "Dollar",
        "iconName": "dollar",
        "tags": "currency, money",
        "group": "miscellaneous",
        "content": "\\0024"
    },
    {
        "displayName": "Ninja",
        "iconName": "ninja",
        "tags": "star, fighter, symbol",
        "group": "miscellaneous",
        "content": "\\e675"
    },
    {
        "displayName": "Delta",
        "iconName": "delta",
        "tags": "alt j, symbol",
        "group": "miscellaneous",
        "content": "\\0394"
    },
    {
        "displayName": "Barcode",
        "iconName": "barcode",
        "tags": "product, scan,",
        "group": "miscellaneous",
        "content": "\\e676"
    },
    {
        "displayName": "Torch",
        "iconName": "torch",
        "tags": "light, flashlight, tool",
        "group": "miscellaneous",
        "content": "\\e677"
    },
    {
        "displayName": "Widget",
        "iconName": "widget",
        "tags": "square, corners",
        "group": "interface",
        "content": "\\e678"
    },
    {
        "displayName": "Unresolve",
        "iconName": "unresolve",
        "tags": "split, divide, disconnect, separate",
        "group": "action",
        "content": "\\e679"
    },
    {
        "displayName": "Offline",
        "iconName": "offline",
        "tags": "circle, lightning, disconnected, down",
        "group": "interface",
        "content": "\\e67a"
    },
    {
        "displayName": "Zoom to fit",
        "iconName": "zoom-to-fit",
        "tags": "fit, scale, resize, adjust",
        "group": "action",
        "content": "\\e67b"
    },
    {
        "displayName": "Add to artifact",
        "iconName": "add-to-artifact",
        "tags": "list, plus",
        "group": "action",
        "content": "\\e67c"
    },
    {
        "displayName": "Map marker",
        "iconName": "map-marker",
        "tags": "pin, map, location, position, geography, world",
        "group": "interface",
        "content": "\\e67d"
    },
    {
        "displayName": "Chart",
        "iconName": "chart",
        "tags": "arrow, increase, up, line, bar, graph",
        "group": "data",
        "content": "\\e67e"
    },
    {
        "displayName": "Control",
        "iconName": "control",
        "tags": "squares, layout",
        "group": "interface",
        "content": "\\e67f"
    },
    {
        "displayName": "Multi select",
        "iconName": "multi-select",
        "tags": "layers, selection",
        "group": "interface",
        "content": "\\e680"
    },
    {
        "displayName": "Direction: left",
        "iconName": "direction-left",
        "tags": "pointer, west",
        "group": "interface",
        "content": "\\e681"
    },
    {
        "displayName": "Direction: right",
        "iconName": "direction-right",
        "tags": "pointer, east",
        "group": "interface",
        "content": "\\e682"
    },
    {
        "displayName": "Database",
        "iconName": "database",
        "tags": "stack, storage",
        "group": "data",
        "content": "\\e683"
    },
    {
        "displayName": "Pie chart",
        "iconName": "pie-chart",
        "tags": "circle, part, section",
        "group": "data",
        "content": "\\e684"
    },
    {
        "displayName": "Full circle",
        "iconName": "full-circle",
        "tags": "dot, point",
        "group": "miscellaneous",
        "content": "\\e685"
    },
    {
        "displayName": "Square",
        "iconName": "square",
        "tags": "empty, outline",
        "group": "miscellaneous",
        "content": "\\e686"
    },
    {
        "displayName": "Print",
        "iconName": "print",
        "tags": "printer, paper",
        "group": "action",
        "content": "\\2399"
    },
    {
        "displayName": "Presentation",
        "iconName": "presentation",
        "tags": "display, presentation",
        "group": "interface",
        "content": "\\e687"
    },
    {
        "displayName": "Ungroup objects",
        "iconName": "ungroup-objects",
        "tags": "split, divide, disconnect, separate",
        "group": "action",
        "content": "\\e688"
    },
    {
        "displayName": "Chat",
        "iconName": "chat",
        "tags": "speech, conversation, communication, talk",
        "group": "action",
        "content": "\\e689"
    },
    {
        "displayName": "Comment",
        "iconName": "comment",
        "tags": "statement, discussion, opinion, view",
        "group": "action",
        "content": "\\e68a"
    },
    {
        "displayName": "Circle arrow: right",
        "iconName": "circle-arrow-right",
        "tags": "direction, east",
        "group": "interface",
        "content": "\\e68b"
    },
    {
        "displayName": "Circle arrow: left",
        "iconName": "circle-arrow-left",
        "tags": "direction, west",
        "group": "interface",
        "content": "\\e68c"
    },
    {
        "displayName": "Circle arrow: up",
        "iconName": "circle-arrow-up",
        "tags": "direction, north",
        "group": "interface",
        "content": "\\e68d"
    },
    {
        "displayName": "Circle arrow: down",
        "iconName": "circle-arrow-down",
        "tags": "direction, south",
        "group": "interface",
        "content": "\\e68e"
    },
    {
        "displayName": "Upload",
        "iconName": "upload",
        "tags": "arrow, circle, up, transfer",
        "group": "action",
        "content": "\\e68f"
    },
    {
        "displayName": "Asterisk",
        "iconName": "asterisk",
        "tags": "note, symbol, starred, marked",
        "group": "miscellaneous",
        "content": "\\002a"
    },
    {
        "displayName": "Cloud",
        "iconName": "cloud",
        "tags": "file, storage, weather",
        "group": "file",
        "content": "\\2601"
    },
    {
        "displayName": "Cloud: download",
        "iconName": "cloud-download",
        "tags": "file, storage, transfer",
        "group": "file",
        "content": "\\e690"
    },
    {
        "displayName": "Cloud: upload",
        "iconName": "cloud-upload",
        "tags": "file, storage, transfer",
        "group": "file",
        "content": "\\e691"
    },
    {
        "displayName": "Repeat",
        "iconName": "repeat",
        "tags": "circle, arrow",
        "group": "action",
        "content": "\\e692"
    },
    {
        "displayName": "Move",
        "iconName": "move",
        "tags": "arrows, directions, position, location",
        "group": "action",
        "content": "\\e693"
    },
    {
        "displayName": "Chevron: left",
        "iconName": "chevron-left",
        "tags": "arrow, direction",
        "group": "interface",
        "content": "\\e694"
    },
    {
        "displayName": "Chevron: right",
        "iconName": "chevron-right",
        "tags": "arrow, direction",
        "group": "interface",
        "content": "\\e695"
    },
    {
        "displayName": "Chevron: up",
        "iconName": "chevron-up",
        "tags": "arrow, direction",
        "group": "interface",
        "content": "\\e696"
    },
    {
        "displayName": "Chevron: down",
        "iconName": "chevron-down",
        "tags": "arrow, direction",
        "group": "interface",
        "content": "\\e697"
    },
    {
        "displayName": "Random",
        "iconName": "random",
        "tags": "arrows, aim",
        "group": "interface",
        "content": "\\e698"
    },
    {
        "displayName": "Fullscreen",
        "iconName": "fullscreen",
        "tags": "size, arrows, increase, proportion, width, height",
        "group": "media",
        "content": "\\e699"
    },
    {
        "displayName": "Login",
        "iconName": "log-in",
        "tags": "arrow, sign in",
        "group": "action",
        "content": "\\e69a"
    },
    {
        "displayName": "Heart",
        "iconName": "heart",
        "tags": "love, like, organ, human, feelings",
        "group": "miscellaneous",
        "content": "\\2665"
    },
    {
        "displayName": "Office",
        "iconName": "office",
        "tags": "building, business, location, street",
        "group": "miscellaneous",
        "content": "\\e69b"
    },
    {
        "displayName": "Duplicate",
        "iconName": "duplicate",
        "tags": "copy, square, two",
        "group": "action",
        "content": "\\e69c"
    },
    {
        "displayName": "Ban circle",
        "iconName": "ban-circle",
        "tags": "circle, refusal",
        "group": "action",
        "content": "\\e69d"
    },
    {
        "displayName": "Camera",
        "iconName": "camera",
        "tags": "photograph, picture, video",
        "group": "media",
        "content": "\\e69e"
    },
    {
        "displayName": "Mobile video",
        "iconName": "mobile-video",
        "tags": "film, broadcast, television",
        "group": "media",
        "content": "\\e69f"
    },
    {
        "displayName": "Video",
        "iconName": "video",
        "tags": "film, broadcast, television",
        "group": "media",
        "content": "\\e6a0"
    },
    {
        "displayName": "Film",
        "iconName": "film",
        "tags": "movie, cinema, theatre",
        "group": "media",
        "content": "\\e6a1"
    },
    {
        "displayName": "Settings",
        "iconName": "settings",
        "tags": "controls, knobs",
        "group": "media",
        "content": "\\e6a2"
    },
    {
        "displayName": "Volume: off",
        "iconName": "volume-off",
        "tags": "audio, video, speaker, music, sound, low",
        "group": "media",
        "content": "\\e6a3"
    },
    {
        "displayName": "Volume: down",
        "iconName": "volume-down",
        "tags": "audio, video, speaker, music, sound",
        "group": "media",
        "content": "\\e6a4"
    },
    {
        "displayName": "Volume: up",
        "iconName": "volume-up",
        "tags": "audio, video, speaker, music, sound, high",
        "group": "media",
        "content": "\\e6a5"
    },
    {
        "displayName": "Music",
        "iconName": "music",
        "tags": "audio, video, note, sound",
        "group": "media",
        "content": "\\e6a6"
    },
    {
        "displayName": "Step backward",
        "iconName": "step-backward",
        "tags": "player, media, controls, digital, analogue, film, audio, video",
        "group": "media",
        "content": "\\e6a7"
    },
    {
        "displayName": "Fast backward",
        "iconName": "fast-backward",
        "tags": "player, media, controls, digital, analogue, film, audio, video",
        "group": "media",
        "content": "\\e6a8"
    },
    {
        "displayName": "Pause",
        "iconName": "pause",
        "tags": "player, media, controls, digital, analogue, film, audio, video",
        "group": "media",
        "content": "\\e6a9"
    },
    {
        "displayName": "Stop",
        "iconName": "stop",
        "tags": "player, media, controls, digital, analogue, film, audio, video",
        "group": "media",
        "content": "\\e6aa"
    },
    {
        "displayName": "Play",
        "iconName": "play",
        "tags": "player, media, controls, digital, analogue, film, audio, video",
        "group": "media",
        "content": "\\e6ab"
    },
    {
        "displayName": "Fast forward",
        "iconName": "fast-forward",
        "tags": "player, media, controls, digital, analogue, film, audio, video",
        "group": "media",
        "content": "\\e6ac"
    },
    {
        "displayName": "Step forward",
        "iconName": "step-forward",
        "tags": "player, media, controls, digital, analogue, film, audio, video",
        "group": "media",
        "content": "\\e6ad"
    },
    {
        "displayName": "Eject",
        "iconName": "eject",
        "tags": "player, media, controls, digital, analogue, film, audio, video",
        "group": "media",
        "content": "\\23cf"
    },
    {
        "displayName": "Record",
        "iconName": "record",
        "tags": "player, media, controls, digital, analogue, film, audio, video",
        "group": "media",
        "content": "\\e6ae"
    },
    {
        "displayName": "Desktop",
        "iconName": "desktop",
        "tags": "screen, monitor, display",
        "group": "media",
        "content": "\\e6af"
    },
    {
        "displayName": "Phone",
        "iconName": "phone",
        "tags": "telephone, call, ring",
        "group": "media",
        "content": "\\260e"
    },
    {
        "displayName": "Lightbulb",
        "iconName": "lightbulb",
        "tags": "idea, glow, lamp",
        "group": "miscellaneous",
        "content": "\\e6b0"
    },
    {
        "displayName": "Glass",
        "iconName": "glass",
        "tags": "glassware, drink",
        "group": "miscellaneous",
        "content": "\\e6b1"
    },
    {
        "displayName": "Tint",
        "iconName": "tint",
        "tags": "drop, color, coloration, hue",
        "group": "media",
        "content": "\\e6b2"
    },
    {
        "displayName": "Flash",
        "iconName": "flash",
        "tags": "light, contrast, photograph, picture",
        "group": "media",
        "content": "\\e6b3"
    },
    {
        "displayName": "Font",
        "iconName": "font",
        "tags": "scale, typography, size",
        "group": "editor",
        "content": "\\e6b4"
    },
    {
        "displayName": "Header",
        "iconName": "header",
        "tags": "typography, section, layout",
        "group": "editor",
        "content": "\\e6b5"
    },
    {
        "displayName": "Saved",
        "iconName": "saved",
        "tags": "document, check mark, tick",
        "group": "file",
        "content": "\\e6b6"
    },
    {
        "displayName": "Floppy disk",
        "iconName": "floppy-disk",
        "tags": "save",
        "group": "interface",
        "content": "\\e6b7"
    },
    {
        "displayName": "Book",
        "iconName": "book",
        "tags": "pages, album, brochure, manual",
        "group": "miscellaneous",
        "content": "\\e6b8"
    },
    {
        "displayName": "Hand: right",
        "iconName": "hand-right",
        "tags": "gesture, direction",
        "group": "interface",
        "content": "\\e6b9"
    },
    {
        "displayName": "Hand: up",
        "iconName": "hand-up",
        "tags": "gesture, direction",
        "group": "interface",
        "content": "\\e6ba"
    },
    {
        "displayName": "Hand: down",
        "iconName": "hand-down",
        "tags": "gesture, direction",
        "group": "interface",
        "content": "\\e6bb"
    },
    {
        "displayName": "Hand: left",
        "iconName": "hand-left",
        "tags": "gesture, direction",
        "group": "interface",
        "content": "\\e6bc"
    },
    {
        "displayName": "Thumbs: up",
        "iconName": "thumbs-up",
        "tags": "hand, like, ok",
        "group": "interface",
        "content": "\\e6bd"
    },
    {
        "displayName": "Thumbs: down",
        "iconName": "thumbs-down",
        "tags": "hand, dislike, bad",
        "group": "interface",
        "content": "\\e6be"
    },
    {
        "displayName": "Box",
        "iconName": "box",
        "tags": "folder, carton, pack",
        "group": "file",
        "content": "\\e6bf"
    },
    {
        "displayName": "Compressed",
        "iconName": "compressed",
        "tags": "folder, carton, pack, shrink, wrap, shorten",
        "group": "file",
        "content": "\\e6c0"
    },
    {
        "displayName": "Shopping cart",
        "iconName": "shopping-cart",
        "tags": "trolley, mall, online, store, business",
        "group": "miscellaneous",
        "content": "\\e6c1"
    },
    {
        "displayName": "Shop",
        "iconName": "shop",
        "tags": "store, business, shopping",
        "group": "miscellaneous",
        "content": "\\e6c2"
    },
    {
        "displayName": "Layout: linear",
        "iconName": "layout-linear",
        "tags": "dots, connection, line",
        "group": "data",
        "content": "\\e6c3"
    },
    {
        "displayName": "Undo",
        "iconName": "undo",
        "tags": "back, cancel, reverse, revoke,",
        "group": "action",
        "content": "\\238c"
    },
    {
        "displayName": "Redo",
        "iconName": "redo",
        "tags": "forward, push",
        "group": "action",
        "content": "\\e6c4"
    },
    {
        "displayName": "Code block",
        "iconName": "code-block",
        "tags": "code, markup, language, tag",
        "group": "file",
        "content": "\\e6c5"
    },
    {
        "displayName": "Double caret: vertical",
        "iconName": "double-caret-vertical",
        "tags": "sort, arrow, list",
        "group": "interface",
        "content": "\\e6c6"
    },
    {
        "displayName": "Double caret: horizontal",
        "iconName": "double-caret-horizontal",
        "tags": "sort, arrow, list",
        "group": "interface",
        "content": "\\e6c7"
    },
    {
        "displayName": "Sort: alphabetical descending",
        "iconName": "sort-alphabetical-desc",
        "tags": "order, list, array, arrange",
        "group": "action",
        "content": "\\e6c8"
    },
    {
        "displayName": "Sort: numerical descending",
        "iconName": "sort-numerical-desc",
        "tags": "order, list, array, arrange",
        "group": "action",
        "content": "\\e6c9"
    },
    {
        "displayName": "Take action",
        "iconName": "take-action",
        "tags": "case, court, deal, gavel",
        "group": "action",
        "content": "\\e6ca"
    },
    {
        "displayName": "Contrast",
        "iconName": "contrast",
        "tags": "color, brightness",
        "group": "media",
        "content": "\\e6cb"
    },
    {
        "displayName": "Eye: off",
        "iconName": "eye-off",
        "tags": "visibility, hide",
        "group": "interface",
        "content": "\\e6cc"
    },
    {
        "displayName": "Area chart",
        "iconName": "timeline-area-chart",
        "tags": "graph, line, diagram",
        "group": "data",
        "content": "\\e6cd"
    },
    {
        "displayName": "Doughnut chart",
        "iconName": "doughnut-chart",
        "tags": "circle, section, part, graph",
        "group": "data",
        "content": "\\e6ce"
    },
    {
        "displayName": "Layer",
        "iconName": "layer",
        "tags": "zone, level",
        "group": "interface",
        "content": "\\e6cf"
    },
    {
        "displayName": "Grid",
        "iconName": "grid",
        "tags": "layout, arrangement",
        "group": "data",
        "content": "\\e6d0"
    },
    {
        "displayName": "Polygon filter",
        "iconName": "polygon-filter",
        "tags": "shape, form",
        "group": "data",
        "content": "\\e6d1"
    },
    {
        "displayName": "Add to folder",
        "iconName": "add-to-folder",
        "tags": "file, portfolio, case, import",
        "group": "file",
        "content": "\\e6d2"
    },
    {
        "displayName": "Layout: balloon",
        "iconName": "layout-balloon",
        "tags": "layout, presentation, arrangement, graph",
        "group": "data",
        "content": "\\e6d3"
    },
    {
        "displayName": "Layout: sorted clusters",
        "iconName": "layout-sorted-clusters",
        "tags": "layout, presentation, arrangement, graph",
        "group": "data",
        "content": "\\e6d4"
    },
    {
        "displayName": "Sort: ascending",
        "iconName": "sort-asc",
        "tags": "order, list, array, arrange",
        "group": "action",
        "content": "\\e6d5"
    },
    {
        "displayName": "Sort: descending",
        "iconName": "sort-desc",
        "tags": "order, list, array, arrange",
        "group": "action",
        "content": "\\e6d6"
    },
    {
        "displayName": "Small cross",
        "iconName": "small-cross",
        "tags": "cross mark, fail, delete, no, close, remove",
        "group": "action",
        "content": "\\e6d7"
    },
    {
        "displayName": "Small tick",
        "iconName": "small-tick",
        "tags": "mark, sign, ok, approved, success",
        "group": "action",
        "content": "\\e6d8"
    },
    {
        "displayName": "Power",
        "iconName": "power",
        "tags": "button, on, off",
        "group": "media",
        "content": "\\e6d9"
    },
    {
        "displayName": "Column layout",
        "iconName": "column-layout",
        "tags": "layout, arrangement",
        "group": "table",
        "content": "\\e6da"
    },
    {
        "displayName": "Arrow: top left",
        "iconName": "arrow-top-left",
        "tags": "direction, north west",
        "group": "interface",
        "content": "\\2196"
    },
    {
        "displayName": "Arrow: top right",
        "iconName": "arrow-top-right",
        "tags": "direction, north east",
        "group": "interface",
        "content": "\\2197"
    },
    {
        "displayName": "Arrow: bottom right",
        "iconName": "arrow-bottom-right",
        "tags": "direction, south east",
        "group": "interface",
        "content": "\\2198"
    },
    {
        "displayName": "Arrow: bottom left",
        "iconName": "arrow-bottom-left",
        "tags": "direction, south west",
        "group": "interface",
        "content": "\\2199"
    },
    {
        "displayName": "Mugshot",
        "iconName": "mugshot",
        "tags": "person, photograph, picture,",
        "group": "interface",
        "content": "\\e6db"
    },
    {
        "displayName": "Headset",
        "iconName": "headset",
        "tags": "headphones, call, communication",
        "group": "media",
        "content": "\\e6dc"
    },
    {
        "displayName": "Text highlight",
        "iconName": "text-highlight",
        "tags": "selector, content",
        "group": "editor",
        "content": "\\e6dd"
    },
    {
        "displayName": "Hand",
        "iconName": "hand",
        "tags": "gesture, fingers",
        "group": "interface",
        "content": "\\e6de"
    },
    {
        "displayName": "Chevron: backward",
        "iconName": "chevron-backward",
        "tags": "skip, direction",
        "group": "interface",
        "content": "\\e6df"
    },
    {
        "displayName": "Chevron: forward",
        "iconName": "chevron-forward",
        "tags": "skip, direction",
        "group": "interface",
        "content": "\\e6e0"
    },
    {
        "displayName": "Rotate: document",
        "iconName": "rotate-document",
        "tags": "turn, anti clockwise",
        "group": "editor",
        "content": "\\e6e1"
    },
    {
        "displayName": "Rotate: page",
        "iconName": "rotate-page",
        "tags": "turn, anti clockwise",
        "group": "editor",
        "content": "\\e6e2"
    },
    {
        "displayName": "Badge",
        "iconName": "badge",
        "tags": "emblem, symbol, identification, insignia, marker",
        "group": "miscellaneous",
        "content": "\\e6e3"
    },
    {
        "displayName": "Grid view",
        "iconName": "grid-view",
        "tags": "layout, arrangement",
        "group": "editor",
        "content": "\\e6e4"
    },
    {
        "displayName": "Function",
        "iconName": "function",
        "tags": "math, calculation",
        "group": "table",
        "content": "\\e6e5"
    },
    {
        "displayName": "Waterfall chart",
        "iconName": "waterfall-chart",
        "tags": "graph, diagram",
        "group": "data",
        "content": "\\e6e6"
    },
    {
        "displayName": "Stacked chart",
        "iconName": "stacked-chart",
        "tags": "bar chart",
        "group": "data",
        "content": "\\e6e7"
    },
    {
        "displayName": "Pulse",
        "iconName": "pulse",
        "tags": "medical, life, heartbeat, hospital",
        "group": "miscellaneous",
        "content": "\\e6e8"
    },
    {
        "displayName": "New person",
        "iconName": "new-person",
        "tags": "person, human, male, female, character, customer, individual, add",
        "group": "interface",
        "content": "\\e6e9"
    },
    {
        "displayName": "Exclude row",
        "iconName": "exclude-row",
        "tags": "delete, remove, table",
        "group": "table",
        "content": "\\e6ea"
    },
    {
        "displayName": "Pivot table",
        "iconName": "pivot-table",
        "tags": "rotate, axis",
        "group": "table",
        "content": "\\e6eb"
    },
    {
        "displayName": "Segmented control",
        "iconName": "segmented-control",
        "tags": "button, switch, option",
        "group": "interface",
        "content": "\\e6ec"
    },
    {
        "displayName": "Highlight",
        "iconName": "highlight",
        "tags": "select, text",
        "group": "action",
        "content": "\\e6ed"
    },
    {
        "displayName": "Filter: list",
        "iconName": "filter-list",
        "tags": "filtering, funnel, tube, pipe",
        "group": "action",
        "content": "\\e6ee"
    },
    {
        "displayName": "Cut",
        "iconName": "cut",
        "tags": "scissors",
        "group": "action",
        "content": "\\e6ef"
    },
    {
        "displayName": "Annotation",
        "iconName": "annotation",
        "tags": "note, comment, edit,",
        "group": "editor",
        "content": "\\e6f0"
    },
    {
        "displayName": "Pivot",
        "iconName": "pivot",
        "tags": "rotate, axis",
        "group": "action",
        "content": "\\e6f1"
    },
    {
        "displayName": "Ring",
        "iconName": "ring",
        "tags": "empty, circle, selection",
        "group": "miscellaneous",
        "content": "\\e6f2"
    },
    {
        "displayName": "Heat grid",
        "iconName": "heat-grid",
        "tags": "chart",
        "group": "data",
        "content": "\\e6f3"
    },
    {
        "displayName": "Gantt chart",
        "iconName": "gantt-chart",
        "tags": "bar chart, schedule, project",
        "group": "data",
        "content": "\\e6f4"
    },
    {
        "displayName": "Variable",
        "iconName": "variable",
        "tags": "math, calculation",
        "group": "table",
        "content": "\\e6f5"
    },
    {
        "displayName": "Manual",
        "iconName": "manual",
        "tags": "guide, instruction",
        "group": "interface",
        "content": "\\e6f6"
    },
    {
        "displayName": "Add row: top",
        "iconName": "add-row-top",
        "tags": "table, attach, join",
        "group": "table",
        "content": "\\e6f7"
    },
    {
        "displayName": "Add row: bottom",
        "iconName": "add-row-bottom",
        "tags": "table, attach, join",
        "group": "table",
        "content": "\\e6f8"
    },
    {
        "displayName": "Add column: left",
        "iconName": "add-column-left",
        "tags": "table, attach, join",
        "group": "table",
        "content": "\\e6f9"
    },
    {
        "displayName": "Add column: right",
        "iconName": "add-column-right",
        "tags": "table, attach, join",
        "group": "table",
        "content": "\\e6fa"
    },
    {
        "displayName": "Remove row: top",
        "iconName": "remove-row-top",
        "tags": "table, detach, delete",
        "group": "table",
        "content": "\\e6fb"
    },
    {
        "displayName": "Remove row: bottom",
        "iconName": "remove-row-bottom",
        "tags": "table, detach, delete",
        "group": "table",
        "content": "\\e6fc"
    },
    {
        "displayName": "Remove column: left",
        "iconName": "remove-column-left",
        "tags": "table, detach, delete",
        "group": "table",
        "content": "\\e6fd"
    },
    {
        "displayName": "Remove column: right",
        "iconName": "remove-column-right",
        "tags": "table, detach, delete",
        "group": "table",
        "content": "\\e6fe"
    },
    {
        "displayName": "Double chevron: left",
        "iconName": "double-chevron-left",
        "tags": "arrows, multiple, direction",
        "group": "interface",
        "content": "\\e6ff"
    },
    {
        "displayName": "Double chevron: right",
        "iconName": "double-chevron-right",
        "tags": "arrows, multiple, direction",
        "group": "interface",
        "content": "\\e701"
    },
    {
        "displayName": "Double chevron: up",
        "iconName": "double-chevron-up",
        "tags": "arrows, multiple, direction",
        "group": "interface",
        "content": "\\e702"
    },
    {
        "displayName": "Double chevron: down",
        "iconName": "double-chevron-down",
        "tags": "arrows, multiple, direction",
        "group": "interface",
        "content": "\\e703"
    },
    {
        "displayName": "Key: control",
        "iconName": "key-control",
        "tags": "interface, shortcuts, buttons",
        "group": "media",
        "content": "\\e704"
    },
    {
        "displayName": "Key: command",
        "iconName": "key-command",
        "tags": "interface, shortcuts, buttons",
        "group": "media",
        "content": "\\e705"
    },
    {
        "displayName": "Key: shift",
        "iconName": "key-shift",
        "tags": "interface, shortcuts, buttons",
        "group": "media",
        "content": "\\e706"
    },
    {
        "displayName": "Key: backspace",
        "iconName": "key-backspace",
        "tags": "interface, shortcuts, buttons",
        "group": "media",
        "content": "\\e707"
    },
    {
        "displayName": "Key: delete",
        "iconName": "key-delete",
        "tags": "interface, shortcuts, buttons",
        "group": "media",
        "content": "\\e708"
    },
    {
        "displayName": "Key: escape",
        "iconName": "key-escape",
        "tags": "interface, shortcuts, buttons",
        "group": "media",
        "content": "\\e709"
    },
    {
        "displayName": "Key: enter",
        "iconName": "key-enter",
        "tags": "interface, shortcuts, buttons",
        "group": "media",
        "content": "\\e70a"
    },
    {
        "displayName": "Calculator",
        "iconName": "calculator",
        "tags": "math, device, value, numbers, total",
        "group": "miscellaneous",
        "content": "\\e70b"
    },
    {
        "displayName": "Horizontal bar chart",
        "iconName": "horizontal-bar-chart",
        "tags": "graph, diagram",
        "group": "data",
        "content": "\\e70c"
    },
    {
        "displayName": "Small plus",
        "iconName": "small-plus",
        "tags": "sign, add, maximize, zoom in",
        "group": "action",
        "content": "\\e70d"
    },
    {
        "displayName": "Small minus",
        "iconName": "small-minus",
        "tags": "sign, remove, minimize, zoom out",
        "group": "action",
        "content": "\\e70e"
    },
    {
        "displayName": "Step chart",
        "iconName": "step-chart",
        "tags": "graph, diagram",
        "group": "data",
        "content": "\\e70f"
    },
    {
        "displayName": "Euro",
        "iconName": "euro",
        "tags": "currency, money",
        "group": "miscellaneous",
        "content": "\\20ac"
    },
    {
        "displayName": "Drag handle: vertical",
        "iconName": "drag-handle-vertical",
        "tags": "move, pull",
        "group": "action",
        "content": "\\e715"
    },
    {
        "displayName": "Drag handle: horizontal",
        "iconName": "drag-handle-horizontal",
        "tags": "move, pull",
        "group": "action",
        "content": "\\e716"
    },
    {
        "displayName": "Mobile phone",
        "iconName": "mobile-phone",
        "tags": "cellular, device, call",
        "group": "media",
        "content": "\\e717"
    },
    {
        "displayName": "Sim card",
        "iconName": "sim-card",
        "tags": "phone, cellular",
        "group": "media",
        "content": "\\e718"
    },
    {
        "displayName": "Trending: up",
        "iconName": "trending-up",
        "tags": "growth, incline, progress",
        "group": "data",
        "content": "\\e719"
    },
    {
        "displayName": "Trending: down",
        "iconName": "trending-down",
        "tags": "decrease, decline, loss",
        "group": "data",
        "content": "\\e71a"
    },
    {
        "displayName": "Curved range chart",
        "iconName": "curved-range-chart",
        "tags": "graph, diagram",
        "group": "data",
        "content": "\\e71b"
    },
    {
        "displayName": "Vertical bar chart: descending",
        "iconName": "vertical-bar-chart-desc",
        "tags": "graph, bar, histogram",
        "group": "data",
        "content": "\\e71c"
    },
    {
        "displayName": "Horizontal bar chart: descending",
        "iconName": "horizontal-bar-chart-desc",
        "tags": "graph, bar, histogram",
        "group": "data",
        "content": "\\e71d"
    },
    {
        "displayName": "Document: open",
        "iconName": "document-open",
        "tags": "paper, access",
        "group": "file",
        "content": "\\e71e"
    },
    {
        "displayName": "Document: share",
        "iconName": "document-share",
        "tags": "paper, send",
        "group": "file",
        "content": "\\e71f"
    },
    {
        "displayName": "Distribution: horizontal",
        "iconName": "horizontal-distribution",
        "tags": "alignment, layout, position",
        "group": "editor",
        "content": "\\e720"
    },
    {
        "displayName": "Distribution: vertical",
        "iconName": "vertical-distribution",
        "tags": "alignment, layout, position",
        "group": "editor",
        "content": "\\e721"
    },
    {
        "displayName": "Alignment: left",
        "iconName": "alignment-left",
        "tags": "layout, position",
        "group": "editor",
        "content": "\\e722"
    },
    {
        "displayName": "Alignment: vertical center",
        "iconName": "alignment-vertical-center",
        "tags": "layout, position",
        "group": "editor",
        "content": "\\e723"
    },
    {
        "displayName": "Alignment: right",
        "iconName": "alignment-right",
        "tags": "layout, position",
        "group": "editor",
        "content": "\\e724"
    },
    {
        "displayName": "Alignment: top",
        "iconName": "alignment-top",
        "tags": "layout, position",
        "group": "editor",
        "content": "\\e725"
    },
    {
        "displayName": "Alignment: horizontal center",
        "iconName": "alignment-horizontal-center",
        "tags": "layout, position",
        "group": "editor",
        "content": "\\e726"
    },
    {
        "displayName": "Alignment: bottom",
        "iconName": "alignment-bottom",
        "tags": "layout, position",
        "group": "editor",
        "content": "\\e727"
    },
    {
        "displayName": "Git: pull",
        "iconName": "git-pull",
        "tags": "github, repository, code, command",
        "group": "action",
        "content": "\\e728"
    },
    {
        "displayName": "Git: merge",
        "iconName": "git-merge",
        "tags": "github, repository, code, command",
        "group": "action",
        "content": "\\e729"
    },
    {
        "displayName": "Git: branch",
        "iconName": "git-branch",
        "tags": "github, repository, code, command",
        "group": "action",
        "content": "\\e72a"
    },
    {
        "displayName": "Git: commit",
        "iconName": "git-commit",
        "tags": "github, repository, code, command",
        "group": "action",
        "content": "\\e72b"
    },
    {
        "displayName": "Git: push",
        "iconName": "git-push",
        "tags": "github, repository, code, command",
        "group": "action",
        "content": "\\e72c"
    },
    {
        "displayName": "Build",
        "iconName": "build",
        "tags": "hammer, tool",
        "group": "action",
        "content": "\\e72d"
    },
    {
        "displayName": "Symbol: circle",
        "iconName": "symbol-circle",
        "tags": "shape, figure",
        "group": "interface",
        "content": "\\e72e"
    },
    {
        "displayName": "Symbol: square",
        "iconName": "symbol-square",
        "tags": "shape, figure",
        "group": "interface",
        "content": "\\e72f"
    },
    {
        "displayName": "Symbol: diamond",
        "iconName": "symbol-diamond",
        "tags": "shape, figure",
        "group": "interface",
        "content": "\\e730"
    },
    {
        "displayName": "Symbol: cross",
        "iconName": "symbol-cross",
        "tags": "shape, figure",
        "group": "interface",
        "content": "\\e731"
    },
    {
        "displayName": "Symbol: triangle up",
        "iconName": "symbol-triangle-up",
        "tags": "shape, figure",
        "group": "interface",
        "content": "\\e732"
    },
    {
        "displayName": "Symbol: triangle down",
        "iconName": "symbol-triangle-down",
        "tags": "shape, figure",
        "group": "interface",
        "content": "\\e733"
    },
    {
        "displayName": "Wrench",
        "iconName": "wrench",
        "tags": "tool, repair",
        "group": "miscellaneous",
        "content": "\\e734"
    },
    {
        "displayName": "Application",
        "iconName": "application",
        "tags": "application, browser, windows, platform",
        "group": "interface",
        "content": "\\e735"
    },
    {
        "displayName": "Send to graph",
        "iconName": "send-to-graph",
        "tags": "transfer, move",
        "group": "action",
        "content": "\\e736"
    },
    {
        "displayName": "Send to map",
        "iconName": "send-to-map",
        "tags": "transfer, move",
        "group": "action",
        "content": "\\e737"
    },
    {
        "displayName": "Join table",
        "iconName": "join-table",
        "tags": "combine, attach, connect, link, unite",
        "group": "table",
        "content": "\\e738"
    },
    {
        "displayName": "Derive column",
        "iconName": "derive-column",
        "tags": "table, obtain, get, take, develop",
        "group": "action",
        "content": "\\e739"
    },
    {
        "displayName": "Rotate image: left",
        "iconName": "image-rotate-left",
        "tags": "picture, turn, alternate",
        "group": "media",
        "content": "\\e73a"
    },
    {
        "displayName": "Rotate image: right",
        "iconName": "image-rotate-right",
        "tags": "picture, turn, alternate",
        "group": "media",
        "content": "\\e73b"
    },
    {
        "displayName": "Known vehicle",
        "iconName": "known-vehicle",
        "tags": "car, automobile, vehicle, van, drive, ride, distance, navigation, directions",
        "group": "interface",
        "content": "\\e73c"
    },
    {
        "displayName": "Unknown vehicle",
        "iconName": "unknown-vehicle",
        "tags": "car, automobile, vehicle, van, drive, ride, distance, navigation, directions",
        "group": "interface",
        "content": "\\e73d"
    },
    {
        "displayName": "Scatter plot",
        "iconName": "scatter-plot",
        "tags": "graph, diagram",
        "group": "data",
        "content": "\\e73e"
    },
    {
        "displayName": "Oil field",
        "iconName": "oil-field",
        "tags": "fuel, petroleum, gas, well, drilling, pump",
        "group": "interface",
        "content": "\\e73f"
    },
    {
        "displayName": "Rig",
        "iconName": "rig",
        "tags": "fuel, petroleum, gas, well, drilling",
        "group": "interface",
        "content": "\\e740"
    },
    {
        "displayName": "New map",
        "iconName": "map-create",
        "tags": "map, location, position, geography, world",
        "group": "interface",
        "content": "\\e741"
    },
    {
        "displayName": "Key: option",
        "iconName": "key-option",
        "tags": "interface, shortcuts, buttons",
        "group": "media",
        "content": "\\e742"
    },
    {
        "displayName": "List: detail view",
        "iconName": "list-detail-view",
        "tags": "agenda, four lines, table",
        "group": "table",
        "content": "\\e743"
    },
    {
        "displayName": "Swap: vertical",
        "iconName": "swap-vertical",
        "tags": "direction, position, opposite, inverse",
        "group": "interface",
        "content": "\\e744"
    },
    {
        "displayName": "Swap: horizontal",
        "iconName": "swap-horizontal",
        "tags": "direction, position, opposite, inverse",
        "group": "interface",
        "content": "\\e745"
    },
    {
        "displayName": "Numbered list",
        "iconName": "numbered-list",
        "tags": "order, list, array, arrange",
        "group": "action",
        "content": "\\e746"
    },
    {
        "displayName": "New grid item",
        "iconName": "new-grid-item",
        "tags": "layout, arrangement, add",
        "group": "editor",
        "content": "\\e747"
    },
    {
        "displayName": "Git: repo",
        "iconName": "git-repo",
        "tags": "github, repository, code, command",
        "group": "action",
        "content": "\\e748"
    },
    {
        "displayName": "Git: new branch",
        "iconName": "git-new-branch",
        "tags": "github, repository, code, command",
        "group": "action",
        "content": "\\e749"
    },
    {
        "displayName": "Manually entered data",
        "iconName": "manually-entered-data",
        "tags": "input, human",
        "group": "editor",
        "content": "\\e74a"
    },
    {
        "displayName": "Airplane",
        "iconName": "airplane",
        "tags": "flight, jet, travel, trip, transport, take-off",
        "group": "interface",
        "content": "\\e74b"
    },
    {
        "displayName": "Merge columns",
        "iconName": "merge-columns",
        "tags": "layout, change, two, combine, unite",
        "group": "table",
        "content": "\\e74f"
    },
    {
        "displayName": "Split columns",
        "iconName": "split-columns",
        "tags": "layout, change, two, break, divide",
        "group": "table",
        "content": "\\e750"
    },
    {
        "displayName": "Dashboard",
        "iconName": "dashboard",
        "tags": "panel, control, gauge, instrument, meter",
        "group": "interface",
        "content": "\\e751"
    },
    {
        "displayName": "Publish function",
        "iconName": "publish-function",
        "tags": "math, calculation, share",
        "group": "table",
        "content": "\\e752"
    },
    {
        "displayName": "Path",
        "iconName": "path",
        "tags": "hierarchy, trail, steps",
        "group": "interface",
        "content": "\\e753"
    },
    {
        "displayName": "Moon",
        "iconName": "moon",
        "tags": "night, sky, dark",
        "group": "miscellaneous",
        "content": "\\e754"
    },
    {
        "displayName": "Remove column",
        "iconName": "remove-column",
        "tags": "table, detach, delete",
        "group": "table",
        "content": "\\e755"
    },
    {
        "displayName": "Numerical",
        "iconName": "numerical",
        "tags": "numbers, order, sort, arrange, array",
        "group": "action",
        "content": "\\e756"
    },
    {
        "displayName": "Key: tab",
        "iconName": "key-tab",
        "tags": "interface, shortcuts, buttons",
        "group": "media",
        "content": "\\e757"
    },
    {
        "displayName": "Regression chart",
        "iconName": "regression-chart",
        "tags": "graph, line, chart",
        "group": "data",
        "content": "\\e758"
    },
    {
        "displayName": "Translate",
        "iconName": "translate",
        "tags": "language, convert",
        "group": "action",
        "content": "\\e759"
    },
    {
        "displayName": "Eye: on",
        "iconName": "eye-on",
        "tags": "visibility, show",
        "group": "interface",
        "content": "\\e75a"
    },
    {
        "displayName": "Vertical bar chart: ascending",
        "iconName": "vertical-bar-chart-asc",
        "tags": "graph, bar, histogram",
        "group": "data",
        "content": "\\e75b"
    },
    {
        "displayName": "Horizontal bar chart: ascending",
        "iconName": "horizontal-bar-chart-asc",
        "tags": "graph, bar, histogram",
        "group": "data",
        "content": "\\e75c"
    },
    {
        "displayName": "Grouped bar chart",
        "iconName": "grouped-bar-chart",
        "tags": "graph, bar, chart",
        "group": "data",
        "content": "\\e75d"
    },
    {
        "displayName": "Full stacked chart",
        "iconName": "full-stacked-chart",
        "tags": "graph, bar, chart",
        "group": "data",
        "content": "\\e75e"
    },
    {
        "displayName": "Endorsed",
        "iconName": "endorsed",
        "tags": "tick, mark, sign, ok, approved, success",
        "group": "action",
        "content": "\\e75f"
    },
    {
        "displayName": "Follower",
        "iconName": "follower",
        "tags": "person, human, male, female, character, customer, individual, social",
        "group": "interface",
        "content": "\\e760"
    },
    {
        "displayName": "Following",
        "iconName": "following",
        "tags": "person, human, male, female, character, customer, individual, social",
        "group": "interface",
        "content": "\\e761"
    },
    {
        "displayName": "Menu",
        "iconName": "menu",
        "tags": "navigation, lines, list",
        "group": "interface",
        "content": "\\e762"
    },
    {
        "displayName": "Collapse all",
        "iconName": "collapse-all",
        "tags": "arrows, chevron, reduce",
        "group": "interface",
        "content": "\\e763"
    },
    {
        "displayName": "Expand all",
        "iconName": "expand-all",
        "tags": "arrows, chevron, enlarge",
        "group": "interface",
        "content": "\\e764"
    },
    {
        "displayName": "Intersection",
        "iconName": "intersection",
        "tags": "circles, combine, cross",
        "group": "action",
        "content": "\\e765"
    },
    {
        "displayName": "Blocked person",
        "iconName": "blocked-person",
        "tags": "person, human, male, female, character, customer, individual, social, banned, prohibited",
        "group": "interface",
        "content": "\\e768"
    },
    {
        "displayName": "Slash",
        "iconName": "slash",
        "tags": "divide, separate",
        "group": "action",
        "content": "\\e769"
    },
    {
        "displayName": "Percentage",
        "iconName": "percentage",
        "tags": "modulo, modulus",
        "group": "action",
        "content": "\\e76a"
    },
    {
        "displayName": "Satellite",
        "iconName": "satellite",
        "tags": "communication, space",
        "group": "miscellaneous",
        "content": "\\e76b"
    },
    {
        "displayName": "Paragraph",
        "iconName": "paragraph",
        "tags": "text, chapter, division, part",
        "group": "editor",
        "content": "\\e76c"
    },
    {
        "displayName": "Bank account",
        "iconName": "bank-account",
        "tags": "money, finance, funds",
        "group": "miscellaneous",
        "content": "\\e76f"
    },
    {
        "displayName": "Cell tower",
        "iconName": "cell-tower",
        "tags": "signal, communication, radio, mast",
        "group": "miscellaneous",
        "content": "\\e770"
    },
    {
        "displayName": "ID number",
        "iconName": "id-number",
        "tags": "identification, person, document",
        "group": "miscellaneous",
        "content": "\\e771"
    },
    {
        "displayName": "IP address",
        "iconName": "ip-address",
        "tags": "internet, protocol, number, id, network",
        "group": "miscellaneous",
        "content": "\\e772"
    },
    {
        "displayName": "Eraser",
        "iconName": "eraser",
        "tags": "delete, remove",
        "group": "editor",
        "content": "\\e773"
    },
    {
        "displayName": "Issue",
        "iconName": "issue",
        "tags": "circle, notification, failure, circle, exclamation mark, sign, problem",
        "group": "interface",
        "content": "\\e774"
    },
    {
        "displayName": "Issue: new",
        "iconName": "issue-new",
        "tags": "circle, notification, failure, circle, exclamation mark, sign, problem",
        "group": "interface",
        "content": "\\e775"
    },
    {
        "displayName": "Issue: closed",
        "iconName": "issue-closed",
        "tags": "circle, notification, failure, circle, exclamation mark, sign, problem",
        "group": "interface",
        "content": "\\e776"
    },
    {
        "displayName": "Panel: stats",
        "iconName": "panel-stats",
        "tags": "sidebar, layout, list",
        "group": "table",
        "content": "\\e777"
    },
    {
        "displayName": "Panel: table",
        "iconName": "panel-table",
        "tags": "sidebar, layout, spreadsheet",
        "group": "table",
        "content": "\\e778"
    },
    {
        "displayName": "Tick circle",
        "iconName": "tick-circle",
        "tags": "mark, sign, ok, approved, success",
        "group": "action",
        "content": "\\e779"
    },
    {
        "displayName": "Prescription",
        "iconName": "prescription",
        "tags": "instruction, direction, medicine, drug, medication, mixture",
        "group": "miscellaneous",
        "content": "\\e78a"
    },
    {
        "displayName": "Prescription: new",
        "iconName": "new-prescription",
        "tags": "instruction, direction, medicine, drug, medication, mixture",
        "group": "miscellaneous",
        "content": "\\e78b"
    },
    {
        "displayName": "Filter: keep",
        "iconName": "filter-keep",
        "tags": "filtering, funnel, tube, pipe, retain, stay",
        "group": "action",
        "content": "\\e78c"
    },
    {
        "displayName": "Filter: remove",
        "iconName": "filter-remove",
        "tags": "filtering, funnel, tube, pipe, delete, detach, discard, dismiss",
        "group": "action",
        "content": "\\e78d"
    },
    {
        "displayName": "Key",
        "iconName": "key",
        "tags": "lock, unlock, open, security, password, access",
        "group": "interface",
        "content": "\\e78e"
    },
    {
        "displayName": "Feed: subscribed",
        "iconName": "feed-subscribed",
        "tags": "rss, feed, tick, check",
        "group": "interface",
        "content": "\\e78f"
    },
    {
        "displayName": "Widget: button",
        "iconName": "widget-button",
        "tags": "element, click, press",
        "group": "interface",
        "content": "\\e790"
    },
    {
        "displayName": "Widget: header",
        "iconName": "widget-header",
        "tags": "element, layout, top",
        "group": "interface",
        "content": "\\e791"
    },
    {
        "displayName": "Widget: footer",
        "iconName": "widget-footer",
        "tags": "element, layout, bottom",
        "group": "interface",
        "content": "\\e792"
    },
    {
        "displayName": "Header: one",
        "iconName": "header-one",
        "tags": "paragraph styling, formatting",
        "group": "editor",
        "content": "\\e793"
    },
    {
        "displayName": "Header: two",
        "iconName": "header-two",
        "tags": "paragraph styling, formatting",
        "group": "editor",
        "content": "\\e794"
    },
    {
        "displayName": "Form",
        "iconName": "form",
        "tags": "response, fill",
        "group": "data",
        "content": "\\e795"
    },
    {
        "displayName": "Series: add",
        "iconName": "series-add",
        "tags": "timeseries, plot, line, data, chart, new, create",
        "group": "data",
        "content": "\\e796"
    },
    {
        "displayName": "Series: search",
        "iconName": "series-search",
        "tags": "timeseries, plot, line, data, chart, find, filter",
        "group": "data",
        "content": "\\e797"
    },
    {
        "displayName": "Series: filtered",
        "iconName": "series-filtered",
        "tags": "timeseries, plot, line, data, chart, reduce, reduced, search",
        "group": "data",
        "content": "\\e798"
    },
    {
        "displayName": "Series: derived",
        "iconName": "series-derived",
        "tags": "timeseries, plot, line, data, chart, transform, transformed, compute, computed, modify, modified, alter, altered, adjust, adjusted",
        "group": "data",
        "content": "\\e799"
    },
    {
        "displayName": "Series: configuration",
        "iconName": "series-configuration",
        "tags": " timeseries, plot, line, data, chart, edit, modify, customize, adjust, alter, transform",
        "group": "data",
        "content": "\\e79a"
    },
    {
        "displayName": "Console",
        "iconName": "console",
        "tags": "terminal, coding",
        "group": "interface",
        "content": "\\e79b"
    },
    {
        "displayName": "Compass",
        "iconName": "compass",
        "tags": "map, direction",
        "group": "interface",
        "content": "\\e79c"
    },
    {
        "displayName": "Walk",
        "iconName": "walk",
        "tags": "transportation, run, move",
        "group": "interface",
        "content": "\\e79d"
    },
    {
        "displayName": "Taxi",
        "iconName": "taxi",
        "tags": "transportation, car, move",
        "group": "interface",
        "content": "\\e79e"
    },
    {
        "displayName": "Train",
        "iconName": "train",
        "tags": "transportation, public, move",
        "group": "interface",
        "content": "\\e79f"
    },
    {
        "displayName": "Heart: broken",
        "iconName": "heart-broken",
        "tags": "love, like, organ, human, feelings, split, torn, failed, health",
        "group": "miscellaneous",
        "content": "\\e7a2"
    },
    {
        "displayName": "Join: inner",
        "iconName": "inner-join",
        "tags": "circles, combine, connect, add, part, slice",
        "group": "action",
        "content": "\\e7a3"
    },
    {
        "displayName": "Join: left",
        "iconName": "left-join",
        "tags": "circles, combine, connect, add, part, slice",
        "group": "action",
        "content": "\\e7a4"
    },
    {
        "displayName": "Join: right",
        "iconName": "right-join",
        "tags": "circles, combine, connect, add, part, slice",
        "group": "action",
        "content": "\\e7a5"
    },
    {
        "displayName": "Strikethrough",
        "iconName": "strikethrough",
        "tags": "typography, text, font-style, line, removed",
        "group": "editor",
        "content": "\\e7a6"
    },
    {
        "displayName": "Updated",
        "iconName": "updated",
        "tags": "time, recent, success",
        "group": "interface",
        "content": "\\e7a7"
    },
    {
        "displayName": "Outdated",
        "iconName": "outdated",
        "tags": "time, error, warning",
        "group": "interface",
        "content": "\\e7a8"
    },
    {
        "displayName": "Flame",
        "iconName": "flame",
        "tags": "fire, trendy, hot, popular",
        "group": "miscellaneous",
        "content": "\\e7a9"
    },
    {
        "displayName": "Folder: new",
        "iconName": "folder-new",
        "tags": "create, group, organize, sort",
        "group": "file",
        "content": "\\e7b0"
    },
    {
        "displayName": "Mountain",
        "iconName": "mountain",
        "tags": "summit, climb, peak",
        "group": "miscellaneous",
        "content": "\\e7b1"
    },
    {
        "displayName": "Shield",
        "iconName": "shield",
        "tags": "protect, protection, secure, security, safe, safety, privacy, marking, control",
        "group": "miscellaneous",
        "content": "\\e7b2"
    },
    {
        "displayName": "Tree diagram",
        "iconName": "diagram-tree",
        "tags": "organization, chart, hierarchy, relationship, reference",
        "group": "data",
        "content": "\\e7b3"
    },
    {
        "displayName": "Crown",
        "iconName": "crown",
        "tags": "crown, hat, role, level, permission, king",
        "group": "miscellaneous",
        "content": "\\e7b4"
    },
    {
        "displayName": "Globe: network",
        "iconName": "globe-network",
        "tags": "planet, earth, map, world, www, website",
        "group": "miscellaneous",
        "content": "\\e7b5"
    },
    {
        "displayName": "Snowflake",
        "iconName": "snowflake",
        "tags": "weather, winter, freeze, ice",
        "group": "miscellaneous",
        "content": "\\e7b6"
    },
    {
        "displayName": "Tree",
        "iconName": "tree",
        "tags": "forest, wood, landmark",
        "group": "miscellaneous",
        "content": "\\e7b7"
    },
    {
        "displayName": "Notifications: updated",
        "iconName": "notifications-updated",
        "tags": "notifications, bell, alarm, notice, warning",
        "group": "interface",
        "content": "\\e7b8"
    },
    {
        "displayName": "List: columns",
        "iconName": "list-columns",
        "tags": "layout, arrangement, four lines, table",
        "group": "table",
        "content": "\\e7b9"
    },
    {
        "displayName": "Flow: linear",
        "iconName": "flow-linear",
        "tags": "workflow, edge, node, step",
        "group": "data",
        "content": "\\e7c0"
    },
    {
        "displayName": "Flow: branch",
        "iconName": "flow-branch",
        "tags": "workflow, edge, node, fork",
        "group": "data",
        "content": "\\e7c1"
    },
    {
        "displayName": "Flow: review",
        "iconName": "flow-review",
        "tags": "workflow, edge, node, reverse",
        "group": "data",
        "content": "\\e7c2"
    },
    {
        "displayName": "Flow: review branch",
        "iconName": "flow-review-branch",
        "tags": "workflow, edge, node, fork",
        "group": "data",
        "content": "\\e7c3"
    },
    {
        "displayName": "Flow: end",
        "iconName": "flow-end",
        "tags": "workflow, edge, node, complete, finished, final, last",
        "group": "data",
        "content": "\\e7c4"
    },
    {
        "displayName": "Clean",
        "iconName": "clean",
        "tags": "correct, cleanse, clear, purify, stars",
        "group": "action",
        "content": "\\e7c5"
    },
    {
        "displayName": "Table: filtered",
        "iconName": "th-filtered",
        "tags": "index, rows, columns, agenda, list, spreadsheet, filtering, funnel",
        "group": "table",
        "content": "\\e7c6"
    },
    {
        "displayName": "Lifesaver",
        "iconName": "lifesaver",
        "tags": "help, support, aid, advice",
        "group": "miscellaneous",
        "content": "\\e7c7"
    },
    {
        "displayName": "Cube",
        "iconName": "cube",
        "tags": "shape, 3d, object",
        "group": "miscellaneous",
        "content": "\\e7c8"
    },
    {
        "displayName": "Cube: add",
        "iconName": "cube-add",
        "tags": "shape, 3d, object",
        "group": "miscellaneous",
        "content": "\\e7c9"
    },
    {
        "displayName": "Cube: remove",
        "iconName": "cube-remove",
        "tags": "shape, 3d, object",
        "group": "miscellaneous",
        "content": "\\e7d0"
    },
    {
        "displayName": "Inbox: filtered",
        "iconName": "inbox-filtered",
        "tags": "folder, mail, file, message, funnel",
        "group": "file",
        "content": "\\e7d1"
    },
    {
        "displayName": "Inbox: geo",
        "iconName": "inbox-geo",
        "tags": "folder, mail, file, message, geography, location, area, globe",
        "group": "file",
        "content": "\\e7d2"
    },
    {
        "displayName": "Inbox: search",
        "iconName": "inbox-search",
        "tags": "folder, mail, file, message, inspection, exploration, magnifying glass",
        "group": "file",
        "content": "\\e7d3"
    },
    {
        "displayName": "Inbox: update",
        "iconName": "inbox-update",
        "tags": "folder, mail, file, message, notifications, warning",
        "group": "file",
        "content": "\\e7d4"
    },
    {
        "displayName": "Inheritance",
        "iconName": "inheritance",
        "tags": "arrows, derive",
        "group": "action",
        "content": "\\e7d5"
    },
    {
        "displayName": "Reset",
        "iconName": "reset",
        "tags": "circle, arrow",
        "group": "action",
        "content": "\\e7d6"
    },
    {
        "displayName": "Filter: open",
        "iconName": "filter-open",
        "tags": "filtering, funnel, tube, pipe",
        "group": "action",
        "content": "\\e7d7"
    },
    {
        "displayName": "Table: disconnect",
        "iconName": "th-disconnect",
        "tags": "index, rows, columns, agenda, list, spreadsheet, unlink, detach, remove",
        "group": "table",
        "content": "\\e7d8"
    },
    {
        "displayName": "Equals",
        "iconName": "equals",
        "tags": "mathematical, equations, expression, formula",
        "group": "action",
        "content": "\\e7d9"
    },
    {
        "displayName": "Not equal to",
        "iconName": "not-equal-to",
        "tags": "mathematical, equations, expression, formula",
        "group": "action",
        "content": "\\e7e0"
    },
    {
        "displayName": "Greater than",
        "iconName": "greater-than",
        "tags": "mathematical, equations, expression, formula",
        "group": "action",
        "content": "\\e7e1"
    },
    {
        "displayName": "Greater than or equal to",
        "iconName": "greater-than-or-equal-to",
        "tags": "mathematical, equations, expression, formula",
        "group": "action",
        "content": "\\e7e2"
    },
    {
        "displayName": "Less than",
        "iconName": "less-than",
        "tags": "mathematical, equations, expression, formula",
        "group": "action",
        "content": "\\e7e3"
    },
    {
        "displayName": "Less than or equal to",
        "iconName": "less-than-or-equal-to",
        "tags": "mathematical, equations, expression, formula",
        "group": "action",
        "content": "\\e7e4"
    },
    {
        "displayName": "Learning",
        "iconName": "learning",
        "tags": "tutorial, learn, teach",
        "group": "miscellaneous",
        "content": "\\e904"
    },
    {
        "displayName": "New layer",
        "iconName": "new-layer",
        "tags": "layers, levels, stack, cards",
        "group": "interface",
        "content": "\\e902"
    },
    {
        "displayName": "New layers",
        "iconName": "new-layers",
        "tags": "layers, levels, stack, cards",
        "group": "interface",
        "content": "\\e903"
    },
    {
        "displayName": "Stopwatch",
        "iconName": "stopwatch",
        "tags": "clock, day, hours, minutes, seconds",
        "group": "interface",
        "content": "\\e901"
    },
    {
        "displayName": "Archive",
        "iconName": "archive",
        "tags": "compress, compression, zip, bundle",
        "group": "action",
        "content": "\\e907"
    },
    {
        "displayName": "Unarchive",
        "iconName": "unarchive",
        "tags": "compress, compression, zip, bundle, uncompress, unzip, unbundle",
        "group": "action",
        "content": "\\e906"
    },
    {
        "displayName": "Data lineage",
        "iconName": "data-lineage",
        "tags": "flow, rectangle, graph, downstream, upstream, propagation",
        "group": "interface",
        "content": "\\e908"
    },
    {
        "displayName": "New drawing",
        "iconName": "new-drawing",
        "tags": "selection, area, highlight, sketch",
        "group": "interface",
        "content": "\\e905"
    },
    {
        "displayName": "Signal search",
        "iconName": "signal-search",
        "tags": "signal, communication, radio, mast",
        "group": "action",
        "content": "\\e909"
    },
    {
        "displayName": "Bring in data",
        "iconName": "bring-data",
        "tags": "copy, duplicate, add, data, bring",
        "group": "action",
        "content": "\\e90a"
    },
    {
        "displayName": "Tractor",
        "iconName": "tractor",
        "tags": "tractor, automobile, vehicle, farm, farming",
        "group": "interface",
        "content": "\\e90c"
    },
    {
        "displayName": "Truck",
        "iconName": "truck",
        "tags": "truck, automobile, vehicle, car, van, drive, ride, distance, navigation, directions",
        "group": "interface",
        "content": "\\e90b"
    },
    {
        "displayName": "Diagnosis",
        "iconName": "diagnosis",
        "tags": "doctor, science, heart, stethoscope, medical, examination",
        "group": "interface",
        "content": "\\e90d"
    },
    {
        "displayName": "Lab test",
        "iconName": "lab-test",
        "tags": "science, beaker, chemistry, mixing, scientist",
        "group": "interface",
        "content": "\\e90e"
    },
    {
        "displayName": "Virus",
        "iconName": "virus",
        "tags": "virus, doctor, medical, examination, disease, pandemic, sick",
        "group": "interface"
    },
    {
        "displayName": "Inherited group membership",
        "iconName": "inherited-group",
        "tags": "group, inheritance, inherited, membership, people",
        "group": "interface"
    },
    {
        "displayName": "Hat",
        "iconName": "hat",
        "tags": "head, clothing, cap, fedora, role, level, permission",
        "group": "miscellaneous"
    },
    {
        "displayName": "Cycle",
        "iconName": "cycle",
        "tags": "cycle, bike, cyclist, biker, ride, rider, transportation",
        "group": "interface"
    },
    {
        "displayName": "Route",
        "iconName": "route",
        "tags": "route, destination, travel, journey, road, transportation",
        "group": "interface"
    },
    {
        "displayName": "Modal",
        "iconName": "modal",
        "tags": "modal, application, layout, user-interface, UI",
        "group": "interface"
    },
    {
        "displayName": "Modal filled",
        "iconName": "modal-filled",
        "tags": "modal, application, layout, user-interface, UI",
        "group": "interface"
    },
    {
        "displayName": "Drawer left",
        "iconName": "drawer-left",
        "tags": "drawer, application, layout, user-interface, UI",
        "group": "interface"
    },
    {
        "displayName": "Drawer left filled",
        "iconName": "drawer-left-filled",
        "tags": "drawer, application, layout, user-interface, UI",
        "group": "interface"
    },
    {
        "displayName": "Drawer right",
        "iconName": "drawer-right",
        "tags": "drawer, application, layout, user-interface, UI",
        "group": "interface"
    },
    {
        "displayName": "Drawer right filled",
        "iconName": "drawer-right-filled",
        "tags": "drawer, application, layout, user-interface, UI",
        "group": "interface"
    },
    {
        "displayName": "Application header",
        "iconName": "app-header",
        "tags": "header, application, layout, user-interface, UI",
        "group": "interface"
    },
    {
        "displayName": "Send message",
        "iconName": "send-message",
        "tags": "send, deliver, paper-airplane, post",
        "group": "action"
    },
    {
        "displayName": "Backlink",
        "iconName": "backlink",
        "tags": "link, backlink, back",
        "group": "interface"
    },
    {
        "displayName": "Geofence",
        "iconName": "geofence",
        "tags": "region, geo, fence",
        "group": "interface"
    },
    {
        "displayName": "Data Connection",
        "iconName": "data-connection",
        "tags": "connectivity, connection, database, data, status, health",
        "group": "interface"
    },
    {
        "displayName": "Switch",
        "iconName": "switch",
        "tags": "switch, electric, electrical",
        "group": "miscellaneous"
    },
    {
        "displayName": "Array",
        "iconName": "array",
        "tags": "array",
        "group": "miscellaneous"
    },
    {
        "displayName": "Boolean Array",
        "iconName": "array-boolean",
        "tags": "array, boolean",
        "group": "miscellaneous"
    },
    {
        "displayName": "Date Array",
        "iconName": "array-date",
        "tags": "array, date",
        "group": "miscellaneous"
    },
    {
        "displayName": "Numeric Array",
        "iconName": "array-numeric",
        "tags": "array, numeric, number",
        "group": "miscellaneous"
    },
    {
        "displayName": "String Array",
        "iconName": "array-string",
        "tags": "array, string",
        "group": "miscellaneous"
    },
    {
        "displayName": "Timestamp Array",
        "iconName": "array-timestamp",
        "tags": "array, timestamp",
        "group": "miscellaneous"
    },
    {
        "displayName": "Layer Outline",
        "iconName": "layer-outline",
        "tags": "zone, level, outline",
        "group": "interface"
    },
    {
        "displayName": "Notifications: snooze",
        "iconName": "notifications-snooze",
        "tags": "notification, information, message, snooze, suppress",
        "group": "interface"
    },
    {
        "displayName": "High Priority",
        "iconName": "high-priority",
        "tags": "notification, message",
        "group": "interface"
    },
    {
        "displayName": "Emoji",
        "iconName": "emoji",
        "tags": "message, chat, reaction",
        "group": "interface"
    },
    {
        "displayName": "Add Location",
        "iconName": "add-location",
        "tags": "location, add,",
        "group": "interface"
    },
    {
        "displayName": "Shapes",
        "iconName": "shapes",
        "tags": "shapes, geometric,",
        "group": "interface"
    },
    {
        "displayName": "Shared Filter",
        "iconName": "shared-filter",
        "tags": "notification, filter, shared",
        "group": "interface"
    },
    {
        "displayName": "One to one",
        "iconName": "one-to-one",
        "tags": "object, relation, ontology",
        "group": "data"
    },
    {
        "displayName": "One to many",
        "iconName": "one-to-many",
        "tags": "object, relation, ontology",
        "group": "data"
    },
    {
        "displayName": "Many to one",
        "iconName": "many-to-one",
        "tags": "object, relation, ontology",
        "group": "data"
    },
    {
        "displayName": "Many to many",
        "iconName": "many-to-many",
        "tags": "object, relation, ontology",
        "group": "data"
    },
    {
<<<<<<< HEAD
        "displayName": "Antenna",
        "iconName": "antenna",
        "tags": "antenna, signal, communication",
        "group": "miscellaneous"
    },
    {
        "displayName": "Tank",
        "iconName": "tank",
        "tags": "tank, automobile, vehicle, armored",
=======
        "displayName": "Geometry: Stadium",
        "iconName": "stadium-geometry",
        "tags": "geometry, shape, race track, ellipse, discorectangle, obround",
        "group": "miscellaneous"
    },
    {
        "displayName": "Area of interest",
        "iconName": "area-of-interest",
        "tags": "NAI, named area, location",
        "group": "interface"
    },
    {
        "displayName": "Buggy",
        "iconName": "buggy",
        "tags": "vehicle, car, transportation",
>>>>>>> ba9f187c
        "group": "interface"
    }
]<|MERGE_RESOLUTION|>--- conflicted
+++ resolved
@@ -3606,7 +3606,24 @@
         "group": "data"
     },
     {
-<<<<<<< HEAD
+        "displayName": "Geometry: Stadium",
+        "iconName": "stadium-geometry",
+        "tags": "geometry, shape, race track, ellipse, discorectangle, obround",
+        "group": "miscellaneous"
+    },
+    {
+        "displayName": "Area of interest",
+        "iconName": "area-of-interest",
+        "tags": "NAI, named area, location",
+        "group": "interface"
+    },
+    {
+        "displayName": "Buggy",
+        "iconName": "buggy",
+        "tags": "vehicle, car, transportation",
+        "group": "interface"
+    },
+    {
         "displayName": "Antenna",
         "iconName": "antenna",
         "tags": "antenna, signal, communication",
@@ -3616,23 +3633,6 @@
         "displayName": "Tank",
         "iconName": "tank",
         "tags": "tank, automobile, vehicle, armored",
-=======
-        "displayName": "Geometry: Stadium",
-        "iconName": "stadium-geometry",
-        "tags": "geometry, shape, race track, ellipse, discorectangle, obround",
-        "group": "miscellaneous"
-    },
-    {
-        "displayName": "Area of interest",
-        "iconName": "area-of-interest",
-        "tags": "NAI, named area, location",
-        "group": "interface"
-    },
-    {
-        "displayName": "Buggy",
-        "iconName": "buggy",
-        "tags": "vehicle, car, transportation",
->>>>>>> ba9f187c
         "group": "interface"
     }
 ]