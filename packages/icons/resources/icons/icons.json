[
    {
        "displayName": "Blank",
        "iconName": "blank",
        "tags": "empty, placeholder",
        "group": "miscellaneous",
        "content": "\\e900"
    },
    {
        "displayName": "Style",
        "iconName": "style",
        "tags": "visual style, editor",
        "group": "editor",
        "content": "\\e601"
    },
    {
        "displayName": "Align: left",
        "iconName": "align-left",
        "tags": "text flow, alignment, justification, range, flush left",
        "group": "editor",
        "content": "\\e602"
    },
    {
        "displayName": "Align: center",
        "iconName": "align-center",
        "tags": "text flow, alignment, justification, range, centered",
        "group": "editor",
        "content": "\\e603"
    },
    {
        "displayName": "Align: right",
        "iconName": "align-right",
        "tags": "text flow, alignment, justification, range, flush right",
        "group": "editor",
        "content": "\\e604"
    },
    {
        "displayName": "Align: justify",
        "iconName": "align-justify",
        "tags": "text flow, alignment, justification, range, justified",
        "group": "editor",
        "content": "\\e605"
    },
    {
        "displayName": "Bold",
        "iconName": "bold",
        "tags": "typography, text, font style, weight, bold",
        "group": "editor",
        "content": "\\e606"
    },
    {
        "displayName": "Italic",
        "iconName": "italic",
        "tags": "typography, text, font style, italic, cursive",
        "group": "editor",
        "content": "\\e607"
    },
    {
        "displayName": "Underline",
        "iconName": "underline",
        "tags": "typography, text, font style, underline, underscore",
        "group": "editor",
        "content": "\\2381"
    },
    {
        "displayName": "Search around",
        "iconName": "search-around",
        "tags": "search, exploration, information, area, graph",
        "group": "action",
        "content": "\\e608"
    },
    {
        "displayName": "Remove from graph",
        "iconName": "graph-remove",
        "tags": "circle, remove, delete, clear, graph",
        "group": "action",
        "content": "\\e609"
    },
    {
        "displayName": "Group objects",
        "iconName": "group-objects",
        "tags": "group, alignment, organization, arrangement, classification, objects",
        "group": "action",
        "content": "\\e60a"
    },
    {
        "displayName": "Merge into links",
        "iconName": "merge-links",
        "tags": "merge, combine, consolidate, jointment, links",
        "group": "action",
        "content": "\\e60b"
    },
    {
        "displayName": "Layout",
        "iconName": "layout",
        "tags": "layout, presentation, arrangement, graph",
        "group": "data",
        "content": "\\e60c"
    },
    {
        "displayName": "Layout: auto",
        "iconName": "layout-auto",
        "tags": "layout, presentation, arrangement, auto, graph, grid",
        "group": "data",
        "content": "\\e60d"
    },
    {
        "displayName": "Layout: circle",
        "iconName": "layout-circle",
        "tags": "layout, presentation, arrangement, circle, graph, grid",
        "group": "data",
        "content": "\\e60e"
    },
    {
        "displayName": "Layout: hierarchy",
        "iconName": "layout-hierarchy",
        "tags": "layout, presentation, arrangement, hierarchy, order, graph, grid",
        "group": "data",
        "content": "\\e60f"
    },
    {
        "displayName": "Layout: grid",
        "iconName": "layout-grid",
        "tags": "layout, presentation, arrangement, grid, graph, grid",
        "group": "data",
        "content": "\\e610"
    },
    {
        "displayName": "Layout: group by",
        "iconName": "layout-group-by",
        "tags": "layout, presentation, arrangement, group by, graph, grid",
        "group": "data",
        "content": "\\e611"
    },
    {
        "displayName": "Layout: skew grid",
        "iconName": "layout-skew-grid",
        "tags": "layout, presentation, arrangement, skew, graph, grid",
        "group": "data",
        "content": "\\e612"
    },
    {
        "displayName": "Geosearch",
        "iconName": "geosearch",
        "tags": "search, exploration, topography, geography, location, area, magnifying glass, globe",
        "group": "action",
        "content": "\\e613"
    },
    {
        "displayName": "Heatmap",
        "iconName": "heatmap",
        "tags": "hierarchy, matrix, heat map",
        "group": "data",
        "content": "\\e614"
    },
    {
        "displayName": "Drive time",
        "iconName": "drive-time",
        "tags": "car, automobile, vehicle, van, drive, ride, distance, navigation, directions",
        "group": "interface",
        "content": "\\e615"
    },
    {
        "displayName": "Select",
        "iconName": "select",
        "tags": "selection, arrow, cursor, area, range",
        "group": "action",
        "content": "\\e616"
    },
    {
        "displayName": "Predictive analysis",
        "iconName": "predictive-analysis",
        "tags": "analysis, investigation, search, study, test, brain",
        "group": "action",
        "content": "\\e617"
    },
    {
        "displayName": "Layers",
        "iconName": "layers",
        "tags": "layers, levels, stack, cards",
        "group": "interface",
        "content": "\\e618"
    },
    {
        "displayName": "Locate",
        "iconName": "locate",
        "tags": "target, location, destination, mark, map, area",
        "group": "action",
        "content": "\\e619"
    },
    {
        "displayName": "Bookmark",
        "iconName": "bookmark",
        "tags": "bookmark, marker, holder, section, identifier, favorites",
        "group": "action",
        "content": "\\e61a"
    },
    {
        "displayName": "Citation",
        "iconName": "citation",
        "tags": "quotation, citation, marks, excerpt",
        "group": "editor",
        "content": "\\e61b"
    },
    {
        "displayName": "Tag",
        "iconName": "tag",
        "tags": "tag, label, badge, identification",
        "group": "action",
        "content": "\\e61c"
    },
    {
        "displayName": "Clipboard",
        "iconName": "clipboard",
        "tags": "clipboard, notepad, notebook, copy, paste, transfer, storage",
        "group": "action",
        "content": "\\e61d"
    },
    {
        "displayName": "Selection",
        "iconName": "selection",
        "tags": "selection, collection, circle, ring",
        "group": "action",
        "content": "\\29bf"
    },
    {
        "displayName": "Events",
        "iconName": "timeline-events",
        "tags": "calendar, timeframe, agenda, diary, day, week, month",
        "group": "interface",
        "content": "\\e61e"
    },
    {
        "displayName": "Line chart",
        "iconName": "timeline-line-chart",
        "tags": "graph, line, chart",
        "group": "data",
        "content": "\\e61f"
    },
    {
        "displayName": "Bar chart",
        "iconName": "timeline-bar-chart",
        "tags": "graph, bar, chart",
        "group": "data",
        "content": "\\e620"
    },
    {
        "displayName": "Applications",
        "iconName": "applications",
        "tags": "application, browser, windows, platforms",
        "group": "interface",
        "content": "\\e621"
    },
    {
        "displayName": "Projects",
        "iconName": "projects",
        "tags": "drawer, sections",
        "group": "interface",
        "content": "\\e622"
    },
    {
        "displayName": "Changes",
        "iconName": "changes",
        "tags": "arrows, direction, switch",
        "group": "action",
        "content": "\\e623"
    },
    {
        "displayName": "Notifications",
        "iconName": "notifications",
        "tags": "notifications, bell, alarm, notice, warning",
        "group": "interface",
        "content": "\\e624"
    },
    {
        "displayName": "Lock",
        "iconName": "lock",
        "tags": "lock, engage, connect, join, close",
        "group": "action",
        "content": "\\e625"
    },
    {
        "displayName": "Unlock",
        "iconName": "unlock",
        "tags": "unlock, disengage, disconnect, separate, open",
        "group": "action",
        "content": "\\e626"
    },
    {
        "displayName": "User",
        "iconName": "user",
        "tags": "person, human, male, female, character, customer, individual",
        "group": "interface",
        "content": "\\e627"
    },
    {
        "displayName": "Search template",
        "iconName": "search-template",
        "tags": "search, text, magnifying glass",
        "group": "action",
        "content": "\\e628"
    },
    {
        "displayName": "Inbox",
        "iconName": "inbox",
        "tags": "folder, mail, file, message",
        "group": "file",
        "content": "\\e629"
    },
    {
        "displayName": "More",
        "iconName": "more",
        "tags": "dots, three, extra, new, options",
        "group": "interface",
        "content": "\\e62a"
    },
    {
        "displayName": "Help",
        "iconName": "help",
        "tags": "question mark, aid, advice, circle",
        "group": "action",
        "content": "\\003F"
    },
    {
        "displayName": "Calendar",
        "iconName": "calendar",
        "tags": "calendar, timeframe, agenda, diary, day, week, month",
        "group": "interface",
        "content": "\\e62b"
    },
    {
        "displayName": "Media",
        "iconName": "media",
        "tags": "audio, video, media, picture, image, drawing, illustration",
        "group": "media",
        "content": "\\e62c"
    },
    {
        "displayName": "Link",
        "iconName": "link",
        "tags": "link, connection, network",
        "group": "interface",
        "content": "\\e62d"
    },
    {
        "displayName": "Share",
        "iconName": "share",
        "tags": "share, square, arrow",
        "group": "action",
        "content": "\\e62e"
    },
    {
        "displayName": "Download",
        "iconName": "download",
        "tags": "circle, arrow, down, downloading",
        "group": "action",
        "content": "\\e62f"
    },
    {
        "displayName": "Document",
        "iconName": "document",
        "tags": "document, paper, page, file",
        "group": "file",
        "content": "\\e630"
    },
    {
        "displayName": "Properties",
        "iconName": "properties",
        "tags": "lines, dots, three, list",
        "group": "interface",
        "content": "\\e631"
    },
    {
        "displayName": "Import",
        "iconName": "import",
        "tags": "arrow, down, importing,",
        "group": "action",
        "content": "\\e632"
    },
    {
        "displayName": "Export",
        "iconName": "export",
        "tags": "arrow, up, exporting",
        "group": "action",
        "content": "\\e633"
    },
    {
        "displayName": "Minimize",
        "iconName": "minimize",
        "tags": "arrows, decrease, smaller",
        "group": "action",
        "content": "\\e634"
    },
    {
        "displayName": "Maximize",
        "iconName": "maximize",
        "tags": "arrows, increase, bigger",
        "group": "action",
        "content": "\\e635"
    },
    {
        "displayName": "Tick",
        "iconName": "tick",
        "tags": "mark, sign, ok, approved, success",
        "group": "action",
        "content": "\\2713"
    },
    {
        "displayName": "Cross",
        "iconName": "cross",
        "tags": "cross mark, fail, delete, no, close, remove",
        "group": "action",
        "content": "\\2717"
    },
    {
        "displayName": "Plus",
        "iconName": "plus",
        "tags": "sign, add, maximize, zoom in",
        "group": "action",
        "content": "\\002b"
    },
    {
        "displayName": "Minus",
        "iconName": "minus",
        "tags": "sign, remove, minimize, zoom out",
        "group": "action",
        "content": "\\2212"
    },
    {
        "displayName": "Arrow: left",
        "iconName": "arrow-left",
        "tags": "arrow, direction, left",
        "group": "interface",
        "content": "\\2190"
    },
    {
        "displayName": "Arrow: right",
        "iconName": "arrow-right",
        "tags": "arrow, direction, right",
        "group": "interface",
        "content": "\\2192"
    },
    {
        "displayName": "Exchange",
        "iconName": "exchange",
        "tags": "arrows, direction, exchange, network, swap, transfer, transaction",
        "group": "action",
        "content": "\\e636"
    },
    {
        "displayName": "Comparison",
        "iconName": "comparison",
        "tags": "comparison, analogy, layout, contrast",
        "group": "action",
        "content": "\\e637"
    },
    {
        "displayName": "List",
        "iconName": "list",
        "tags": "agenda, four lines, table",
        "group": "table",
        "content": "\\2630"
    },
    {
        "displayName": "Filter",
        "iconName": "filter",
        "tags": "filtering, funnel, tube, pipe",
        "group": "action",
        "content": "\\e638"
    },
    {
        "displayName": "Confirm",
        "iconName": "confirm",
        "tags": "circle, tick, confirmation, acceptance, approval, authorization",
        "group": "action",
        "content": "\\e639"
    },
    {
        "displayName": "Fork",
        "iconName": "fork",
        "tags": "divide, split, break, arrows, direction",
        "group": "action",
        "content": "\\e63a"
    },
    {
        "displayName": "Trash",
        "iconName": "trash",
        "tags": "bin, rubbish, junk, remove, delete",
        "group": "action",
        "content": "\\e63b"
    },
    {
        "displayName": "Person",
        "iconName": "person",
        "tags": "person, human, male, female, character, customer, individual",
        "group": "interface",
        "content": "\\e63c"
    },
    {
        "displayName": "People",
        "iconName": "people",
        "tags": "people, humans, males, females, characters, customers, individuals",
        "group": "interface",
        "content": "\\e63d"
    },
    {
        "displayName": "Add",
        "iconName": "add",
        "tags": "circle, plus, symbol, join",
        "group": "action",
        "content": "\\e63e"
    },
    {
        "displayName": "Remove",
        "iconName": "remove",
        "tags": "circle, minus, symbol, remove",
        "group": "action",
        "content": "\\e63f"
    },
    {
        "displayName": "Geolocation",
        "iconName": "geolocation",
        "tags": "geography, location, position, map, direction",
        "group": "interface",
        "content": "\\e640"
    },
    {
        "displayName": "Zoom in",
        "iconName": "zoom-in",
        "tags": "search, magnifying glass, plus",
        "group": "action",
        "content": "\\e641"
    },
    {
        "displayName": "Zoom out",
        "iconName": "zoom-out",
        "tags": "search, magnifying glass, minus",
        "group": "action",
        "content": "\\e642"
    },
    {
        "displayName": "Refresh",
        "iconName": "refresh",
        "tags": "circle, arrows, rotation",
        "group": "action",
        "content": "\\e643"
    },
    {
        "displayName": "Delete",
        "iconName": "delete",
        "tags": "circle, remove, cross",
        "group": "action",
        "content": "\\e644"
    },
    {
        "displayName": "Cog",
        "iconName": "cog",
        "tags": "settings, circle,",
        "group": "interface",
        "content": "\\e645"
    },
    {
        "displayName": "Flag",
        "iconName": "flag",
        "tags": "map, position, country, nationality",
        "group": "interface",
        "content": "\\2691"
    },
    {
        "displayName": "Pin",
        "iconName": "pin",
        "tags": "map, position, safety pin, attach",
        "group": "action",
        "content": "\\e646"
    },
    {
        "displayName": "Warning sign",
        "iconName": "warning-sign",
        "tags": "notification, warning, triangle, exclamation mark, sign",
        "group": "interface",
        "content": "\\e647"
    },
    {
        "displayName": "Error",
        "iconName": "error",
        "tags": "notification, failure, circle, exclamation mark, sign",
        "group": "interface",
        "content": "\\e648"
    },
    {
        "displayName": "Info sign",
        "iconName": "info-sign",
        "tags": "notification, information, circle, message, sign",
        "group": "interface",
        "content": "\\2139"
    },
    {
        "displayName": "Credit card",
        "iconName": "credit-card",
        "tags": "payment, bank, transaction",
        "group": "action",
        "content": "\\e649"
    },
    {
        "displayName": "Edit",
        "iconName": "edit",
        "tags": "annotate, pen, modify",
        "group": "action",
        "content": "\\270E"
    },
    {
        "displayName": "History",
        "iconName": "history",
        "tags": "past, reverse, circle, arrow",
        "group": "action",
        "content": "\\e64a"
    },
    {
        "displayName": "Search",
        "iconName": "search",
        "tags": "inspection, exploration, magnifying glass",
        "group": "action",
        "content": "\\e64b"
    },
    {
        "displayName": "Logout",
        "iconName": "log-out",
        "tags": "arrow, leave",
        "group": "action",
        "content": "\\e64c"
    },
    {
        "displayName": "Star",
        "iconName": "star",
        "tags": "shape, pin, mark, pro",
        "group": "interface",
        "content": "\\2605"
    },
    {
        "displayName": "Star: empty",
        "iconName": "star-empty",
        "tags": "shape, unpin, mark",
        "group": "interface",
        "content": "\\2606"
    },
    {
        "displayName": "Sort: alphabetical",
        "iconName": "sort-alphabetical",
        "tags": "ascending, array, arrange",
        "group": "action",
        "content": "\\e64d"
    },
    {
        "displayName": "Sort: numerical",
        "iconName": "sort-numerical",
        "tags": "ascending, array, arrange",
        "group": "action",
        "content": "\\e64e"
    },
    {
        "displayName": "Sort",
        "iconName": "sort",
        "tags": "ascending, array, arrange",
        "group": "action",
        "content": "\\e64f"
    },
    {
        "displayName": "Folder: opened",
        "iconName": "folder-open",
        "tags": "file, portfolio, case",
        "group": "file",
        "content": "\\e651"
    },
    {
        "displayName": "Folder: closed",
        "iconName": "folder-close",
        "tags": "file, portfolio, case",
        "group": "file",
        "content": "\\e652"
    },
    {
        "displayName": "Folder: shared",
        "iconName": "folder-shared",
        "tags": "file, portfolio, case",
        "group": "file",
        "content": "\\e653"
    },
    {
        "displayName": "Caret: up",
        "iconName": "caret-up",
        "tags": "direction, order, up",
        "group": "interface",
        "content": "\\2303"
    },
    {
        "displayName": "Caret: right",
        "iconName": "caret-right",
        "tags": "direction, order, right",
        "group": "interface",
        "content": "\\232A"
    },
    {
        "displayName": "Caret: down",
        "iconName": "caret-down",
        "tags": "direction, order, down",
        "group": "interface",
        "content": "\\2304"
    },
    {
        "displayName": "Caret: left",
        "iconName": "caret-left",
        "tags": "direction, order, left",
        "group": "interface",
        "content": "\\2329"
    },
    {
        "displayName": "Menu: opened",
        "iconName": "menu-open",
        "tags": "show, navigation",
        "group": "interface",
        "content": "\\e654"
    },
    {
        "displayName": "Menu: closed",
        "iconName": "menu-closed",
        "tags": "hide, navigation",
        "group": "interface",
        "content": "\\e655"
    },
    {
        "displayName": "Feed",
        "iconName": "feed",
        "tags": "rss, feed",
        "group": "interface",
        "content": "\\e656"
    },
    {
        "displayName": "Two columns",
        "iconName": "two-columns",
        "tags": "layout, columns, switch, change, two",
        "group": "action",
        "content": "\\e657"
    },
    {
        "displayName": "One column",
        "iconName": "one-column",
        "tags": "layout, columns, switch, change, one",
        "group": "action",
        "content": "\\e658"
    },
    {
        "displayName": "Dot",
        "iconName": "dot",
        "tags": "point, circle, small",
        "group": "miscellaneous",
        "content": "\\2022"
    },
    {
        "displayName": "Property",
        "iconName": "property",
        "tags": "list, order",
        "group": "interface",
        "content": "\\e65a"
    },
    {
        "displayName": "Time",
        "iconName": "time",
        "tags": "clock, day, hours, minutes, seconds",
        "group": "interface",
        "content": "\\23F2"
    },
    {
        "displayName": "Disable",
        "iconName": "disable",
        "tags": "off, circle, remove",
        "group": "action",
        "content": "\\e600"
    },
    {
        "displayName": "Unpin",
        "iconName": "unpin",
        "tags": "map, position, safety pin, detach",
        "group": "action",
        "content": "\\e650"
    },
    {
        "displayName": "Flows",
        "iconName": "flows",
        "tags": "arrows, direction, links",
        "group": "data",
        "content": "\\e659"
    },
    {
        "displayName": "New text box",
        "iconName": "new-text-box",
        "tags": "text box, edit, new, create",
        "group": "action",
        "content": "\\e65b"
    },
    {
        "displayName": "New link",
        "iconName": "new-link",
        "tags": "create, add, plus, links",
        "group": "action",
        "content": "\\e65c"
    },
    {
        "displayName": "New object",
        "iconName": "new-object",
        "tags": "create, add, plus, objects, circle",
        "group": "action",
        "content": "\\e65d"
    },
    {
        "displayName": "Path search",
        "iconName": "path-search",
        "tags": "map, magnifying glass, position, location",
        "group": "action",
        "content": "\\e65e"
    },
    {
        "displayName": "Automatic updates",
        "iconName": "automatic-updates",
        "tags": "circle, arrows, tick, amends, updates",
        "group": "action",
        "content": "\\e65f"
    },
    {
        "displayName": "Page layout",
        "iconName": "page-layout",
        "tags": "browser, table, design, columns",
        "group": "table",
        "content": "\\e660"
    },
    {
        "displayName": "Code",
        "iconName": "code",
        "tags": "code, markup, language, tag",
        "group": "action",
        "content": "\\e661"
    },
    {
        "displayName": "Map",
        "iconName": "map",
        "tags": "map, location, position, geography, world",
        "group": "interface",
        "content": "\\e662"
    },
    {
        "displayName": "Search text",
        "iconName": "search-text",
        "tags": "magnifying glass, exploration",
        "group": "action",
        "content": "\\e663"
    },
    {
        "displayName": "Envelope",
        "iconName": "envelope",
        "tags": "post, mail, send, email",
        "group": "interface",
        "content": "\\2709"
    },
    {
        "displayName": "Paperclip",
        "iconName": "paperclip",
        "tags": "attachments, add",
        "group": "action",
        "content": "\\e664"
    },
    {
        "displayName": "Label",
        "iconName": "label",
        "tags": "text, tag, ticket",
        "group": "interface",
        "content": "\\e665"
    },
    {
        "displayName": "Globe",
        "iconName": "globe",
        "tags": "planet, earth, map, location, geography, world",
        "group": "miscellaneous",
        "content": "\\e666"
    },
    {
        "displayName": "Home",
        "iconName": "home",
        "tags": "house, building, destination",
        "group": "miscellaneous",
        "content": "\\2302"
    },
    {
        "displayName": "Table",
        "iconName": "th",
        "tags": "index, rows, columns, agenda, list, spreadsheet",
        "group": "table",
        "content": "\\e667"
    },
    {
        "displayName": "Table: list",
        "iconName": "th-list",
        "tags": "index, rows, list, order, series",
        "group": "table",
        "content": "\\e668"
    },
    {
        "displayName": "Table: derived",
        "iconName": "th-derived",
        "tags": "get, obtain, take, acquire, index, rows, columns, list",
        "group": "table",
        "content": "\\e669"
    },
    {
        "displayName": "Circle",
        "iconName": "circle",
        "tags": "radial, empty, area, radius, selection",
        "group": "action",
        "content": "\\e66a"
    },
    {
        "displayName": "Draw",
        "iconName": "draw",
        "tags": "selection, area, highlight, sketch",
        "group": "action",
        "content": "\\e66b"
    },
    {
        "displayName": "Insert",
        "iconName": "insert",
        "tags": "square, plus, add, embed, include, inject",
        "group": "action",
        "content": "\\e66c"
    },
    {
        "displayName": "Helper management",
        "iconName": "helper-management",
        "tags": "square, widget",
        "group": "interface",
        "content": "\\e66d"
    },
    {
        "displayName": "Send to",
        "iconName": "send-to",
        "tags": "circle, export, arrow",
        "group": "action",
        "content": "\\e66e"
    },
    {
        "displayName": "Eye",
        "iconName": "eye-open",
        "tags": "show, visible, clear, view, vision",
        "group": "interface",
        "content": "\\e66f"
    },
    {
        "displayName": "Folder: shared open",
        "iconName": "folder-shared-open",
        "tags": "file, portfolio, case",
        "group": "file",
        "content": "\\e670"
    },
    {
        "displayName": "Social media",
        "iconName": "social-media",
        "tags": "circle, rotate, share",
        "group": "action",
        "content": "\\e671"
    },
    {
        "displayName": "Arrow: up",
        "iconName": "arrow-up",
        "tags": "direction, north",
        "group": "interface",
        "content": "\\2191"
    },
    {
        "displayName": "Arrow: down",
        "iconName": "arrow-down",
        "tags": "direction, south",
        "group": "interface",
        "content": "\\2193"
    },
    {
        "displayName": "Arrows: horizontal",
        "iconName": "arrows-horizontal",
        "tags": "direction, level",
        "group": "interface",
        "content": "\\2194"
    },
    {
        "displayName": "Arrows: vertical",
        "iconName": "arrows-vertical",
        "tags": "direction, level",
        "group": "interface",
        "content": "\\2195"
    },
    {
        "displayName": "Resolve",
        "iconName": "resolve",
        "tags": "circles, divide, split",
        "group": "action",
        "content": "\\e672"
    },
    {
        "displayName": "Graph",
        "iconName": "graph",
        "tags": "graph, diagram",
        "group": "data",
        "content": "\\e673"
    },
    {
        "displayName": "Briefcase",
        "iconName": "briefcase",
        "tags": "suitcase, business, case, baggage,",
        "group": "miscellaneous",
        "content": "\\e674"
    },
    {
        "displayName": "Dollar",
        "iconName": "dollar",
        "tags": "currency, money",
        "group": "miscellaneous",
        "content": "\\0024"
    },
    {
        "displayName": "Ninja",
        "iconName": "ninja",
        "tags": "star, fighter, symbol",
        "group": "miscellaneous",
        "content": "\\e675"
    },
    {
        "displayName": "Delta",
        "iconName": "delta",
        "tags": "alt j, symbol",
        "group": "miscellaneous",
        "content": "\\0394"
    },
    {
        "displayName": "Barcode",
        "iconName": "barcode",
        "tags": "product, scan,",
        "group": "miscellaneous",
        "content": "\\e676"
    },
    {
        "displayName": "Torch",
        "iconName": "torch",
        "tags": "light, flashlight, tool",
        "group": "miscellaneous",
        "content": "\\e677"
    },
    {
        "displayName": "Widget",
        "iconName": "widget",
        "tags": "square, corners",
        "group": "interface",
        "content": "\\e678"
    },
    {
        "displayName": "Unresolve",
        "iconName": "unresolve",
        "tags": "split, divide, disconnect, separate",
        "group": "action",
        "content": "\\e679"
    },
    {
        "displayName": "Offline",
        "iconName": "offline",
        "tags": "circle, lightning, disconnected, down",
        "group": "interface",
        "content": "\\e67a"
    },
    {
        "displayName": "Zoom to fit",
        "iconName": "zoom-to-fit",
        "tags": "fit, scale, resize, adjust",
        "group": "action",
        "content": "\\e67b"
    },
    {
        "displayName": "Add to artifact",
        "iconName": "add-to-artifact",
        "tags": "list, plus",
        "group": "action",
        "content": "\\e67c"
    },
    {
        "displayName": "Map marker",
        "iconName": "map-marker",
        "tags": "pin, map, location, position, geography, world",
        "group": "interface",
        "content": "\\e67d"
    },
    {
        "displayName": "Chart",
        "iconName": "chart",
        "tags": "arrow, increase, up, line, bar, graph",
        "group": "data",
        "content": "\\e67e"
    },
    {
        "displayName": "Control",
        "iconName": "control",
        "tags": "squares, layout",
        "group": "interface",
        "content": "\\e67f"
    },
    {
        "displayName": "Multi select",
        "iconName": "multi-select",
        "tags": "layers, selection",
        "group": "interface",
        "content": "\\e680"
    },
    {
        "displayName": "Direction: left",
        "iconName": "direction-left",
        "tags": "pointer, west",
        "group": "interface",
        "content": "\\e681"
    },
    {
        "displayName": "Direction: right",
        "iconName": "direction-right",
        "tags": "pointer, east",
        "group": "interface",
        "content": "\\e682"
    },
    {
        "displayName": "Database",
        "iconName": "database",
        "tags": "stack, storage",
        "group": "data",
        "content": "\\e683"
    },
    {
        "displayName": "Pie chart",
        "iconName": "pie-chart",
        "tags": "circle, part, section",
        "group": "data",
        "content": "\\e684"
    },
    {
        "displayName": "Full circle",
        "iconName": "full-circle",
        "tags": "dot, point",
        "group": "miscellaneous",
        "content": "\\e685"
    },
    {
        "displayName": "Square",
        "iconName": "square",
        "tags": "empty, outline",
        "group": "miscellaneous",
        "content": "\\e686"
    },
    {
        "displayName": "Print",
        "iconName": "print",
        "tags": "printer, paper",
        "group": "action",
        "content": "\\2399"
    },
    {
        "displayName": "Presentation",
        "iconName": "presentation",
        "tags": "display, presentation",
        "group": "interface",
        "content": "\\e687"
    },
    {
        "displayName": "Ungroup objects",
        "iconName": "ungroup-objects",
        "tags": "split, divide, disconnect, separate",
        "group": "action",
        "content": "\\e688"
    },
    {
        "displayName": "Chat",
        "iconName": "chat",
        "tags": "speech, conversation, communication, talk",
        "group": "action",
        "content": "\\e689"
    },
    {
        "displayName": "Comment",
        "iconName": "comment",
        "tags": "statement, discussion, opinion, view",
        "group": "action",
        "content": "\\e68a"
    },
    {
        "displayName": "Circle arrow: right",
        "iconName": "circle-arrow-right",
        "tags": "direction, east",
        "group": "interface",
        "content": "\\e68b"
    },
    {
        "displayName": "Circle arrow: left",
        "iconName": "circle-arrow-left",
        "tags": "direction, west",
        "group": "interface",
        "content": "\\e68c"
    },
    {
        "displayName": "Circle arrow: up",
        "iconName": "circle-arrow-up",
        "tags": "direction, north",
        "group": "interface",
        "content": "\\e68d"
    },
    {
        "displayName": "Circle arrow: down",
        "iconName": "circle-arrow-down",
        "tags": "direction, south",
        "group": "interface",
        "content": "\\e68e"
    },
    {
        "displayName": "Upload",
        "iconName": "upload",
        "tags": "arrow, circle, up, transfer",
        "group": "action",
        "content": "\\e68f"
    },
    {
        "displayName": "Asterisk",
        "iconName": "asterisk",
        "tags": "note, symbol, starred, marked",
        "group": "miscellaneous",
        "content": "\\002a"
    },
    {
        "displayName": "Cloud",
        "iconName": "cloud",
        "tags": "file, storage, weather",
        "group": "file",
        "content": "\\2601"
    },
    {
        "displayName": "Cloud: download",
        "iconName": "cloud-download",
        "tags": "file, storage, transfer",
        "group": "file",
        "content": "\\e690"
    },
    {
        "displayName": "Cloud: upload",
        "iconName": "cloud-upload",
        "tags": "file, storage, transfer",
        "group": "file",
        "content": "\\e691"
    },
    {
        "displayName": "Repeat",
        "iconName": "repeat",
        "tags": "circle, arrow",
        "group": "action",
        "content": "\\e692"
    },
    {
        "displayName": "Move",
        "iconName": "move",
        "tags": "arrows, directions, position, location",
        "group": "action",
        "content": "\\e693"
    },
    {
        "displayName": "Chevron: left",
        "iconName": "chevron-left",
        "tags": "arrow, direction",
        "group": "interface",
        "content": "\\e694"
    },
    {
        "displayName": "Chevron: right",
        "iconName": "chevron-right",
        "tags": "arrow, direction",
        "group": "interface",
        "content": "\\e695"
    },
    {
        "displayName": "Chevron: up",
        "iconName": "chevron-up",
        "tags": "arrow, direction",
        "group": "interface",
        "content": "\\e696"
    },
    {
        "displayName": "Chevron: down",
        "iconName": "chevron-down",
        "tags": "arrow, direction",
        "group": "interface",
        "content": "\\e697"
    },
    {
        "displayName": "Random",
        "iconName": "random",
        "tags": "arrows, aim",
        "group": "interface",
        "content": "\\e698"
    },
    {
        "displayName": "Fullscreen",
        "iconName": "fullscreen",
        "tags": "size, arrows, increase, proportion, width, height",
        "group": "media",
        "content": "\\e699"
    },
    {
        "displayName": "Login",
        "iconName": "log-in",
        "tags": "arrow, sign in",
        "group": "action",
        "content": "\\e69a"
    },
    {
        "displayName": "Heart",
        "iconName": "heart",
        "tags": "love, like, organ, human, feelings",
        "group": "miscellaneous",
        "content": "\\2665"
    },
    {
        "displayName": "Office",
        "iconName": "office",
        "tags": "building, business, location, street",
        "group": "miscellaneous",
        "content": "\\e69b"
    },
    {
        "displayName": "Duplicate",
        "iconName": "duplicate",
        "tags": "copy, square, two",
        "group": "action",
        "content": "\\e69c"
    },
    {
        "displayName": "Ban circle",
        "iconName": "ban-circle",
        "tags": "circle, refusal",
        "group": "action",
        "content": "\\e69d"
    },
    {
        "displayName": "Camera",
        "iconName": "camera",
        "tags": "photograph, picture, video",
        "group": "media",
        "content": "\\e69e"
    },
    {
        "displayName": "Mobile video",
        "iconName": "mobile-video",
        "tags": "film, broadcast, television",
        "group": "media",
        "content": "\\e69f"
    },
    {
        "displayName": "Video",
        "iconName": "video",
        "tags": "film, broadcast, television",
        "group": "media",
        "content": "\\e6a0"
    },
    {
        "displayName": "Film",
        "iconName": "film",
        "tags": "movie, cinema, theatre",
        "group": "media",
        "content": "\\e6a1"
    },
    {
        "displayName": "Settings",
        "iconName": "settings",
        "tags": "controls, knobs",
        "group": "media",
        "content": "\\e6a2"
    },
    {
        "displayName": "Volume: off",
        "iconName": "volume-off",
        "tags": "audio, video, speaker, music, sound, low",
        "group": "media",
        "content": "\\e6a3"
    },
    {
        "displayName": "Volume: down",
        "iconName": "volume-down",
        "tags": "audio, video, speaker, music, sound",
        "group": "media",
        "content": "\\e6a4"
    },
    {
        "displayName": "Volume: up",
        "iconName": "volume-up",
        "tags": "audio, video, speaker, music, sound, high",
        "group": "media",
        "content": "\\e6a5"
    },
    {
        "displayName": "Music",
        "iconName": "music",
        "tags": "audio, video, note, sound",
        "group": "media",
        "content": "\\e6a6"
    },
    {
        "displayName": "Step backward",
        "iconName": "step-backward",
        "tags": "player, media, controls, digital, analogue, film, audio, video",
        "group": "media",
        "content": "\\e6a7"
    },
    {
        "displayName": "Fast backward",
        "iconName": "fast-backward",
        "tags": "player, media, controls, digital, analogue, film, audio, video",
        "group": "media",
        "content": "\\e6a8"
    },
    {
        "displayName": "Pause",
        "iconName": "pause",
        "tags": "player, media, controls, digital, analogue, film, audio, video",
        "group": "media",
        "content": "\\e6a9"
    },
    {
        "displayName": "Stop",
        "iconName": "stop",
        "tags": "player, media, controls, digital, analogue, film, audio, video",
        "group": "media",
        "content": "\\e6aa"
    },
    {
        "displayName": "Play",
        "iconName": "play",
        "tags": "player, media, controls, digital, analogue, film, audio, video",
        "group": "media",
        "content": "\\e6ab"
    },
    {
        "displayName": "Fast forward",
        "iconName": "fast-forward",
        "tags": "player, media, controls, digital, analogue, film, audio, video",
        "group": "media",
        "content": "\\e6ac"
    },
    {
        "displayName": "Step forward",
        "iconName": "step-forward",
        "tags": "player, media, controls, digital, analogue, film, audio, video",
        "group": "media",
        "content": "\\e6ad"
    },
    {
        "displayName": "Eject",
        "iconName": "eject",
        "tags": "player, media, controls, digital, analogue, film, audio, video",
        "group": "media",
        "content": "\\23cf"
    },
    {
        "displayName": "Record",
        "iconName": "record",
        "tags": "player, media, controls, digital, analogue, film, audio, video",
        "group": "media",
        "content": "\\e6ae"
    },
    {
        "displayName": "Desktop",
        "iconName": "desktop",
        "tags": "screen, monitor, display",
        "group": "media",
        "content": "\\e6af"
    },
    {
        "displayName": "Phone",
        "iconName": "phone",
        "tags": "telephone, call, ring",
        "group": "media",
        "content": "\\260e"
    },
    {
        "displayName": "Lightbulb",
        "iconName": "lightbulb",
        "tags": "idea, glow, lamp",
        "group": "miscellaneous",
        "content": "\\e6b0"
    },
    {
        "displayName": "Glass",
        "iconName": "glass",
        "tags": "glassware, drink",
        "group": "miscellaneous",
        "content": "\\e6b1"
    },
    {
        "displayName": "Tint",
        "iconName": "tint",
        "tags": "drop, color, coloration, hue",
        "group": "media",
        "content": "\\e6b2"
    },
    {
        "displayName": "Flash",
        "iconName": "flash",
        "tags": "light, contrast, photograph, picture",
        "group": "media",
        "content": "\\e6b3"
    },
    {
        "displayName": "Font",
        "iconName": "font",
        "tags": "scale, typography, size",
        "group": "editor",
        "content": "\\e6b4"
    },
    {
        "displayName": "Header",
        "iconName": "header",
        "tags": "typography, section, layout",
        "group": "editor",
        "content": "\\e6b5"
    },
    {
        "displayName": "Saved",
        "iconName": "saved",
        "tags": "document, check mark, tick",
        "group": "file",
        "content": "\\e6b6"
    },
    {
        "displayName": "Floppy disk",
        "iconName": "floppy-disk",
        "tags": "save",
        "group": "interface",
        "content": "\\e6b7"
    },
    {
        "displayName": "Book",
        "iconName": "book",
        "tags": "pages, album, brochure, manual",
        "group": "miscellaneous",
        "content": "\\e6b8"
    },
    {
        "displayName": "Hand: right",
        "iconName": "hand-right",
        "tags": "gesture, direction",
        "group": "interface",
        "content": "\\e6b9"
    },
    {
        "displayName": "Hand: up",
        "iconName": "hand-up",
        "tags": "gesture, direction",
        "group": "interface",
        "content": "\\e6ba"
    },
    {
        "displayName": "Hand: down",
        "iconName": "hand-down",
        "tags": "gesture, direction",
        "group": "interface",
        "content": "\\e6bb"
    },
    {
        "displayName": "Hand: left",
        "iconName": "hand-left",
        "tags": "gesture, direction",
        "group": "interface",
        "content": "\\e6bc"
    },
    {
        "displayName": "Thumbs: up",
        "iconName": "thumbs-up",
        "tags": "hand, like, ok",
        "group": "interface",
        "content": "\\e6bd"
    },
    {
        "displayName": "Thumbs: down",
        "iconName": "thumbs-down",
        "tags": "hand, dislike, bad",
        "group": "interface",
        "content": "\\e6be"
    },
    {
        "displayName": "Box",
        "iconName": "box",
        "tags": "folder, carton, pack",
        "group": "file",
        "content": "\\e6bf"
    },
    {
        "displayName": "Compressed",
        "iconName": "compressed",
        "tags": "folder, carton, pack, shrink, wrap, shorten",
        "group": "file",
        "content": "\\e6c0"
    },
    {
        "displayName": "Shopping cart",
        "iconName": "shopping-cart",
        "tags": "trolley, mall, online, store, business",
        "group": "miscellaneous",
        "content": "\\e6c1"
    },
    {
        "displayName": "Shop",
        "iconName": "shop",
        "tags": "store, business, shopping",
        "group": "miscellaneous",
        "content": "\\e6c2"
    },
    {
        "displayName": "Layout: linear",
        "iconName": "layout-linear",
        "tags": "dots, connection, line",
        "group": "data",
        "content": "\\e6c3"
    },
    {
        "displayName": "Undo",
        "iconName": "undo",
        "tags": "back, cancel, reverse, revoke,",
        "group": "action",
        "content": "\\238c"
    },
    {
        "displayName": "Redo",
        "iconName": "redo",
        "tags": "forward, push",
        "group": "action",
        "content": "\\e6c4"
    },
    {
        "displayName": "Code block",
        "iconName": "code-block",
        "tags": "code, markup, language, tag",
        "group": "file",
        "content": "\\e6c5"
    },
    {
        "displayName": "Double caret: vertical",
        "iconName": "double-caret-vertical",
        "tags": "sort, arrow, list",
        "group": "interface",
        "content": "\\e6c6"
    },
    {
        "displayName": "Double caret: horizontal",
        "iconName": "double-caret-horizontal",
        "tags": "sort, arrow, list",
        "group": "interface",
        "content": "\\e6c7"
    },
    {
        "displayName": "Sort: alphabetical descending",
        "iconName": "sort-alphabetical-desc",
        "tags": "order, list, array, arrange",
        "group": "action",
        "content": "\\e6c8"
    },
    {
        "displayName": "Sort: numerical descending",
        "iconName": "sort-numerical-desc",
        "tags": "order, list, array, arrange",
        "group": "action",
        "content": "\\e6c9"
    },
    {
        "displayName": "Take action",
        "iconName": "take-action",
        "tags": "case, court, deal, gavel",
        "group": "action",
        "content": "\\e6ca"
    },
    {
        "displayName": "Contrast",
        "iconName": "contrast",
        "tags": "color, brightness",
        "group": "media",
        "content": "\\e6cb"
    },
    {
        "displayName": "Eye: off",
        "iconName": "eye-off",
        "tags": "visibility, hide",
        "group": "interface",
        "content": "\\e6cc"
    },
    {
        "displayName": "Area chart",
        "iconName": "timeline-area-chart",
        "tags": "graph, line, diagram",
        "group": "data",
        "content": "\\e6cd"
    },
    {
        "displayName": "Doughnut chart",
        "iconName": "doughnut-chart",
        "tags": "circle, section, part, graph",
        "group": "data",
        "content": "\\e6ce"
    },
    {
        "displayName": "Layer",
        "iconName": "layer",
        "tags": "zone, level",
        "group": "interface",
        "content": "\\e6cf"
    },
    {
        "displayName": "Grid",
        "iconName": "grid",
        "tags": "layout, arrangement",
        "group": "data",
        "content": "\\e6d0"
    },
    {
        "displayName": "Polygon filter",
        "iconName": "polygon-filter",
        "tags": "shape, form",
        "group": "data",
        "content": "\\e6d1"
    },
    {
        "displayName": "Add to folder",
        "iconName": "add-to-folder",
        "tags": "file, portfolio, case, import",
        "group": "file",
        "content": "\\e6d2"
    },
    {
        "displayName": "Layout: balloon",
        "iconName": "layout-balloon",
        "tags": "layout, presentation, arrangement, graph",
        "group": "data",
        "content": "\\e6d3"
    },
    {
        "displayName": "Layout: sorted clusters",
        "iconName": "layout-sorted-clusters",
        "tags": "layout, presentation, arrangement, graph",
        "group": "data",
        "content": "\\e6d4"
    },
    {
        "displayName": "Sort: ascending",
        "iconName": "sort-asc",
        "tags": "order, list, array, arrange",
        "group": "action",
        "content": "\\e6d5"
    },
    {
        "displayName": "Sort: descending",
        "iconName": "sort-desc",
        "tags": "order, list, array, arrange",
        "group": "action",
        "content": "\\e6d6"
    },
    {
        "displayName": "Small cross",
        "iconName": "small-cross",
        "tags": "cross mark, fail, delete, no, close, remove",
        "group": "action",
        "content": "\\e6d7"
    },
    {
        "displayName": "Small tick",
        "iconName": "small-tick",
        "tags": "mark, sign, ok, approved, success",
        "group": "action",
        "content": "\\e6d8"
    },
    {
        "displayName": "Power",
        "iconName": "power",
        "tags": "button, on, off",
        "group": "media",
        "content": "\\e6d9"
    },
    {
        "displayName": "Column layout",
        "iconName": "column-layout",
        "tags": "layout, arrangement",
        "group": "table",
        "content": "\\e6da"
    },
    {
        "displayName": "Arrow: top left",
        "iconName": "arrow-top-left",
        "tags": "direction, north west",
        "group": "interface",
        "content": "\\2196"
    },
    {
        "displayName": "Arrow: top right",
        "iconName": "arrow-top-right",
        "tags": "direction, north east",
        "group": "interface",
        "content": "\\2197"
    },
    {
        "displayName": "Arrow: bottom right",
        "iconName": "arrow-bottom-right",
        "tags": "direction, south east",
        "group": "interface",
        "content": "\\2198"
    },
    {
        "displayName": "Arrow: bottom left",
        "iconName": "arrow-bottom-left",
        "tags": "direction, south west",
        "group": "interface",
        "content": "\\2199"
    },
    {
        "displayName": "Mugshot",
        "iconName": "mugshot",
        "tags": "person, photograph, picture,",
        "group": "interface",
        "content": "\\e6db"
    },
    {
        "displayName": "Headset",
        "iconName": "headset",
        "tags": "headphones, call, communication",
        "group": "media",
        "content": "\\e6dc"
    },
    {
        "displayName": "Text highlight",
        "iconName": "text-highlight",
        "tags": "selector, content",
        "group": "editor",
        "content": "\\e6dd"
    },
    {
        "displayName": "Hand",
        "iconName": "hand",
        "tags": "gesture, fingers",
        "group": "interface",
        "content": "\\e6de"
    },
    {
        "displayName": "Chevron: backward",
        "iconName": "chevron-backward",
        "tags": "skip, direction",
        "group": "interface",
        "content": "\\e6df"
    },
    {
        "displayName": "Chevron: forward",
        "iconName": "chevron-forward",
        "tags": "skip, direction",
        "group": "interface",
        "content": "\\e6e0"
    },
    {
        "displayName": "Rotate: document",
        "iconName": "rotate-document",
        "tags": "turn, anti clockwise",
        "group": "editor",
        "content": "\\e6e1"
    },
    {
        "displayName": "Rotate: page",
        "iconName": "rotate-page",
        "tags": "turn, anti clockwise",
        "group": "editor",
        "content": "\\e6e2"
    },
    {
        "displayName": "Badge",
        "iconName": "badge",
        "tags": "emblem, symbol, identification, insignia, marker",
        "group": "miscellaneous",
        "content": "\\e6e3"
    },
    {
        "displayName": "Grid view",
        "iconName": "grid-view",
        "tags": "layout, arrangement",
        "group": "editor",
        "content": "\\e6e4"
    },
    {
        "displayName": "Function",
        "iconName": "function",
        "tags": "math, calculation",
        "group": "table",
        "content": "\\e6e5"
    },
    {
        "displayName": "Waterfall chart",
        "iconName": "waterfall-chart",
        "tags": "graph, diagram",
        "group": "data",
        "content": "\\e6e6"
    },
    {
        "displayName": "Stacked chart",
        "iconName": "stacked-chart",
        "tags": "bar chart",
        "group": "data",
        "content": "\\e6e7"
    },
    {
        "displayName": "Pulse",
        "iconName": "pulse",
        "tags": "medical, life, heartbeat, hospital",
        "group": "miscellaneous",
        "content": "\\e6e8"
    },
    {
        "displayName": "New person",
        "iconName": "new-person",
        "tags": "person, human, male, female, character, customer, individual, add",
        "group": "interface",
        "content": "\\e6e9"
    },
    {
        "displayName": "Exclude row",
        "iconName": "exclude-row",
        "tags": "delete, remove, table",
        "group": "table",
        "content": "\\e6ea"
    },
    {
        "displayName": "Pivot table",
        "iconName": "pivot-table",
        "tags": "rotate, axis",
        "group": "table",
        "content": "\\e6eb"
    },
    {
        "displayName": "Segmented control",
        "iconName": "segmented-control",
        "tags": "button, switch, option",
        "group": "interface",
        "content": "\\e6ec"
    },
    {
        "displayName": "Highlight",
        "iconName": "highlight",
        "tags": "select, text",
        "group": "action",
        "content": "\\e6ed"
    },
    {
        "displayName": "Filter: list",
        "iconName": "filter-list",
        "tags": "filtering, funnel, tube, pipe",
        "group": "action",
        "content": "\\e6ee"
    },
    {
        "displayName": "Cut",
        "iconName": "cut",
        "tags": "scissors",
        "group": "action",
        "content": "\\e6ef"
    },
    {
        "displayName": "Annotation",
        "iconName": "annotation",
        "tags": "note, comment, edit,",
        "group": "editor",
        "content": "\\e6f0"
    },
    {
        "displayName": "Pivot",
        "iconName": "pivot",
        "tags": "rotate, axis",
        "group": "action",
        "content": "\\e6f1"
    },
    {
        "displayName": "Ring",
        "iconName": "ring",
        "tags": "empty, circle, selection",
        "group": "miscellaneous",
        "content": "\\e6f2"
    },
    {
        "displayName": "Heat grid",
        "iconName": "heat-grid",
        "tags": "chart",
        "group": "data",
        "content": "\\e6f3"
    },
    {
        "displayName": "Gantt chart",
        "iconName": "gantt-chart",
        "tags": "bar chart, schedule, project",
        "group": "data",
        "content": "\\e6f4"
    },
    {
        "displayName": "Variable",
        "iconName": "variable",
        "tags": "math, calculation",
        "group": "table",
        "content": "\\e6f5"
    },
    {
        "displayName": "Manual",
        "iconName": "manual",
        "tags": "guide, instruction",
        "group": "interface",
        "content": "\\e6f6"
    },
    {
        "displayName": "Add row: top",
        "iconName": "add-row-top",
        "tags": "table, attach, join",
        "group": "table",
        "content": "\\e6f7"
    },
    {
        "displayName": "Add row: bottom",
        "iconName": "add-row-bottom",
        "tags": "table, attach, join",
        "group": "table",
        "content": "\\e6f8"
    },
    {
        "displayName": "Add column: left",
        "iconName": "add-column-left",
        "tags": "table, attach, join",
        "group": "table",
        "content": "\\e6f9"
    },
    {
        "displayName": "Add column: right",
        "iconName": "add-column-right",
        "tags": "table, attach, join",
        "group": "table",
        "content": "\\e6fa"
    },
    {
        "displayName": "Remove row: top",
        "iconName": "remove-row-top",
        "tags": "table, detach, delete",
        "group": "table",
        "content": "\\e6fb"
    },
    {
        "displayName": "Remove row: bottom",
        "iconName": "remove-row-bottom",
        "tags": "table, detach, delete",
        "group": "table",
        "content": "\\e6fc"
    },
    {
        "displayName": "Remove column: left",
        "iconName": "remove-column-left",
        "tags": "table, detach, delete",
        "group": "table",
        "content": "\\e6fd"
    },
    {
        "displayName": "Remove column: right",
        "iconName": "remove-column-right",
        "tags": "table, detach, delete",
        "group": "table",
        "content": "\\e6fe"
    },
    {
        "displayName": "Double chevron: left",
        "iconName": "double-chevron-left",
        "tags": "arrows, multiple, direction",
        "group": "interface",
        "content": "\\e6ff"
    },
    {
        "displayName": "Double chevron: right",
        "iconName": "double-chevron-right",
        "tags": "arrows, multiple, direction",
        "group": "interface",
        "content": "\\e701"
    },
    {
        "displayName": "Double chevron: up",
        "iconName": "double-chevron-up",
        "tags": "arrows, multiple, direction",
        "group": "interface",
        "content": "\\e702"
    },
    {
        "displayName": "Double chevron: down",
        "iconName": "double-chevron-down",
        "tags": "arrows, multiple, direction",
        "group": "interface",
        "content": "\\e703"
    },
    {
        "displayName": "Key: control",
        "iconName": "key-control",
        "tags": "interface, shortcuts, buttons",
        "group": "media",
        "content": "\\e704"
    },
    {
        "displayName": "Key: command",
        "iconName": "key-command",
        "tags": "interface, shortcuts, buttons",
        "group": "media",
        "content": "\\e705"
    },
    {
        "displayName": "Key: shift",
        "iconName": "key-shift",
        "tags": "interface, shortcuts, buttons",
        "group": "media",
        "content": "\\e706"
    },
    {
        "displayName": "Key: backspace",
        "iconName": "key-backspace",
        "tags": "interface, shortcuts, buttons",
        "group": "media",
        "content": "\\e707"
    },
    {
        "displayName": "Key: delete",
        "iconName": "key-delete",
        "tags": "interface, shortcuts, buttons",
        "group": "media",
        "content": "\\e708"
    },
    {
        "displayName": "Key: escape",
        "iconName": "key-escape",
        "tags": "interface, shortcuts, buttons",
        "group": "media",
        "content": "\\e709"
    },
    {
        "displayName": "Key: enter",
        "iconName": "key-enter",
        "tags": "interface, shortcuts, buttons",
        "group": "media",
        "content": "\\e70a"
    },
    {
        "displayName": "Calculator",
        "iconName": "calculator",
        "tags": "math, device, value, numbers, total",
        "group": "miscellaneous",
        "content": "\\e70b"
    },
    {
        "displayName": "Horizontal bar chart",
        "iconName": "horizontal-bar-chart",
        "tags": "graph, diagram",
        "group": "data",
        "content": "\\e70c"
    },
    {
        "displayName": "Small plus",
        "iconName": "small-plus",
        "tags": "sign, add, maximize, zoom in",
        "group": "action",
        "content": "\\e70d"
    },
    {
        "displayName": "Small minus",
        "iconName": "small-minus",
        "tags": "sign, remove, minimize, zoom out",
        "group": "action",
        "content": "\\e70e"
    },
    {
        "displayName": "Step chart",
        "iconName": "step-chart",
        "tags": "graph, diagram",
        "group": "data",
        "content": "\\e70f"
    },
    {
        "displayName": "Euro",
        "iconName": "euro",
        "tags": "currency, money",
        "group": "miscellaneous",
        "content": "\\20ac"
    },
    {
        "displayName": "Drag handle: vertical",
        "iconName": "drag-handle-vertical",
        "tags": "move, pull",
        "group": "action",
        "content": "\\e715"
    },
    {
        "displayName": "Drag handle: horizontal",
        "iconName": "drag-handle-horizontal",
        "tags": "move, pull",
        "group": "action",
        "content": "\\e716"
    },
    {
        "displayName": "Mobile phone",
        "iconName": "mobile-phone",
        "tags": "cellular, device, call",
        "group": "media",
        "content": "\\e717"
    },
    {
        "displayName": "Sim card",
        "iconName": "sim-card",
        "tags": "phone, cellular",
        "group": "media",
        "content": "\\e718"
    },
    {
        "displayName": "Trending: up",
        "iconName": "trending-up",
        "tags": "growth, incline, progress",
        "group": "data",
        "content": "\\e719"
    },
    {
        "displayName": "Trending: down",
        "iconName": "trending-down",
        "tags": "decrease, decline, loss",
        "group": "data",
        "content": "\\e71a"
    },
    {
        "displayName": "Curved range chart",
        "iconName": "curved-range-chart",
        "tags": "graph, diagram",
        "group": "data",
        "content": "\\e71b"
    },
    {
        "displayName": "Vertical bar chart: descending",
        "iconName": "vertical-bar-chart-desc",
        "tags": "graph, bar, histogram",
        "group": "data",
        "content": "\\e71c"
    },
    {
        "displayName": "Horizontal bar chart: descending",
        "iconName": "horizontal-bar-chart-desc",
        "tags": "graph, bar, histogram",
        "group": "data",
        "content": "\\e71d"
    },
    {
        "displayName": "Document: open",
        "iconName": "document-open",
        "tags": "paper, access",
        "group": "file",
        "content": "\\e71e"
    },
    {
        "displayName": "Document: share",
        "iconName": "document-share",
        "tags": "paper, send",
        "group": "file",
        "content": "\\e71f"
    },
    {
        "displayName": "Distribution: horizontal",
        "iconName": "horizontal-distribution",
        "tags": "alignment, layout, position",
        "group": "editor",
        "content": "\\e720"
    },
    {
        "displayName": "Distribution: vertical",
        "iconName": "vertical-distribution",
        "tags": "alignment, layout, position",
        "group": "editor",
        "content": "\\e721"
    },
    {
        "displayName": "Alignment: left",
        "iconName": "alignment-left",
        "tags": "layout, position",
        "group": "editor",
        "content": "\\e722"
    },
    {
        "displayName": "Alignment: vertical center",
        "iconName": "alignment-vertical-center",
        "tags": "layout, position",
        "group": "editor",
        "content": "\\e723"
    },
    {
        "displayName": "Alignment: right",
        "iconName": "alignment-right",
        "tags": "layout, position",
        "group": "editor",
        "content": "\\e724"
    },
    {
        "displayName": "Alignment: top",
        "iconName": "alignment-top",
        "tags": "layout, position",
        "group": "editor",
        "content": "\\e725"
    },
    {
        "displayName": "Alignment: horizontal center",
        "iconName": "alignment-horizontal-center",
        "tags": "layout, position",
        "group": "editor",
        "content": "\\e726"
    },
    {
        "displayName": "Alignment: bottom",
        "iconName": "alignment-bottom",
        "tags": "layout, position",
        "group": "editor",
        "content": "\\e727"
    },
    {
        "displayName": "Git: pull",
        "iconName": "git-pull",
        "tags": "github, repository, code, command",
        "group": "action",
        "content": "\\e728"
    },
    {
        "displayName": "Git: merge",
        "iconName": "git-merge",
        "tags": "github, repository, code, command",
        "group": "action",
        "content": "\\e729"
    },
    {
        "displayName": "Git: branch",
        "iconName": "git-branch",
        "tags": "github, repository, code, command",
        "group": "action",
        "content": "\\e72a"
    },
    {
        "displayName": "Git: commit",
        "iconName": "git-commit",
        "tags": "github, repository, code, command",
        "group": "action",
        "content": "\\e72b"
    },
    {
        "displayName": "Git: push",
        "iconName": "git-push",
        "tags": "github, repository, code, command",
        "group": "action",
        "content": "\\e72c"
    },
    {
        "displayName": "Build",
        "iconName": "build",
        "tags": "hammer, tool",
        "group": "action",
        "content": "\\e72d"
    },
    {
        "displayName": "Symbol: circle",
        "iconName": "symbol-circle",
        "tags": "shape, figure",
        "group": "interface",
        "content": "\\e72e"
    },
    {
        "displayName": "Symbol: square",
        "iconName": "symbol-square",
        "tags": "shape, figure",
        "group": "interface",
        "content": "\\e72f"
    },
    {
        "displayName": "Symbol: diamond",
        "iconName": "symbol-diamond",
        "tags": "shape, figure",
        "group": "interface",
        "content": "\\e730"
    },
    {
        "displayName": "Symbol: cross",
        "iconName": "symbol-cross",
        "tags": "shape, figure",
        "group": "interface",
        "content": "\\e731"
    },
    {
        "displayName": "Symbol: triangle up",
        "iconName": "symbol-triangle-up",
        "tags": "shape, figure",
        "group": "interface",
        "content": "\\e732"
    },
    {
        "displayName": "Symbol: triangle down",
        "iconName": "symbol-triangle-down",
        "tags": "shape, figure",
        "group": "interface",
        "content": "\\e733"
    },
    {
        "displayName": "Wrench",
        "iconName": "wrench",
        "tags": "tool, repair",
        "group": "miscellaneous",
        "content": "\\e734"
    },
    {
        "displayName": "Application",
        "iconName": "application",
        "tags": "application, browser, windows, platform",
        "group": "interface",
        "content": "\\e735"
    },
    {
        "displayName": "Send to graph",
        "iconName": "send-to-graph",
        "tags": "transfer, move",
        "group": "action",
        "content": "\\e736"
    },
    {
        "displayName": "Send to map",
        "iconName": "send-to-map",
        "tags": "transfer, move",
        "group": "action",
        "content": "\\e737"
    },
    {
        "displayName": "Join table",
        "iconName": "join-table",
        "tags": "combine, attach, connect, link, unite",
        "group": "table",
        "content": "\\e738"
    },
    {
        "displayName": "Derive column",
        "iconName": "derive-column",
        "tags": "table, obtain, get, take, develop",
        "group": "action",
        "content": "\\e739"
    },
    {
        "displayName": "Rotate image: left",
        "iconName": "image-rotate-left",
        "tags": "picture, turn, alternate",
        "group": "media",
        "content": "\\e73a"
    },
    {
        "displayName": "Rotate image: right",
        "iconName": "image-rotate-right",
        "tags": "picture, turn, alternate",
        "group": "media",
        "content": "\\e73b"
    },
    {
        "displayName": "Known vehicle",
        "iconName": "known-vehicle",
        "tags": "car, automobile, vehicle, van, drive, ride, distance, navigation, directions",
        "group": "interface",
        "content": "\\e73c"
    },
    {
        "displayName": "Unknown vehicle",
        "iconName": "unknown-vehicle",
        "tags": "car, automobile, vehicle, van, drive, ride, distance, navigation, directions",
        "group": "interface",
        "content": "\\e73d"
    },
    {
        "displayName": "Scatter plot",
        "iconName": "scatter-plot",
        "tags": "graph, diagram",
        "group": "data",
        "content": "\\e73e"
    },
    {
        "displayName": "Oil field",
        "iconName": "oil-field",
        "tags": "fuel, petroleum, gas, well, drilling, pump",
        "group": "interface",
        "content": "\\e73f"
    },
    {
        "displayName": "Rig",
        "iconName": "rig",
        "tags": "fuel, petroleum, gas, well, drilling",
        "group": "interface",
        "content": "\\e740"
    },
    {
        "displayName": "New map",
        "iconName": "map-create",
        "tags": "map, location, position, geography, world",
        "group": "interface",
        "content": "\\e741"
    },
    {
        "displayName": "Key: option",
        "iconName": "key-option",
        "tags": "interface, shortcuts, buttons",
        "group": "media",
        "content": "\\e742"
    },
    {
        "displayName": "List: detail view",
        "iconName": "list-detail-view",
        "tags": "agenda, four lines, table",
        "group": "table",
        "content": "\\e743"
    },
    {
        "displayName": "Swap: vertical",
        "iconName": "swap-vertical",
        "tags": "direction, position, opposite, inverse",
        "group": "interface",
        "content": "\\e744"
    },
    {
        "displayName": "Swap: horizontal",
        "iconName": "swap-horizontal",
        "tags": "direction, position, opposite, inverse",
        "group": "interface",
        "content": "\\e745"
    },
    {
        "displayName": "Numbered list",
        "iconName": "numbered-list",
        "tags": "order, list, array, arrange",
        "group": "action",
        "content": "\\e746"
    },
    {
        "displayName": "New grid item",
        "iconName": "new-grid-item",
        "tags": "layout, arrangement, add",
        "group": "editor",
        "content": "\\e747"
    },
    {
        "displayName": "Git: repo",
        "iconName": "git-repo",
        "tags": "github, repository, code, command",
        "group": "action",
        "content": "\\e748"
    },
    {
        "displayName": "Git: new branch",
        "iconName": "git-new-branch",
        "tags": "github, repository, code, command",
        "group": "action",
        "content": "\\e749"
    },
    {
        "displayName": "Manually entered data",
        "iconName": "manually-entered-data",
        "tags": "input, human",
        "group": "editor",
        "content": "\\e74a"
    },
    {
        "displayName": "Airplane",
        "iconName": "airplane",
        "tags": "flight, jet, travel, trip, transport, take-off",
        "group": "interface",
        "content": "\\e74b"
    },
    {
        "displayName": "Merge columns",
        "iconName": "merge-columns",
        "tags": "layout, change, two, combine, unite",
        "group": "table",
        "content": "\\e74f"
    },
    {
        "displayName": "Split columns",
        "iconName": "split-columns",
        "tags": "layout, change, two, break, divide",
        "group": "table",
        "content": "\\e750"
    },
    {
        "displayName": "Dashboard",
        "iconName": "dashboard",
        "tags": "panel, control, gauge, instrument, meter",
        "group": "interface",
        "content": "\\e751"
    },
    {
        "displayName": "Publish function",
        "iconName": "publish-function",
        "tags": "math, calculation, share",
        "group": "table",
        "content": "\\e752"
    },
    {
        "displayName": "Path",
        "iconName": "path",
        "tags": "hierarchy, trail, steps",
        "group": "interface",
        "content": "\\e753"
    },
    {
        "displayName": "Moon",
        "iconName": "moon",
        "tags": "night, sky, dark",
        "group": "miscellaneous",
        "content": "\\e754"
    },
    {
        "displayName": "Remove column",
        "iconName": "remove-column",
        "tags": "table, detach, delete",
        "group": "table",
        "content": "\\e755"
    },
    {
        "displayName": "Numerical",
        "iconName": "numerical",
        "tags": "numbers, order, sort, arrange, array",
        "group": "action",
        "content": "\\e756"
    },
    {
        "displayName": "Key: tab",
        "iconName": "key-tab",
        "tags": "interface, shortcuts, buttons",
        "group": "media",
        "content": "\\e757"
    },
    {
        "displayName": "Regression chart",
        "iconName": "regression-chart",
        "tags": "graph, line, chart",
        "group": "data",
        "content": "\\e758"
    },
    {
        "displayName": "Translate",
        "iconName": "translate",
        "tags": "language, convert",
        "group": "action",
        "content": "\\e759"
    },
    {
        "displayName": "Eye: on",
        "iconName": "eye-on",
        "tags": "visibility, show",
        "group": "interface",
        "content": "\\e75a"
    },
    {
        "displayName": "Vertical bar chart: ascending",
        "iconName": "vertical-bar-chart-asc",
        "tags": "graph, bar, histogram",
        "group": "data",
        "content": "\\e75b"
    },
    {
        "displayName": "Horizontal bar chart: ascending",
        "iconName": "horizontal-bar-chart-asc",
        "tags": "graph, bar, histogram",
        "group": "data",
        "content": "\\e75c"
    },
    {
        "displayName": "Grouped bar chart",
        "iconName": "grouped-bar-chart",
        "tags": "graph, bar, chart",
        "group": "data",
        "content": "\\e75d"
    },
    {
        "displayName": "Full stacked chart",
        "iconName": "full-stacked-chart",
        "tags": "graph, bar, chart",
        "group": "data",
        "content": "\\e75e"
    },
    {
        "displayName": "Endorsed",
        "iconName": "endorsed",
        "tags": "tick, mark, sign, ok, approved, success",
        "group": "action",
        "content": "\\e75f"
    },
    {
        "displayName": "Follower",
        "iconName": "follower",
        "tags": "person, human, male, female, character, customer, individual, social",
        "group": "interface",
        "content": "\\e760"
    },
    {
        "displayName": "Following",
        "iconName": "following",
        "tags": "person, human, male, female, character, customer, individual, social",
        "group": "interface",
        "content": "\\e761"
    },
    {
        "displayName": "Menu",
        "iconName": "menu",
        "tags": "navigation, lines, list",
        "group": "interface",
        "content": "\\e762"
    },
    {
        "displayName": "Collapse all",
        "iconName": "collapse-all",
        "tags": "arrows, chevron, reduce",
        "group": "interface",
        "content": "\\e763"
    },
    {
        "displayName": "Expand all",
        "iconName": "expand-all",
        "tags": "arrows, chevron, enlarge",
        "group": "interface",
        "content": "\\e764"
    },
    {
        "displayName": "Intersection",
        "iconName": "intersection",
        "tags": "circles, combine, cross",
        "group": "action",
        "content": "\\e765"
    },
    {
        "displayName": "Blocked person",
        "iconName": "blocked-person",
        "tags": "person, human, male, female, character, customer, individual, social, banned, prohibited",
        "group": "interface",
        "content": "\\e768"
    },
    {
        "displayName": "Slash",
        "iconName": "slash",
        "tags": "divide, separate",
        "group": "action",
        "content": "\\e769"
    },
    {
        "displayName": "Percentage",
        "iconName": "percentage",
        "tags": "modulo, modulus",
        "group": "action",
        "content": "\\e76a"
    },
    {
        "displayName": "Satellite",
        "iconName": "satellite",
        "tags": "communication, space",
        "group": "miscellaneous",
        "content": "\\e76b"
    },
    {
        "displayName": "Paragraph",
        "iconName": "paragraph",
        "tags": "text, chapter, division, part",
        "group": "editor",
        "content": "\\e76c"
    },
    {
        "displayName": "Bank account",
        "iconName": "bank-account",
        "tags": "money, finance, funds",
        "group": "miscellaneous",
        "content": "\\e76f"
    },
    {
        "displayName": "Cell tower",
        "iconName": "cell-tower",
        "tags": "signal, communication, radio, mast",
        "group": "miscellaneous",
        "content": "\\e770"
    },
    {
        "displayName": "ID number",
        "iconName": "id-number",
        "tags": "identification, person, document",
        "group": "miscellaneous",
        "content": "\\e771"
    },
    {
        "displayName": "IP address",
        "iconName": "ip-address",
        "tags": "internet, protocol, number, id, network",
        "group": "miscellaneous",
        "content": "\\e772"
    },
    {
        "displayName": "Eraser",
        "iconName": "eraser",
        "tags": "delete, remove",
        "group": "editor",
        "content": "\\e773"
    },
    {
        "displayName": "Issue",
        "iconName": "issue",
        "tags": "circle, notification, failure, circle, exclamation mark, sign, problem",
        "group": "interface",
        "content": "\\e774"
    },
    {
        "displayName": "Issue: new",
        "iconName": "issue-new",
        "tags": "circle, notification, failure, circle, exclamation mark, sign, problem",
        "group": "interface",
        "content": "\\e775"
    },
    {
        "displayName": "Issue: closed",
        "iconName": "issue-closed",
        "tags": "circle, notification, failure, circle, exclamation mark, sign, problem",
        "group": "interface",
        "content": "\\e776"
    },
    {
        "displayName": "Panel: stats",
        "iconName": "panel-stats",
        "tags": "sidebar, layout, list",
        "group": "table",
        "content": "\\e777"
    },
    {
        "displayName": "Panel: table",
        "iconName": "panel-table",
        "tags": "sidebar, layout, spreadsheet",
        "group": "table",
        "content": "\\e778"
    },
    {
        "displayName": "Tick circle",
        "iconName": "tick-circle",
        "tags": "mark, sign, ok, approved, success",
        "group": "action",
        "content": "\\e779"
    },
    {
        "displayName": "Prescription",
        "iconName": "prescription",
        "tags": "instruction, direction, medicine, drug, medication, mixture",
        "group": "miscellaneous",
        "content": "\\e78a"
    },
    {
        "displayName": "Prescription: new",
        "iconName": "new-prescription",
        "tags": "instruction, direction, medicine, drug, medication, mixture",
        "group": "miscellaneous",
        "content": "\\e78b"
    },
    {
        "displayName": "Filter: keep",
        "iconName": "filter-keep",
        "tags": "filtering, funnel, tube, pipe, retain, stay",
        "group": "action",
        "content": "\\e78c"
    },
    {
        "displayName": "Filter: remove",
        "iconName": "filter-remove",
        "tags": "filtering, funnel, tube, pipe, delete, detach, discard, dismiss",
        "group": "action",
        "content": "\\e78d"
    },
    {
        "displayName": "Key",
        "iconName": "key",
        "tags": "lock, unlock, open, security, password, access",
        "group": "interface",
        "content": "\\e78e"
    },
    {
        "displayName": "Feed: subscribed",
        "iconName": "feed-subscribed",
        "tags": "rss, feed, tick, check",
        "group": "interface",
        "content": "\\e78f"
    },
    {
        "displayName": "Widget: button",
        "iconName": "widget-button",
        "tags": "element, click, press",
        "group": "interface",
        "content": "\\e790"
    },
    {
        "displayName": "Widget: header",
        "iconName": "widget-header",
        "tags": "element, layout, top",
        "group": "interface",
        "content": "\\e791"
    },
    {
        "displayName": "Widget: footer",
        "iconName": "widget-footer",
        "tags": "element, layout, bottom",
        "group": "interface",
        "content": "\\e792"
    },
    {
        "displayName": "Header: one",
        "iconName": "header-one",
        "tags": "paragraph styling, formatting",
        "group": "editor",
        "content": "\\e793"
    },
    {
        "displayName": "Header: two",
        "iconName": "header-two",
        "tags": "paragraph styling, formatting",
        "group": "editor",
        "content": "\\e794"
    },
    {
        "displayName": "Form",
        "iconName": "form",
        "tags": "response, fill",
        "group": "data",
        "content": "\\e795"
    },
    {
        "displayName": "Series: add",
        "iconName": "series-add",
        "tags": "timeseries, plot, line, data, chart, new, create",
        "group": "data",
        "content": "\\e796"
    },
    {
        "displayName": "Series: search",
        "iconName": "series-search",
        "tags": "timeseries, plot, line, data, chart, find, filter",
        "group": "data",
        "content": "\\e797"
    },
    {
        "displayName": "Series: filtered",
        "iconName": "series-filtered",
        "tags": "timeseries, plot, line, data, chart, reduce, reduced, search",
        "group": "data",
        "content": "\\e798"
    },
    {
        "displayName": "Series: derived",
        "iconName": "series-derived",
        "tags": "timeseries, plot, line, data, chart, transform, transformed, compute, computed, modify, modified, alter, altered, adjust, adjusted",
        "group": "data",
        "content": "\\e799"
    },
    {
        "displayName": "Series: configuration",
        "iconName": "series-configuration",
        "tags": " timeseries, plot, line, data, chart, edit, modify, customize, adjust, alter, transform",
        "group": "data",
        "content": "\\e79a"
    },
    {
        "displayName": "Console",
        "iconName": "console",
        "tags": "terminal, coding",
        "group": "interface",
        "content": "\\e79b"
    },
    {
        "displayName": "Compass",
        "iconName": "compass",
        "tags": "map, direction",
        "group": "interface",
        "content": "\\e79c"
    },
    {
        "displayName": "Walk",
        "iconName": "walk",
        "tags": "transportation, run, move",
        "group": "interface",
        "content": "\\e79d"
    },
    {
        "displayName": "Taxi",
        "iconName": "taxi",
        "tags": "transportation, car, move",
        "group": "interface",
        "content": "\\e79e"
    },
    {
        "displayName": "Train",
        "iconName": "train",
        "tags": "transportation, public, move",
        "group": "interface",
        "content": "\\e79f"
    },
    {
        "displayName": "Heart: broken",
        "iconName": "heart-broken",
        "tags": "love, like, organ, human, feelings, split, torn, failed, health",
        "group": "miscellaneous",
        "content": "\\e7a2"
    },
    {
        "displayName": "Join: inner",
        "iconName": "inner-join",
        "tags": "circles, combine, connect, add, part, slice",
        "group": "action",
        "content": "\\e7a3"
    },
    {
        "displayName": "Join: left",
        "iconName": "left-join",
        "tags": "circles, combine, connect, add, part, slice",
        "group": "action",
        "content": "\\e7a4"
    },
    {
        "displayName": "Join: right",
        "iconName": "right-join",
        "tags": "circles, combine, connect, add, part, slice",
        "group": "action",
        "content": "\\e7a5"
    },
    {
        "displayName": "Strikethrough",
        "iconName": "strikethrough",
        "tags": "typography, text, font-style, line, removed",
        "group": "editor",
        "content": "\\e7a6"
    },
    {
        "displayName": "Updated",
        "iconName": "updated",
        "tags": "time, recent, success",
        "group": "interface",
        "content": "\\e7a7"
    },
    {
        "displayName": "Outdated",
        "iconName": "outdated",
        "tags": "time, error, warning",
        "group": "interface",
        "content": "\\e7a8"
    },
    {
        "displayName": "Flame",
        "iconName": "flame",
        "tags": "fire, trendy, hot, popular",
        "group": "miscellaneous",
        "content": "\\e7a9"
    },
    {
        "displayName": "Folder: new",
        "iconName": "folder-new",
        "tags": "create, group, organize, sort",
        "group": "file",
        "content": "\\e7b0"
    },
    {
        "displayName": "Mountain",
        "iconName": "mountain",
        "tags": "summit, climb, peak",
        "group": "miscellaneous",
        "content": "\\e7b1"
    },
    {
        "displayName": "Shield",
        "iconName": "shield",
        "tags": "protect, protection, secure, security, safe, safety, privacy, marking, control",
        "group": "miscellaneous",
        "content": "\\e7b2"
    },
    {
        "displayName": "Tree diagram",
        "iconName": "diagram-tree",
        "tags": "organization, chart, hierarchy, relationship, reference",
        "group": "data",
        "content": "\\e7b3"
    },
    {
        "displayName": "Crown",
        "iconName": "crown",
        "tags": "crown, hat, role, level, permission, king",
        "group": "miscellaneous",
        "content": "\\e7b4"
    },
    {
        "displayName": "Globe: network",
        "iconName": "globe-network",
        "tags": "planet, earth, map, world, www, website",
        "group": "miscellaneous",
        "content": "\\e7b5"
    },
    {
        "displayName": "Snowflake",
        "iconName": "snowflake",
        "tags": "weather, winter, freeze, ice",
        "group": "miscellaneous",
        "content": "\\e7b6"
    },
    {
        "displayName": "Tree",
        "iconName": "tree",
        "tags": "forest, wood, landmark",
        "group": "miscellaneous",
        "content": "\\e7b7"
    },
    {
        "displayName": "Notifications: updated",
        "iconName": "notifications-updated",
        "tags": "notifications, bell, alarm, notice, warning",
        "group": "interface",
        "content": "\\e7b8"
    },
    {
        "displayName": "List: columns",
        "iconName": "list-columns",
        "tags": "layout, arrangement, four lines, table",
        "group": "table",
        "content": "\\e7b9"
    },
    {
        "displayName": "Flow: linear",
        "iconName": "flow-linear",
        "tags": "workflow, edge, node, step",
        "group": "data",
        "content": "\\e7c0"
    },
    {
        "displayName": "Flow: branch",
        "iconName": "flow-branch",
        "tags": "workflow, edge, node, fork",
        "group": "data",
        "content": "\\e7c1"
    },
    {
        "displayName": "Flow: review",
        "iconName": "flow-review",
        "tags": "workflow, edge, node, reverse",
        "group": "data",
        "content": "\\e7c2"
    },
    {
        "displayName": "Flow: review branch",
        "iconName": "flow-review-branch",
        "tags": "workflow, edge, node, fork",
        "group": "data",
        "content": "\\e7c3"
    },
    {
        "displayName": "Flow: end",
        "iconName": "flow-end",
        "tags": "workflow, edge, node, complete, finished, final, last",
        "group": "data",
        "content": "\\e7c4"
    },
    {
        "displayName": "Clean",
        "iconName": "clean",
        "tags": "correct, cleanse, clear, purify, stars",
        "group": "action",
        "content": "\\e7c5"
    },
    {
        "displayName": "Table: filtered",
        "iconName": "th-filtered",
        "tags": "index, rows, columns, agenda, list, spreadsheet, filtering, funnel",
        "group": "table",
        "content": "\\e7c6"
    },
    {
        "displayName": "Lifesaver",
        "iconName": "lifesaver",
        "tags": "help, support, aid, advice",
        "group": "miscellaneous",
        "content": "\\e7c7"
    },
    {
        "displayName": "Cube",
        "iconName": "cube",
        "tags": "shape, 3d, object",
        "group": "miscellaneous",
        "content": "\\e7c8"
    },
    {
        "displayName": "Cube: add",
        "iconName": "cube-add",
        "tags": "shape, 3d, object",
        "group": "miscellaneous",
        "content": "\\e7c9"
    },
    {
        "displayName": "Cube: remove",
        "iconName": "cube-remove",
        "tags": "shape, 3d, object",
        "group": "miscellaneous",
        "content": "\\e7d0"
    },
    {
        "displayName": "Inbox: filtered",
        "iconName": "inbox-filtered",
        "tags": "folder, mail, file, message, funnel",
        "group": "file",
        "content": "\\e7d1"
    },
    {
        "displayName": "Inbox: geo",
        "iconName": "inbox-geo",
        "tags": "folder, mail, file, message, geography, location, area, globe",
        "group": "file",
        "content": "\\e7d2"
    },
    {
        "displayName": "Inbox: search",
        "iconName": "inbox-search",
        "tags": "folder, mail, file, message, inspection, exploration, magnifying glass",
        "group": "file",
        "content": "\\e7d3"
    },
    {
        "displayName": "Inbox: update",
        "iconName": "inbox-update",
        "tags": "folder, mail, file, message, notifications, warning",
        "group": "file",
        "content": "\\e7d4"
    },
    {
        "displayName": "Inheritance",
        "iconName": "inheritance",
        "tags": "arrows, derive",
        "group": "action",
        "content": "\\e7d5"
    },
    {
        "displayName": "Reset",
        "iconName": "reset",
        "tags": "circle, arrow",
        "group": "action",
        "content": "\\e7d6"
    },
    {
        "displayName": "Filter: open",
        "iconName": "filter-open",
        "tags": "filtering, funnel, tube, pipe",
        "group": "action",
        "content": "\\e7d7"
    },
    {
        "displayName": "Table: disconnect",
        "iconName": "th-disconnect",
        "tags": "index, rows, columns, agenda, list, spreadsheet, unlink, detach, remove",
        "group": "table",
        "content": "\\e7d8"
    },
    {
        "displayName": "Equals",
        "iconName": "equals",
        "tags": "mathematical, equations, expression, formula",
        "group": "action",
        "content": "\\e7d9"
    },
    {
        "displayName": "Not equal to",
        "iconName": "not-equal-to",
        "tags": "mathematical, equations, expression, formula",
        "group": "action",
        "content": "\\e7e0"
    },
    {
        "displayName": "Greater than",
        "iconName": "greater-than",
        "tags": "mathematical, equations, expression, formula",
        "group": "action",
        "content": "\\e7e1"
    },
    {
        "displayName": "Greater than or equal to",
        "iconName": "greater-than-or-equal-to",
        "tags": "mathematical, equations, expression, formula",
        "group": "action",
        "content": "\\e7e2"
    },
    {
        "displayName": "Less than",
        "iconName": "less-than",
        "tags": "mathematical, equations, expression, formula",
        "group": "action",
        "content": "\\e7e3"
    },
    {
        "displayName": "Less than or equal to",
        "iconName": "less-than-or-equal-to",
        "tags": "mathematical, equations, expression, formula",
        "group": "action",
        "content": "\\e7e4"
    },
    {
        "displayName": "Learning",
        "iconName": "learning",
        "tags": "tutorial, learn, teach",
        "group": "miscellaneous",
        "content": "\\e904"
    },
    {
        "displayName": "New layer",
        "iconName": "new-layer",
        "tags": "layers, levels, stack, cards",
        "group": "interface",
        "content": "\\e902"
    },
    {
        "displayName": "New layers",
        "iconName": "new-layers",
        "tags": "layers, levels, stack, cards",
        "group": "interface",
        "content": "\\e903"
    },
    {
        "displayName": "Stopwatch",
        "iconName": "stopwatch",
        "tags": "clock, day, hours, minutes, seconds",
        "group": "interface",
        "content": "\\e901"
    },
    {
        "displayName": "Archive",
        "iconName": "archive",
        "tags": "compress, compression, zip, bundle",
        "group": "action",
        "content": "\\e907"
    },
    {
        "displayName": "Unarchive",
        "iconName": "unarchive",
        "tags": "compress, compression, zip, bundle, uncompress, unzip, unbundle",
        "group": "action",
        "content": "\\e906"
    },
    {
        "displayName": "Data lineage",
        "iconName": "data-lineage",
        "tags": "flow, rectangle, graph, downstream, upstream, propagation",
        "group": "interface",
        "content": "\\e908"
    },
    {
        "displayName": "New drawing",
        "iconName": "new-drawing",
        "tags": "selection, area, highlight, sketch",
        "group": "interface",
        "content": "\\e905"
    },
    {
        "displayName": "Signal search",
        "iconName": "signal-search",
        "tags": "signal, communication, radio, mast",
        "group": "action",
        "content": "\\e909"
    },
    {
        "displayName": "Bring in data",
        "iconName": "bring-data",
        "tags": "copy, duplicate, add, data, bring",
        "group": "action",
        "content": "\\e90a"
    },
    {
        "displayName": "Tractor",
        "iconName": "tractor",
        "tags": "tractor, automobile, vehicle, farm, farming",
        "group": "interface",
        "content": "\\e90c"
    },
    {
        "displayName": "Truck",
        "iconName": "truck",
        "tags": "truck, automobile, vehicle, car, van, drive, ride, distance, navigation, directions",
        "group": "interface",
        "content": "\\e90b"
    },
    {
        "displayName": "Diagnosis",
        "iconName": "diagnosis",
        "tags": "doctor, science, heart, stethoscope, medical, examination",
        "group": "interface",
        "content": "\\e90d"
    },
    {
        "displayName": "Lab test",
        "iconName": "lab-test",
        "tags": "science, beaker, chemistry, mixing, scientist",
        "group": "interface",
        "content": "\\e90e"
    },
    {
        "displayName": "Virus",
        "iconName": "virus",
        "tags": "virus, doctor, medical, examination, disease, pandemic, sick",
        "group": "interface"
    },
    {
        "displayName": "Inherited group membership",
        "iconName": "inherited-group",
        "tags": "group, inheritance, inherited, membership, people",
        "group": "interface"
    },
    {
        "displayName": "Hat",
        "iconName": "hat",
        "tags": "head, clothing, cap, fedora, role, level, permission",
        "group": "miscellaneous"
    },
    {
        "displayName": "Cycle",
        "iconName": "cycle",
        "tags": "cycle, bike, cyclist, biker, ride, rider, transportation",
        "group": "interface"
    },
    {
        "displayName": "Route",
        "iconName": "route",
        "tags": "route, destination, travel, journey, road, transportation",
        "group": "interface"
    },
    {
        "displayName": "Modal",
        "iconName": "modal",
        "tags": "modal, application, layout, user-interface, UI",
        "group": "interface"
    },
    {
        "displayName": "Modal filled",
        "iconName": "modal-filled",
        "tags": "modal, application, layout, user-interface, UI",
        "group": "interface"
    },
    {
        "displayName": "Drawer left",
        "iconName": "drawer-left",
        "tags": "drawer, application, layout, user-interface, UI",
        "group": "interface"
    },
    {
        "displayName": "Drawer left filled",
        "iconName": "drawer-left-filled",
        "tags": "drawer, application, layout, user-interface, UI",
        "group": "interface"
    },
    {
        "displayName": "Drawer right",
        "iconName": "drawer-right",
        "tags": "drawer, application, layout, user-interface, UI",
        "group": "interface"
    },
    {
        "displayName": "Drawer right filled",
        "iconName": "drawer-right-filled",
        "tags": "drawer, application, layout, user-interface, UI",
        "group": "interface"
    },
    {
        "displayName": "Application header",
        "iconName": "app-header",
        "tags": "header, application, layout, user-interface, UI",
        "group": "interface"
    },
    {
        "displayName": "Send message",
        "iconName": "send-message",
        "tags": "send, deliver, paper-airplane, post",
        "group": "action"
    },
    {
        "displayName": "Backlink",
        "iconName": "backlink",
        "tags": "link, backlink, back",
        "group": "interface"
    },
    {
        "displayName": "Geofence",
        "iconName": "geofence",
        "tags": "region, geo, fence",
        "group": "interface"
    },
    {
        "displayName": "Data Connection",
        "iconName": "data-connection",
        "tags": "connectivity, connection, database, data, status, health",
        "group": "interface"
    },
    {
        "displayName": "Switch",
        "iconName": "switch",
        "tags": "switch, electric, electrical",
        "group": "miscellaneous"
    },
    {
        "displayName": "Array",
        "iconName": "array",
        "tags": "array",
        "group": "miscellaneous"
    },
    {
        "displayName": "Boolean Array",
        "iconName": "array-boolean",
        "tags": "array, boolean",
        "group": "miscellaneous"
    },
    {
        "displayName": "Date Array",
        "iconName": "array-date",
        "tags": "array, date",
        "group": "miscellaneous"
    },
    {
        "displayName": "Numeric Array",
        "iconName": "array-numeric",
        "tags": "array, numeric, number",
        "group": "miscellaneous"
    },
    {
        "displayName": "String Array",
        "iconName": "array-string",
        "tags": "array, string",
        "group": "miscellaneous"
    },
    {
        "displayName": "Timestamp Array",
        "iconName": "array-timestamp",
        "tags": "array, timestamp",
        "group": "miscellaneous"
    },
    {
        "displayName": "Layer Outline",
        "iconName": "layer-outline",
        "tags": "zone, level, outline",
        "group": "interface"
    },
    {
        "displayName": "Notifications: snooze",
        "iconName": "notifications-snooze",
        "tags": "notification, information, message, snooze, suppress",
        "group": "interface"
    },
    {
        "displayName": "High Priority",
        "iconName": "high-priority",
        "tags": "notification, message",
        "group": "interface"
    },
    {
        "displayName": "Emoji",
        "iconName": "emoji",
        "tags": "message, chat, reaction",
        "group": "interface"
    },
    {
        "displayName": "Add Location",
        "iconName": "add-location",
        "tags": "location, add,",
        "group": "interface"
    },
    {
        "displayName": "Shapes",
        "iconName": "shapes",
        "tags": "shapes, geometric,",
        "group": "interface"
    },
    {
        "displayName": "Shared Filter",
        "iconName": "shared-filter",
        "tags": "notification, filter, shared",
        "group": "interface"
    },
    {
        "displayName": "One to one",
        "iconName": "one-to-one",
        "tags": "object, relation, ontology",
        "group": "data"
    },
    {
        "displayName": "One to many",
        "iconName": "one-to-many",
        "tags": "object, relation, ontology",
        "group": "data"
    },
    {
        "displayName": "Many to one",
        "iconName": "many-to-one",
        "tags": "object, relation, ontology",
        "group": "data"
    },
    {
        "displayName": "Many to many",
        "iconName": "many-to-many",
        "tags": "object, relation, ontology",
        "group": "data"
    },
    {
<<<<<<< HEAD
        "displayName": "Buggy",
        "iconName": "buggy",
        "tags": "vehicle, car, transportation",
        "group": "interface"
      }
=======
        "displayName": "Geometry: Stadium",
        "iconName": "stadium-geometry",
        "tags": "geometry, shape, race track, ellipse, discorectangle, obround",
        "group": "miscellaneous"
    },
    {
        "displayName": "Area of interest",
        "iconName": "area-of-interest",
        "tags": "NAI, named area, location",
        "group": "interface"
    }
>>>>>>> 1891f16f
]<|MERGE_RESOLUTION|>--- conflicted
+++ resolved
@@ -3606,23 +3606,21 @@
         "group": "data"
     },
     {
-<<<<<<< HEAD
+        "displayName": "Geometry: Stadium",
+        "iconName": "stadium-geometry",
+        "tags": "geometry, shape, race track, ellipse, discorectangle, obround",
+        "group": "miscellaneous"
+    },
+    {
+        "displayName": "Area of interest",
+        "iconName": "area-of-interest",
+        "tags": "NAI, named area, location",
+        "group": "interface"
+    },
+    {
         "displayName": "Buggy",
         "iconName": "buggy",
         "tags": "vehicle, car, transportation",
         "group": "interface"
-      }
-=======
-        "displayName": "Geometry: Stadium",
-        "iconName": "stadium-geometry",
-        "tags": "geometry, shape, race track, ellipse, discorectangle, obround",
-        "group": "miscellaneous"
-    },
-    {
-        "displayName": "Area of interest",
-        "iconName": "area-of-interest",
-        "tags": "NAI, named area, location",
-        "group": "interface"
     }
->>>>>>> 1891f16f
 ]