--- conflicted
+++ resolved
@@ -3480,7 +3480,132 @@
         "group": "action"
     },
     {
-<<<<<<< HEAD
+        "displayName": "Backlink",
+        "iconName": "backlink",
+        "tags": "link, backlink, back",
+        "group": "interface"
+    },
+    {
+        "displayName": "Geofence",
+        "iconName": "geofence",
+        "tags": "region, geo, fence",
+        "group": "interface"
+    },
+    {
+        "displayName": "Data Connection",
+        "iconName": "data-connection",
+        "tags": "connectivity, connection, database, data, status, health",
+        "group": "interface"
+    },
+    {
+        "displayName": "Switch",
+        "iconName": "switch",
+        "tags": "switch, electric, electrical",
+        "group": "miscellaneous"
+    },
+    {
+        "displayName": "Array",
+        "iconName": "array",
+        "tags": "array",
+        "group": "miscellaneous"
+    },
+    {
+        "displayName": "Boolean Array",
+        "iconName": "array-boolean",
+        "tags": "array, boolean",
+        "group": "miscellaneous"
+    },
+    {
+        "displayName": "Date Array",
+        "iconName": "array-date",
+        "tags": "array, date",
+        "group": "miscellaneous"
+    },
+    {
+        "displayName": "Numeric Array",
+        "iconName": "array-numeric",
+        "tags": "array, numeric, number",
+        "group": "miscellaneous"
+    },
+    {
+        "displayName": "String Array",
+        "iconName": "array-string",
+        "tags": "array, string",
+        "group": "miscellaneous"
+    },
+    {
+        "displayName": "Timestamp Array",
+        "iconName": "array-timestamp",
+        "tags": "array, timestamp",
+        "group": "miscellaneous"
+    },
+    {
+        "displayName": "Layer Outline",
+        "iconName": "layer-outline",
+        "tags": "zone, level, outline",
+        "group": "interface"
+    },
+    {
+        "displayName": "Notifications: snooze",
+        "iconName": "notifications-snooze",
+        "tags": "notification, information, message, snooze, suppress",
+        "group": "interface"
+    },
+    {
+        "displayName": "High Priority",
+        "iconName": "high-priority",
+        "tags": "notification, message",
+        "group": "interface"
+    },
+    {
+        "displayName": "Emoji",
+        "iconName": "emoji",
+        "tags": "message, chat, reaction",
+        "group": "interface"
+    },
+    {
+        "displayName": "Add Location",
+        "iconName": "add-location",
+        "tags": "location, add,",
+        "group": "interface"
+    },
+    {
+        "displayName": "Shapes",
+        "iconName": "shapes",
+        "tags": "shapes, geometric,",
+        "group": "interface"
+    },
+    {
+        "displayName": "Shared Filter",
+        "iconName": "shared-filter",
+        "tags": "notification, filter, shared",
+        "group": "interface"
+    },
+    {
+        "displayName": "One to one",
+        "iconName": "one-to-one",
+        "tags": "object, relation, ontology",
+        "group": "data"
+    },
+    {
+        "displayName": "One to many",
+        "iconName": "one-to-many",
+        "tags": "object, relation, ontology",
+        "group": "data"
+    },
+    {
+        "displayName": "Many to one",
+        "iconName": "many-to-one",
+        "tags": "object, relation, ontology",
+        "group": "data"
+    },
+    {
+        "displayName": "Many to many",
+        "iconName": "many-to-many",
+        "tags": "object, relation, ontology",
+        "group": "data"
+    },
+    {
         "displayName": "Stadium",
         "iconName": "stadium",
         "tags": "race track, ellipse, discorectangle",
@@ -3491,131 +3616,5 @@
         "iconName": "area-of-interest",
         "tags": "NAI, named area, location",
         "group": "interface"
-=======
-        "displayName": "Backlink",
-        "iconName": "backlink",
-        "tags": "link, backlink, back",
-        "group": "interface"
-    },
-    {
-        "displayName": "Geofence",
-        "iconName": "geofence",
-        "tags": "region, geo, fence",
-        "group": "interface"
-    },
-    {
-        "displayName": "Data Connection",
-        "iconName": "data-connection",
-        "tags": "connectivity, connection, database, data, status, health",
-        "group": "interface"
-    },
-    {
-        "displayName": "Switch",
-        "iconName": "switch",
-        "tags": "switch, electric, electrical",
-        "group": "miscellaneous"
-    },
-    {
-        "displayName": "Array",
-        "iconName": "array",
-        "tags": "array",
-        "group": "miscellaneous"
-    },
-    {
-        "displayName": "Boolean Array",
-        "iconName": "array-boolean",
-        "tags": "array, boolean",
-        "group": "miscellaneous"
-    },
-    {
-        "displayName": "Date Array",
-        "iconName": "array-date",
-        "tags": "array, date",
-        "group": "miscellaneous"
-    },
-    {
-        "displayName": "Numeric Array",
-        "iconName": "array-numeric",
-        "tags": "array, numeric, number",
-        "group": "miscellaneous"
-    },
-    {
-        "displayName": "String Array",
-        "iconName": "array-string",
-        "tags": "array, string",
-        "group": "miscellaneous"
-    },
-    {
-        "displayName": "Timestamp Array",
-        "iconName": "array-timestamp",
-        "tags": "array, timestamp",
-        "group": "miscellaneous"
-    },
-    {
-        "displayName": "Layer Outline",
-        "iconName": "layer-outline",
-        "tags": "zone, level, outline",
-        "group": "interface"
-    },
-    {
-        "displayName": "Notifications: snooze",
-        "iconName": "notifications-snooze",
-        "tags": "notification, information, message, snooze, suppress",
-        "group": "interface"
-    },
-    {
-        "displayName": "High Priority",
-        "iconName": "high-priority",
-        "tags": "notification, message",
-        "group": "interface"
-    },
-    {
-        "displayName": "Emoji",
-        "iconName": "emoji",
-        "tags": "message, chat, reaction",
-        "group": "interface"
-    },
-    {
-        "displayName": "Add Location",
-        "iconName": "add-location",
-        "tags": "location, add,",
-        "group": "interface"
-    },
-    {
-        "displayName": "Shapes",
-        "iconName": "shapes",
-        "tags": "shapes, geometric,",
-        "group": "interface"
-    },
-    {
-        "displayName": "Shared Filter",
-        "iconName": "shared-filter",
-        "tags": "notification, filter, shared",
-        "group": "interface"
-    },
-    {
-        "displayName": "One to one",
-        "iconName": "one-to-one",
-        "tags": "object, relation, ontology",
-        "group": "data"
-    },
-    {
-        "displayName": "One to many",
-        "iconName": "one-to-many",
-        "tags": "object, relation, ontology",
-        "group": "data"
-    },
-    {
-        "displayName": "Many to one",
-        "iconName": "many-to-one",
-        "tags": "object, relation, ontology",
-        "group": "data"
-    },
-    {
-        "displayName": "Many to many",
-        "iconName": "many-to-many",
-        "tags": "object, relation, ontology",
-        "group": "data"
->>>>>>> 1db3b449
     }
 ]