[
    {
        "displayName": "Blank",
        "iconName": "blank",
        "tags": "empty, placeholder, nothing",
        "group": "miscellaneous",
        "codepoint": 61747
    },
    {
        "displayName": "Style",
        "iconName": "style",
        "tags": "visual style, editor, paint, paintbrush, color, add color, compose, draw, canvas",
        "group": "editor",
        "codepoint": 62164
    },
    {
        "displayName": "Align: left",
        "iconName": "align-left",
        "tags": "text flow, alignment, justification, range, flush left, rows, document",
        "group": "editor",
        "codepoint": 61709
    },
    {
        "displayName": "Align: center",
        "iconName": "align-center",
        "tags": "text flow, alignment, justification, range, centered, text, lines",
        "group": "editor",
        "codepoint": 61707
    },
    {
        "displayName": "Align: right",
        "iconName": "align-right",
        "tags": "text flow, alignment, justification, range, flush right",
        "group": "editor",
        "codepoint": 61710
    },
    {
        "displayName": "Align: justify",
        "iconName": "align-justify",
        "tags": "text flow, alignment, justification, range, justified, lines, menu, stack, stack, settings, list",
        "group": "editor",
        "codepoint": 61708
    },
    {
        "displayName": "Bold",
        "iconName": "bold",
        "tags": "typography, text, font style, weight",
        "group": "editor",
        "codepoint": 61749
    },
    {
        "displayName": "Italic",
        "iconName": "italic",
        "tags": "typography, text, font style, cursive, italics, cursor",
        "group": "editor",
        "codepoint": 61962
    },
    {
        "displayName": "Underline",
        "iconName": "underline",
        "tags": "typography, text, font style, underscore, a",
        "group": "editor",
        "codepoint": 62209
    },
    {
        "displayName": "Search around",
        "iconName": "search-around",
        "tags": "search, exploration, information, area, graph, link, connection, dot, network, links, connections, connect",
        "group": "action",
        "codepoint": 62111
    },
    {
        "displayName": "Remove from graph",
        "iconName": "graph-remove",
        "tags": "circle, remove, delete, clear, graph, unavailable, delete object, block",
        "group": "action",
        "codepoint": 61908
    },
    {
        "displayName": "Group objects",
        "iconName": "group-objects",
        "tags": "group, alignment, organization, arrangement, classification, objects, toggle, toggle button, radio buttons, lights, poll, pig, radio button, switch, two dots, plug, snout, adapter",
        "group": "action",
        "codepoint": 61914
    },
    {
        "displayName": "Merge into links",
        "iconName": "merge-links",
        "tags": "merge, combine, consolidate, jointment, links, switch, button, toggle, kayak, seating, battle droid, outlet, connector",
        "group": "action",
        "codepoint": 62018
    },
    {
        "displayName": "Layout",
        "iconName": "layout",
        "tags": "presentation, arrangement, graph",
        "group": "data",
        "codepoint": 61989
    },
    {
        "displayName": "Layout: auto",
        "iconName": "layout-auto",
        "tags": "layout, presentation, arrangement, auto, graph, grid, covid, link, network, snowflake, atom, connection",
        "group": "data",
        "codepoint": 61980
    },
    {
        "displayName": "Layout: circle",
        "iconName": "layout-circle",
        "tags": "layout, presentation, arrangement, circle, graph, grid",
        "group": "data",
        "codepoint": 61982
    },
    {
        "displayName": "Layout: hierarchy",
        "iconName": "layout-hierarchy",
        "tags": "layout, presentation, arrangement, hierarchy, order, graph, grid, network, links, connector, integration, lineage, tree",
        "group": "data",
        "codepoint": 61985
    },
    {
        "displayName": "Layout: grid",
        "iconName": "layout-grid",
        "tags": "layout, presentation, arrangement, grid, graph, grid, module, app, arrange",
        "group": "data",
        "codepoint": 61983
    },
    {
        "displayName": "Layout: group by",
        "iconName": "layout-group-by",
        "tags": "layout, presentation, arrangement, group by, graph, grid, scatter, dots",
        "group": "data",
        "codepoint": 61984
    },
    {
        "displayName": "Layout: skew grid",
        "iconName": "layout-skew-grid",
        "tags": "layout, presentation, arrangement, skew, graph, grid, eight, dots, nodes, pot holes",
        "group": "data",
        "codepoint": 61987
    },
    {
        "displayName": "Geosearch",
        "iconName": "geosearch",
        "tags": "search, exploration, topography, geography, location, area, magnifying glass, globe",
        "group": "action",
        "codepoint": 61897
    },
    {
        "displayName": "Heatmap",
        "iconName": "heatmap",
        "tags": "hierarchy, matrix, heat map, bubbles, circles, graph, splash, blob, ideas",
        "group": "data",
        "codepoint": 61930
    },
    {
        "displayName": "Drive time",
        "iconName": "drive-time",
        "tags": "car, automobile, vehicle, van, drive, ride, distance, navigation, directions",
        "group": "interface",
        "codepoint": 61842
    },
    {
        "displayName": "Select",
        "iconName": "select",
        "tags": "selection, arrow, cursor, area, range, draw, drag, click, open, expand, minimize, manipulate, check box, crop",
        "group": "action",
        "codepoint": 62116
    },
    {
        "displayName": "Predictive analysis",
        "iconName": "predictive-analysis",
        "tags": "analysis, investigation, search, study, test, brain, it\u2019s a brain, definitely a brain, could mean anything, but, yep, still a brain",
        "group": "action",
        "codepoint": 62076
    },
    {
        "displayName": "Layers",
        "iconName": "layers",
        "tags": "levels, stack, cards",
        "group": "interface",
        "codepoint": 61979
    },
    {
        "displayName": "Locate",
        "iconName": "locate",
        "tags": "target, location, destination, mark, map, area, zoom, identify, crosshairs",
        "group": "action",
        "codepoint": 62001
    },
    {
        "displayName": "Bookmark",
        "iconName": "bookmark",
        "tags": "marker, holder, section, identifier, favorites, tag, save",
        "group": "action",
        "codepoint": 61751
    },
    {
        "displayName": "Citation",
        "iconName": "citation",
        "tags": "quotation, marks, excerpt, quote, end quote, grammar, punctuation",
        "group": "editor",
        "codepoint": 61780
    },
    {
        "displayName": "Tag",
        "iconName": "tag",
        "tags": "label, badge, identification",
        "group": "action",
        "codepoint": 62175
    },
    {
        "displayName": "Clipboard",
        "iconName": "clipboard",
        "tags": "notepad, notebook, copy, paste, transfer, storage, note",
        "group": "action",
        "codepoint": 61783
    },
    {
        "displayName": "Selection",
        "iconName": "selection",
        "tags": "collection, circle, ring",
        "group": "action",
        "codepoint": 62117
    },
    {
        "displayName": "Events",
        "iconName": "timeline-events",
        "tags": "calendar, timeframe, agenda, diary, day, week, month, schedule",
        "group": "interface",
        "codepoint": 62195
    },
    {
        "displayName": "Line chart",
        "iconName": "timeline-line-chart",
        "tags": "graph, line, chart, line chart, upward trend, time series, line graph",
        "group": "data",
        "codepoint": 62196
    },
    {
        "displayName": "Bar chart",
        "iconName": "timeline-bar-chart",
        "tags": "graph, bar, chart, histogram",
        "group": "data",
        "codepoint": 62194
    },
    {
        "displayName": "Applications",
        "iconName": "applications",
        "tags": "application, browser, windows, platforms, pages, duplicate, copy, page, website",
        "group": "interface",
        "codepoint": 61721
    },
    {
        "displayName": "Projects",
        "iconName": "projects",
        "tags": "drawer, sections, files, open, directory, folder, filing",
        "group": "interface",
        "codepoint": 62080
    },
    {
        "displayName": "Changes",
        "iconName": "changes",
        "tags": "arrows, direction, switch, exchange, upload, download, sync",
        "group": "action",
        "codepoint": 61766
    },
    {
        "displayName": "Notifications",
        "iconName": "notifications",
        "tags": "bell, alarm, notice, warning, alert",
        "group": "interface",
        "codepoint": 62046
    },
    {
        "displayName": "Lock",
        "iconName": "lock",
        "tags": "engage, connect, join, close",
        "group": "action",
        "codepoint": 62002
    },
    {
        "displayName": "Unlock",
        "iconName": "unlock",
        "tags": "disengage, disconnect, separate, open, unlocked, plaintext, authenticated, open lock, unsafe, editing",
        "group": "action",
        "codepoint": 62213
    },
    {
        "displayName": "User",
        "iconName": "user",
        "tags": "person, human, male, female, character, customer, individual, identity, profile",
        "group": "interface",
        "codepoint": 62218
    },
    {
        "displayName": "Search template",
        "iconName": "search-template",
        "tags": "search, text, magnifying glass",
        "group": "action",
        "codepoint": 62112
    },
    {
        "displayName": "Inbox",
        "iconName": "inbox",
        "tags": "folder, mail, file, message, drawer, container",
        "group": "file",
        "codepoint": 61951
    },
    {
        "displayName": "More",
        "iconName": "more",
        "tags": "dots, three, extra, new, options, ellipses, break, pause, suspense, see more, loading",
        "group": "interface",
        "codepoint": 62026
    },
    {
        "displayName": "Help",
        "iconName": "help",
        "tags": "question mark, aid, advice, circle, question",
        "group": "action",
        "codepoint": 61932
    },
    {
        "displayName": "Calendar",
        "iconName": "calendar",
        "tags": "timeframe, agenda, diary, day, week, month",
        "group": "interface",
        "codepoint": 61758
    },
    {
        "displayName": "Media",
        "iconName": "media",
        "tags": "audio, video, picture, image, drawing, illustration, landscape, photo",
        "group": "media",
        "codepoint": 62013
    },
    {
        "displayName": "Link",
        "iconName": "link",
        "tags": "connection, network, chain, attach",
        "group": "interface",
        "codepoint": 61997
    },
    {
        "displayName": "Share",
        "iconName": "share",
        "tags": "square, arrow, export, open, new page, link, new window, new tab",
        "group": "action",
        "codepoint": 62129
    },
    {
        "displayName": "Download",
        "iconName": "download",
        "tags": "circle, arrow, down, downloading",
        "group": "action",
        "codepoint": 61834
    },
    {
        "displayName": "Document",
        "iconName": "document",
        "tags": "paper, page, file",
        "group": "file",
        "codepoint": 61824
    },
    {
        "displayName": "Properties",
        "iconName": "properties",
        "tags": "lines, dots, three, list",
        "group": "interface",
        "codepoint": 62081
    },
    {
        "displayName": "Import",
        "iconName": "import",
        "tags": "arrow, down, importing, download",
        "group": "action",
        "codepoint": 61946
    },
    {
        "displayName": "Export",
        "iconName": "export",
        "tags": "arrow, up, exporting, output, move out, upload, send",
        "group": "action",
        "codepoint": 61856
    },
    {
        "displayName": "Minimize",
        "iconName": "minimize",
        "tags": "arrows, decrease, smaller, combine, shrink, compress, together, crash, resize, collision, close, connect, merge, conflict",
        "group": "action",
        "codepoint": 62019
    },
    {
        "displayName": "Maximize",
        "iconName": "maximize",
        "tags": "arrows, increase, bigger, expand, opposite, diagonal, bidirectional",
        "group": "action",
        "codepoint": 62012
    },
    {
        "displayName": "Tick",
        "iconName": "tick",
        "tags": "mark, sign, ok, approved, success, check, done, complete, confirm",
        "group": "action",
        "codepoint": 62191
    },
    {
        "displayName": "Cross",
        "iconName": "cross",
        "tags": "cross mark, fail, delete, no, close, remove, not, available, unavailable, wrong, incorrect, cancel",
        "group": "action",
        "codepoint": 61801
    },
    {
        "displayName": "Plus",
        "iconName": "plus",
        "tags": "sign, add, maximize, zoom in, append, enlarge, increase",
        "group": "action",
        "codepoint": 62073
    },
    {
        "displayName": "Minus",
        "iconName": "minus",
        "tags": "sign, remove, minimize, zoom out, line, dash, space, hyphen, emdash, horizonal thin line",
        "group": "action",
        "codepoint": 62020
    },
    {
        "displayName": "Arrow: left",
        "iconName": "arrow-left",
        "tags": "arrow, direction, left, backspace, back",
        "group": "interface",
        "codepoint": 61733
    },
    {
        "displayName": "Arrow: right",
        "iconName": "arrow-right",
        "tags": "arrow, direction, right, next",
        "group": "interface",
        "codepoint": 61734
    },
    {
        "displayName": "Exchange",
        "iconName": "exchange",
        "tags": "arrows, direction, network, swap, transfer, transaction, repeat, shuffle, cycle",
        "group": "action",
        "codepoint": 61853
    },
    {
        "displayName": "Comparison",
        "iconName": "comparison",
        "tags": "analogy, layout, contrast, compare, check list, split",
        "group": "action",
        "codepoint": 61793
    },
    {
        "displayName": "List",
        "iconName": "list",
        "tags": "agenda, four lines, table, rows, document, writing, block text, horizontal bars",
        "group": "table",
        "codepoint": 62000
    },
    {
        "displayName": "Filter",
        "iconName": "filter",
        "tags": "filtering, funnel, tube, pipe",
        "group": "action",
        "codepoint": 61869
    },
    {
        "displayName": "Confirm",
        "iconName": "confirm",
        "tags": "circle, tick, confirmation, acceptance, approval, authorization, submitted, done",
        "group": "action",
        "codepoint": 61796
    },
    {
        "displayName": "Fork",
        "iconName": "fork",
        "tags": "divide, split, break, arrows, direction, branch",
        "group": "action",
        "codepoint": 61888
    },
    {
        "displayName": "Trash",
        "iconName": "trash",
        "tags": "bin, rubbish, junk, remove, delete, garbage",
        "group": "action",
        "codepoint": 62202
    },
    {
        "displayName": "Person",
        "iconName": "person",
        "tags": "human, male, female, character, customer, individual",
        "group": "interface",
        "codepoint": 62066
    },
    {
        "displayName": "People",
        "iconName": "people",
        "tags": "humans, males, females, characters, customers, individuals",
        "group": "interface",
        "codepoint": 62064
    },
    {
        "displayName": "Add",
        "iconName": "add",
        "tags": "circle, plus, symbol, join, medical, include, add item, new item",
        "group": "action",
        "codepoint": 61705
    },
    {
        "displayName": "Remove",
        "iconName": "remove",
        "tags": "circle, minus, symbol, do not enter, negative, invalid, off, stop, blocked",
        "group": "action",
        "codepoint": 62096
    },
    {
        "displayName": "Geolocation",
        "iconName": "geolocation",
        "tags": "geography, location, position, map, direction, arrow, cursor, pointer, mouse",
        "group": "interface",
        "codepoint": 61896
    },
    {
        "displayName": "Zoom in",
        "iconName": "zoom-in",
        "tags": "search, magnifying glass, plus, find, new, zoom, magnify, enlarge",
        "group": "action",
        "codepoint": 62238
    },
    {
        "displayName": "Zoom out",
        "iconName": "zoom-out",
        "tags": "search, magnifying glass, minus, remove",
        "group": "action",
        "codepoint": 62239
    },
    {
        "displayName": "Refresh",
        "iconName": "refresh",
        "tags": "circle, arrows, rotation, redo, re-run",
        "group": "action",
        "codepoint": 62089
    },
    {
        "displayName": "Delete",
        "iconName": "delete",
        "tags": "circle, remove, cross, close, no, dead end, cancel",
        "group": "action",
        "codepoint": 61813
    },
    {
        "displayName": "Cog",
        "iconName": "cog",
        "tags": "settings, circle, wheel, mechanical, tools, gear",
        "group": "interface",
        "codepoint": 61789
    },
    {
        "displayName": "Flag",
        "iconName": "flag",
        "tags": "map, position, country, nationality, pole",
        "group": "interface",
        "codepoint": 61870
    },
    {
        "displayName": "Pin",
        "iconName": "pin",
        "tags": "map, position, safety pin, attach, thubtack, sharp, push pin, thumb tack",
        "group": "action",
        "codepoint": 62069
    },
    {
        "displayName": "Warning sign",
        "iconName": "warning-sign",
        "tags": "notification, warning, triangle, exclamation mark, sign, alert, caution",
        "group": "interface",
        "codepoint": 62229
    },
    {
        "displayName": "Error",
        "iconName": "error",
        "tags": "notification, failure, circle, exclamation mark, sign, warning, attention",
        "group": "interface",
        "codepoint": 61851
    },
    {
        "displayName": "Info sign",
        "iconName": "info-sign",
        "tags": "notification, information, circle, message, sign, info, tooltip",
        "group": "interface",
        "codepoint": 61952
    },
    {
        "displayName": "Credit card",
        "iconName": "credit-card",
        "tags": "payment, bank, transaction",
        "group": "action",
        "codepoint": 61800
    },
    {
        "displayName": "Edit",
        "iconName": "edit",
        "tags": "annotate, pen, modify, draw, signature",
        "group": "action",
        "codepoint": 61844
    },
    {
        "displayName": "History",
        "iconName": "history",
        "tags": "past, reverse, circle, arrow, out of date, refresh, clock, undo, rollback, rewind, revert, roll back, reverse time, counter",
        "group": "action",
        "codepoint": 61936
    },
    {
        "displayName": "Search",
        "iconName": "search",
        "tags": "inspection, exploration, magnifying glass, find, help",
        "group": "action",
        "codepoint": 62114
    },
    {
        "displayName": "Logout",
        "iconName": "log-out",
        "tags": "arrow, leave, next, exit, sign out, auth, authentication",
        "group": "action",
        "codepoint": 62004
    },
    {
        "displayName": "Star",
        "iconName": "star",
        "tags": "shape, pin, mark, pro, new, favorite",
        "group": "interface",
        "codepoint": 62157
    },
    {
        "displayName": "Star: empty",
        "iconName": "star-empty",
        "tags": "shape, unpin, mark, star, favorite, like, goal, accomplishment",
        "group": "interface",
        "codepoint": 62156
    },
    {
        "displayName": "Sort: alphabetical",
        "iconName": "sort-alphabetical",
        "tags": "ascending, array, arrange, sort, alphabetize, alphabetical, string, compare",
        "group": "action",
        "codepoint": 62146
    },
    {
        "displayName": "Sort: numerical",
        "iconName": "sort-numerical",
        "tags": "ascending, array, arrange, sort, numbers, range",
        "group": "action",
        "codepoint": 62150
    },
    {
        "displayName": "Sort",
        "iconName": "sort",
        "tags": "ascending, array, arrange, sort, list, descending, scroll down, menu, scroll, decrease",
        "group": "action",
        "codepoint": 62151
    },
    {
        "displayName": "Folder: opened",
        "iconName": "folder-open",
        "tags": "file, portfolio, case, files, folder",
        "group": "file",
        "codepoint": 61882
    },
    {
        "displayName": "Folder: closed",
        "iconName": "folder-close",
        "tags": "file, portfolio, case, folder, directory, files",
        "group": "file",
        "codepoint": 61880
    },
    {
        "displayName": "Folder: shared",
        "iconName": "folder-shared",
        "tags": "file, portfolio, case, email, upload, save, export, copy, folder",
        "group": "file",
        "codepoint": 61884
    },
    {
        "displayName": "Caret: up",
        "iconName": "caret-up",
        "tags": "direction, order, up, chevron, triangle, arrow",
        "group": "interface",
        "codepoint": 61763
    },
    {
        "displayName": "Caret: right",
        "iconName": "caret-right",
        "tags": "direction, order, right, triangle, arrow",
        "group": "interface",
        "codepoint": 61762
    },
    {
        "displayName": "Caret: down",
        "iconName": "caret-down",
        "tags": "direction, order, down, triangle, arrow",
        "group": "interface",
        "codepoint": 61760
    },
    {
        "displayName": "Caret: left",
        "iconName": "caret-left",
        "tags": "direction, order, left, back, rewind, tab back",
        "group": "interface",
        "codepoint": 61761
    },
    {
        "displayName": "Menu: opened",
        "iconName": "menu-open",
        "tags": "show, navigation, menu, open, right, expand, indent",
        "group": "interface",
        "codepoint": 62015
    },
    {
        "displayName": "Menu: closed",
        "iconName": "menu-closed",
        "tags": "hide, navigation, list, left, dedent",
        "group": "interface",
        "codepoint": 62014
    },
    {
        "displayName": "Feed",
        "iconName": "feed",
        "tags": "rss, wifi, signal, radio, network",
        "group": "interface",
        "codepoint": 61863
    },
    {
        "displayName": "Two columns",
        "iconName": "two-columns",
        "tags": "layout, columns, switch, change, two, forward, shift, open sidebar, move sidebar, sidebar",
        "group": "action",
        "codepoint": 62207
    },
    {
        "displayName": "One column",
        "iconName": "one-column",
        "tags": "layout, columns, switch, change, one, left, exit, collapse",
        "group": "action",
        "codepoint": 62052
    },
    {
        "displayName": "Dot",
        "iconName": "dot",
        "tags": "point, circle, small",
        "group": "miscellaneous",
        "codepoint": 61826
    },
    {
        "displayName": "Property",
        "iconName": "property",
        "tags": "list, order, menu, filter, selection, selected item, highlighted list, focused element",
        "group": "interface",
        "codepoint": 62082
    },
    {
        "displayName": "Time",
        "iconName": "time",
        "tags": "clock, day, hours, minutes, seconds",
        "group": "interface",
        "codepoint": 62192
    },
    {
        "displayName": "Disable",
        "iconName": "disable",
        "tags": "off, circle, remove, do not enter, no, anti, cancel, exit, no selection",
        "group": "action",
        "codepoint": 61821
    },
    {
        "displayName": "Unpin",
        "iconName": "unpin",
        "tags": "map, position, safety pin, detach, version, pushpin, pin, thumbtack",
        "group": "action",
        "codepoint": 62214
    },
    {
        "displayName": "Flows",
        "iconName": "flows",
        "tags": "arrows, direction, links, proceed, link, leads to, flow, connection, processing, moving to, connect, pipeline",
        "group": "data",
        "codepoint": 61879
    },
    {
        "displayName": "New text box",
        "iconName": "new-text-box",
        "tags": "text box, edit, new, create, new font",
        "group": "action",
        "codepoint": 62041
    },
    {
        "displayName": "New link",
        "iconName": "new-link",
        "tags": "create, add, plus, link, chain, insert",
        "group": "action",
        "codepoint": 62037
    },
    {
        "displayName": "New object",
        "iconName": "new-object",
        "tags": "create, add, plus, objects, circle, element, entity",
        "group": "action",
        "codepoint": 62038
    },
    {
        "displayName": "Path search",
        "iconName": "path-search",
        "tags": "map, magnifying glass, position, location, locate",
        "group": "action",
        "codepoint": 62061
    },
    {
        "displayName": "Automatic updates",
        "iconName": "automatic-updates",
        "tags": "circle, arrows, tick, amends, updates, recheck, reverify, refresh check, complete cycle, complete process, done, refresh, complete, checkpoint, saved state, backup, sync complete, check complete, ci check, passed",
        "group": "action",
        "codepoint": 61741
    },
    {
        "displayName": "Page layout",
        "iconName": "page-layout",
        "tags": "browser, table, design, columns, module, application, layout, dashboard, web page sections, windows",
        "group": "table",
        "codepoint": 62056
    },
    {
        "displayName": "Code",
        "iconName": "code",
        "tags": "markup, language, tag",
        "group": "action",
        "codepoint": 61788
    },
    {
        "displayName": "Map",
        "iconName": "map",
        "tags": "location, position, geography, world",
        "group": "interface",
        "codepoint": 62011
    },
    {
        "displayName": "Search text",
        "iconName": "search-text",
        "tags": "magnifying glass, exploration, see, zoom, finder, examine",
        "group": "action",
        "codepoint": 62113
    },
    {
        "displayName": "Envelope",
        "iconName": "envelope",
        "tags": "post, mail, send, email",
        "group": "interface",
        "codepoint": 61848
    },
    {
        "displayName": "Paperclip",
        "iconName": "paperclip",
        "tags": "attachment, add, paper clip, attach, clippy",
        "group": "action",
        "codepoint": 62059
    },
    {
        "displayName": "Label",
        "iconName": "label",
        "tags": "text, tag, ticket, file, document, mail, print, paper",
        "group": "interface",
        "codepoint": 61976
    },
    {
        "displayName": "Globe",
        "iconName": "globe",
        "tags": "planet, earth, map, location, geography, world",
        "group": "miscellaneous",
        "codepoint": 61907
    },
    {
        "displayName": "Home",
        "iconName": "home",
        "tags": "house, building, destination",
        "group": "miscellaneous",
        "codepoint": 61937
    },
    {
        "displayName": "Table",
        "iconName": "th",
        "tags": "index, rows, columns, agenda, list, spreadsheet, table, sheet, entry",
        "group": "table",
        "codepoint": 62186
    },
    {
        "displayName": "Table: list",
        "iconName": "th-list",
        "tags": "index, rows, list, order, series, table",
        "group": "table",
        "codepoint": 62185
    },
    {
        "displayName": "Table: derived",
        "iconName": "th-derived",
        "tags": "get, obtain, take, acquire, index, rows, columns, list, table, row, add to dataset, go to dataset, provenance",
        "group": "table",
        "codepoint": 62182
    },
    {
        "displayName": "Circle",
        "iconName": "circle",
        "tags": "radial, empty, area, radius, selection",
        "group": "action",
        "codepoint": 61779
    },
    {
        "displayName": "Draw",
        "iconName": "draw",
        "tags": "selection, area, highlight, sketch, ink, write, fountain pen, edit, pointer, dropper, pen",
        "group": "action",
        "codepoint": 61837
    },
    {
        "displayName": "Insert",
        "iconName": "insert",
        "tags": "square, plus, add, embed, include, inject",
        "group": "action",
        "codepoint": 61956
    },
    {
        "displayName": "Helper management",
        "iconName": "helper-management",
        "tags": "square, widget, graph, chart, data, document, blocks, spreadsheet, format, right bottom justify, loading, snake",
        "group": "interface",
        "codepoint": 61933
    },
    {
        "displayName": "Send to",
        "iconName": "send-to",
        "tags": "circle, export, arrow, outside, external, pop out, open object, open item",
        "group": "action",
        "codepoint": 62121
    },
    {
        "displayName": "Eye",
        "iconName": "eye-open",
        "tags": "show, visible, clear, view, vision, see, review, check",
        "group": "interface",
        "codepoint": 61859
    },
    {
        "displayName": "Folder: shared open",
        "iconName": "folder-shared-open",
        "tags": "file, portfolio, case, open, browse, folder, export, open folder",
        "group": "file",
        "codepoint": 61883
    },
    {
        "displayName": "Social media",
        "iconName": "social-media",
        "tags": "circle, rotate, share, harmony, tadpoles, circuit, in progress, run, loop, cycle",
        "group": "action",
        "codepoint": 62144
    },
    {
        "displayName": "Arrow: up",
        "iconName": "arrow-up",
        "tags": "direction, north, upwards",
        "group": "interface",
        "codepoint": 61737
    },
    {
        "displayName": "Arrow: down",
        "iconName": "arrow-down",
        "tags": "direction, south, see below, descend, scroll down",
        "group": "interface",
        "codepoint": 61732
    },
    {
        "displayName": "Arrows: horizontal",
        "iconName": "arrows-horizontal",
        "tags": "direction, level, bidirectional, left-right, resize, move horizontally, swap, switch, link, reaction, alternate",
        "group": "interface",
        "codepoint": 61738
    },
    {
        "displayName": "Arrows: vertical",
        "iconName": "arrows-vertical",
        "tags": "direction, level, two way, up down, drag up or down, expand, collapse, open",
        "group": "interface",
        "codepoint": 61739
    },
    {
        "displayName": "Resolve",
        "iconName": "resolve",
        "tags": "circles, divide, split, intersection, overlap, venn diagram",
        "group": "action",
        "codepoint": 62099
    },
    {
        "displayName": "Graph",
        "iconName": "graph",
        "tags": "diagram, chemistry, molecule, directed graph, linked entities, relational elements",
        "group": "data",
        "codepoint": 61909
    },
    {
        "displayName": "Briefcase",
        "iconName": "briefcase",
        "tags": "suitcase, business, case, baggage, work, kit, toolbox",
        "group": "miscellaneous",
        "codepoint": 61753
    },
    {
        "displayName": "Dollar",
        "iconName": "dollar",
        "tags": "currency, money, dollar sign",
        "group": "miscellaneous",
        "codepoint": 61825
    },
    {
        "displayName": "Ninja",
        "iconName": "ninja",
        "tags": "star, fighter, symbol, vortex, shuriken, throwing star, ninja star",
        "group": "miscellaneous",
        "codepoint": 62042
    },
    {
        "displayName": "Delta",
        "iconName": "delta",
        "tags": "symbol, triangle, diff, change, formula, greek, alphabet",
        "group": "miscellaneous",
        "codepoint": 61814
    },
    {
        "displayName": "Barcode",
        "iconName": "barcode",
        "tags": "product, scan, identifier, code",
        "group": "miscellaneous",
        "codepoint": 61746
    },
    {
        "displayName": "Torch",
        "iconName": "torch",
        "tags": "light, flashlight, tool, hint, search, find",
        "group": "miscellaneous",
        "codepoint": 62198
    },
    {
        "displayName": "Widget",
        "iconName": "widget",
        "tags": "square, corners, text box, fence, highlight area, select area, draw rectangle, grid, connection",
        "group": "interface",
        "codepoint": 62235
    },
    {
        "displayName": "Unresolve",
        "iconName": "unresolve",
        "tags": "split, divide, disconnect, separate, sets, subtraction, pancakes, union, group, join, venn diagram, overlap, circles",
        "group": "action",
        "codepoint": 62215
    },
    {
        "displayName": "Offline",
        "iconName": "offline",
        "tags": "circle, lightning, disconnected, down, flash, quick, charger, download, electricity, power, voltage, lightning bolt, charging",
        "group": "interface",
        "codepoint": 62050
    },
    {
        "displayName": "Zoom to fit",
        "iconName": "zoom-to-fit",
        "tags": "fit, scale, resize, adjust, expand, zoom out, snapshot",
        "group": "action",
        "codepoint": 62240
    },
    {
        "displayName": "Add to artifact",
        "iconName": "add-to-artifact",
        "tags": "list, plus, text, add, create, add item, add to list, add section, add page",
        "group": "action",
        "codepoint": 61703
    },
    {
        "displayName": "Map marker",
        "iconName": "map-marker",
        "tags": "pin, map, location, position, geography, world, point",
        "group": "interface",
        "codepoint": 62010
    },
    {
        "displayName": "Chart",
        "iconName": "chart",
        "tags": "arrow, increase, up, line, bar, graph, trend, growth, increasing trend, trendline, upward",
        "group": "data",
        "codepoint": 61767
    },
    {
        "displayName": "Control",
        "iconName": "control",
        "tags": "squares, layout, filled layout, filled module, module, page, dashboard, workshop, modular, application, window, app, tile, tessellate, task view",
        "group": "interface",
        "codepoint": 61799
    },
    {
        "displayName": "Multi select",
        "iconName": "multi-select",
        "tags": "layers, selection, list, files, multiple windows, tabs",
        "group": "interface",
        "codepoint": 62030
    },
    {
        "displayName": "Direction: left",
        "iconName": "direction-left",
        "tags": "pointer, west, direction, arrow left, back, pointer left, aircraft, plane",
        "group": "interface",
        "codepoint": 61819
    },
    {
        "displayName": "Direction: right",
        "iconName": "direction-right",
        "tags": "pointer, east, arrow, bullet, tag, send, location, aircraft, plane",
        "group": "interface",
        "codepoint": 61820
    },
    {
        "displayName": "Database",
        "iconName": "database",
        "tags": "stack, storage, can, data, source, dataset, data source",
        "group": "data",
        "codepoint": 61812
    },
    {
        "displayName": "Pie chart",
        "iconName": "pie-chart",
        "tags": "circle, part, section, chart, visualization",
        "group": "data",
        "codepoint": 62068
    },
    {
        "displayName": "Full circle",
        "iconName": "full-circle",
        "tags": "dot, point, orb, filled",
        "group": "miscellaneous",
        "codepoint": 61890
    },
    {
        "displayName": "Square",
        "iconName": "square",
        "tags": "empty, outline",
        "group": "miscellaneous",
        "codepoint": 62153
    },
    {
        "displayName": "Print",
        "iconName": "print",
        "tags": "printer, paper, send to printer",
        "group": "action",
        "codepoint": 62079
    },
    {
        "displayName": "Presentation",
        "iconName": "presentation",
        "tags": "display, present, demo, show, canvas, dashboard",
        "group": "interface",
        "codepoint": 62078
    },
    {
        "displayName": "Ungroup objects",
        "iconName": "ungroup-objects",
        "tags": "split, divide, disconnect, separate, dots, more options, options",
        "group": "action",
        "codepoint": 62211
    },
    {
        "displayName": "Chat",
        "iconName": "chat",
        "tags": "speech, conversation, communication, talk, comments, dialogue, comment",
        "group": "action",
        "codepoint": 61768
    },
    {
        "displayName": "Comment",
        "iconName": "comment",
        "tags": "statement, discussion, opinion, view, chat, message, typing",
        "group": "action",
        "codepoint": 61792
    },
    {
        "displayName": "Circle arrow: right",
        "iconName": "circle-arrow-right",
        "tags": "direction, east, go, next, submit, right arrow",
        "group": "interface",
        "codepoint": 61777
    },
    {
        "displayName": "Circle arrow: left",
        "iconName": "circle-arrow-left",
        "tags": "direction, west, return, backspace, back, go left",
        "group": "interface",
        "codepoint": 61776
    },
    {
        "displayName": "Circle arrow: up",
        "iconName": "circle-arrow-up",
        "tags": "direction, north, upload, upward, above, push, promote, publish",
        "group": "interface",
        "codepoint": 61778
    },
    {
        "displayName": "Circle arrow: down",
        "iconName": "circle-arrow-down",
        "tags": "direction, south, below, download, save to device, keep offline, next",
        "group": "interface",
        "codepoint": 61775
    },
    {
        "displayName": "Upload",
        "iconName": "upload",
        "tags": "arrow, circle, up, transfer",
        "group": "action",
        "codepoint": 62217
    },
    {
        "displayName": "Asterisk",
        "iconName": "asterisk",
        "tags": "note, symbol, starred, marked, star",
        "group": "miscellaneous",
        "codepoint": 61740
    },
    {
        "displayName": "Cloud",
        "iconName": "cloud",
        "tags": "file, storage, weather, sky",
        "group": "file",
        "codepoint": 61786
    },
    {
        "displayName": "Cloud: download",
        "iconName": "cloud-download",
        "tags": "file, storage, transfer",
        "group": "file",
        "codepoint": 61784
    },
    {
        "displayName": "Cloud: upload",
        "iconName": "cloud-upload",
        "tags": "file, storage, transfer, export",
        "group": "file",
        "codepoint": 61785
    },
    {
        "displayName": "Repeat",
        "iconName": "repeat",
        "tags": "circle, arrow, reload, cycle, refresh, reuse, retry, reset, new, start again",
        "group": "action",
        "codepoint": 62097
    },
    {
        "displayName": "Move",
        "iconName": "move",
        "tags": "arrows, directions, position, location, drag, cursor",
        "group": "action",
        "codepoint": 62028
    },
    {
        "displayName": "Chevron: left",
        "iconName": "chevron-left",
        "tags": "arrow, direction, open angle bracket, open tag",
        "group": "interface",
        "codepoint": 61772
    },
    {
        "displayName": "Chevron: right",
        "iconName": "chevron-right",
        "tags": "arrow, direction, next, forward, close angle bracket, close tag",
        "group": "interface",
        "codepoint": 61773
    },
    {
        "displayName": "Chevron: up",
        "iconName": "chevron-up",
        "tags": "arrow, direction, collapse, see here, exponent",
        "group": "interface",
        "codepoint": 61774
    },
    {
        "displayName": "Chevron: down",
        "iconName": "chevron-down",
        "tags": "arrow, direction, below",
        "group": "interface",
        "codepoint": 61770
    },
    {
        "displayName": "Random",
        "iconName": "random",
        "tags": "arrows, aim, direction, change, shuffle, mix, swap",
        "group": "interface",
        "codepoint": 62086
    },
    {
        "displayName": "Fullscreen",
        "iconName": "fullscreen",
        "tags": "size, arrows, increase, proportion, width, height, full screen, expand",
        "group": "media",
        "codepoint": 61892
    },
    {
        "displayName": "Login",
        "iconName": "log-in",
        "tags": "arrow, sign in, auth, authentication",
        "group": "action",
        "codepoint": 62003
    },
    {
        "displayName": "Heart",
        "iconName": "heart",
        "tags": "love, like, organ, human, feelings",
        "group": "miscellaneous",
        "codepoint": 61928
    },
    {
        "displayName": "Office",
        "iconName": "office",
        "tags": "building, business, location, street",
        "group": "miscellaneous",
        "codepoint": 62049
    },
    {
        "displayName": "Duplicate",
        "iconName": "duplicate",
        "tags": "copy, square, two, copies, stack, photocopy, boxes, documents, multiple pages, square stack, depth order",
        "group": "action",
        "codepoint": 61843
    },
    {
        "displayName": "Ban circle",
        "iconName": "ban-circle",
        "tags": "circle, refusal, do not enter, inaccessible, screw head, flathead, slow, null, subtract, minus, delete",
        "group": "action",
        "codepoint": 61744
    },
    {
        "displayName": "Camera",
        "iconName": "camera",
        "tags": "photograph, picture, video, photo",
        "group": "media",
        "codepoint": 61759
    },
    {
        "displayName": "Mobile video",
        "iconName": "mobile-video",
        "tags": "film, broadcast, television, video, recording, video call, camera, camcorder",
        "group": "media",
        "codepoint": 62022
    },
    {
        "displayName": "Video",
        "iconName": "video",
        "tags": "film, broadcast, television, play, youtube",
        "group": "media",
        "codepoint": 62223
    },
    {
        "displayName": "Film",
        "iconName": "film",
        "tags": "movie, cinema, theatre, scroll, ladder",
        "group": "media",
        "codepoint": 61864
    },
    {
        "displayName": "Settings",
        "iconName": "settings",
        "tags": "controls, knobs",
        "group": "media",
        "codepoint": 62127
    },
    {
        "displayName": "Volume: off",
        "iconName": "volume-off",
        "tags": "audio, video, speaker, music, sound, low, mute, silence",
        "group": "media",
        "codepoint": 62226
    },
    {
        "displayName": "Volume: down",
        "iconName": "volume-down",
        "tags": "audio, video, speaker, music, sound, quiet, lower",
        "group": "media",
        "codepoint": 62225
    },
    {
        "displayName": "Volume: up",
        "iconName": "volume-up",
        "tags": "audio, video, speaker, music, sound, high, on, increase, loud",
        "group": "media",
        "codepoint": 62227
    },
    {
        "displayName": "Music",
        "iconName": "music",
        "tags": "audio, video, note, sound",
        "group": "media",
        "codepoint": 62031
    },
    {
        "displayName": "Step backward",
        "iconName": "step-backward",
        "tags": "player, media, controls, digital, analogue, film, audio, video, rewind, replay, back up, left, from start, backup, return",
        "group": "media",
        "codepoint": 62158
    },
    {
        "displayName": "Fast backward",
        "iconName": "fast-backward",
        "tags": "player, media, controls, digital, analogue, film, audio, video, rewind, back, reverse",
        "group": "media",
        "codepoint": 61860
    },
    {
        "displayName": "Pause",
        "iconName": "pause",
        "tags": "player, media, controls, digital, analogue, film, audio, video",
        "group": "media",
        "codepoint": 62063
    },
    {
        "displayName": "Stop",
        "iconName": "stop",
        "tags": "player, media, controls, digital, analogue, film, audio, video, box, square, error, not possible, blocked, shape, filled",
        "group": "media",
        "codepoint": 62161
    },
    {
        "displayName": "Play",
        "iconName": "play",
        "tags": "player, media, controls, digital, analogue, film, audio, video, triangle, right triangle, start",
        "group": "media",
        "codepoint": 62072
    },
    {
        "displayName": "Fast forward",
        "iconName": "fast-forward",
        "tags": "player, media, controls, digital, analogue, film, audio, video, ff, forward, double arrow",
        "group": "media",
        "codepoint": 61861
    },
    {
        "displayName": "Step forward",
        "iconName": "step-forward",
        "tags": "player, media, controls, digital, analogue, film, audio, video, play, fast forward, next, skip ahead, skip",
        "group": "media",
        "codepoint": 62160
    },
    {
        "displayName": "Eject",
        "iconName": "eject",
        "tags": "player, media, controls, digital, analogue, film, audio, video",
        "group": "media",
        "codepoint": 61845
    },
    {
        "displayName": "Record",
        "iconName": "record",
        "tags": "player, media, controls, digital, analogue, film, audio, video, circle, dot, filled circle",
        "group": "media",
        "codepoint": 62087
    },
    {
        "displayName": "Desktop",
        "iconName": "desktop",
        "tags": "screen, monitor, display, computer, computer screen",
        "group": "media",
        "codepoint": 61816
    },
    {
        "displayName": "Phone",
        "iconName": "phone",
        "tags": "telephone, call, ring",
        "group": "media",
        "codepoint": 62067
    },
    {
        "displayName": "Lightbulb",
        "iconName": "lightbulb",
        "tags": "idea, glow, lamp, light",
        "group": "miscellaneous",
        "codepoint": 61995
    },
    {
        "displayName": "Glass",
        "iconName": "glass",
        "tags": "glassware, drink, cheers, cup, wine, chalice, goblet",
        "group": "miscellaneous",
        "codepoint": 61905
    },
    {
        "displayName": "Tint",
        "iconName": "tint",
        "tags": "drop, color, coloration, hue, tear, rain, water, rain drop, droplet",
        "group": "media",
        "codepoint": 62197
    },
    {
        "displayName": "Flash",
        "iconName": "flash",
        "tags": "light, contrast, photograph, picture, sun, star, illuminate, examine, brighten, brightness, exposure",
        "group": "media",
        "codepoint": 61872
    },
    {
        "displayName": "Font",
        "iconName": "font",
        "tags": "scale, typography, size, letter, alphabet",
        "group": "editor",
        "codepoint": 61887
    },
    {
        "displayName": "Header",
        "iconName": "header",
        "tags": "typography, section, layout, intersections, letter h, track segment, hotel, helicopter, helipad, capital h, headline",
        "group": "editor",
        "codepoint": 61925
    },
    {
        "displayName": "Saved",
        "iconName": "saved",
        "tags": "document, check mark, tick, approval, checks complete, checklist, approved, verified, confirm, valid, save, finished, confirmation, validation, checked, approved, done, ready, completed, certificate",
        "group": "file",
        "codepoint": 62109
    },
    {
        "displayName": "Floppy disk",
        "iconName": "floppy-disk",
        "tags": "save, disk, save as, disk drive, disc drive",
        "group": "interface",
        "codepoint": 61873
    },
    {
        "displayName": "Book",
        "iconName": "book",
        "tags": "pages, album, brochure, manual, bookmark, notebook, journal, documentation, reading, instructions, file, cathedral",
        "group": "miscellaneous",
        "codepoint": 61750
    },
    {
        "displayName": "Hand: right",
        "iconName": "hand-right",
        "tags": "gesture, direction, point, pointer, pointing, finger, tip, attention",
        "group": "interface",
        "codepoint": 61918
    },
    {
        "displayName": "Hand: up",
        "iconName": "hand-up",
        "tags": "gesture, direction, point, pointer, pointing, finger, forefinger, click, cursor",
        "group": "interface",
        "codepoint": 61919
    },
    {
        "displayName": "Hand: down",
        "iconName": "hand-down",
        "tags": "gesture, direction, point, pointer, pointing, finger, select",
        "group": "interface",
        "codepoint": 61916
    },
    {
        "displayName": "Hand: left",
        "iconName": "hand-left",
        "tags": "gesture, direction, point, pointer, pointing, finger, this, here, click",
        "group": "interface",
        "codepoint": 61917
    },
    {
        "displayName": "Thumbs: up",
        "iconName": "thumbs-up",
        "tags": "hand, like, ok, good, okay",
        "group": "interface",
        "codepoint": 62189
    },
    {
        "displayName": "Thumbs: down",
        "iconName": "thumbs-down",
        "tags": "hand, dislike, bad",
        "group": "interface",
        "codepoint": 62188
    },
    {
        "displayName": "Box",
        "iconName": "box",
        "tags": "folder, carton, pack, archive, file, inbox, package, attachment",
        "group": "file",
        "codepoint": 61752
    },
    {
        "displayName": "Compressed",
        "iconName": "compressed",
        "tags": "folder, carton, pack, shrink, wrap, shorten, download, drop",
        "group": "file",
        "codepoint": 61795
    },
    {
        "displayName": "Shopping cart",
        "iconName": "shopping-cart",
        "tags": "trolley, mall, online, store, business",
        "group": "miscellaneous",
        "codepoint": 62134
    },
    {
        "displayName": "Shop",
        "iconName": "shop",
        "tags": "store, business, shopping",
        "group": "miscellaneous",
        "codepoint": 62133
    },
    {
        "displayName": "Layout: linear",
        "iconName": "layout-linear",
        "tags": "dot, three, dots, connection, line, pipeline, line of circles, beads, more, daisy, connect, graph",
        "group": "data",
        "codepoint": 61986
    },
    {
        "displayName": "Undo",
        "iconName": "undo",
        "tags": "back, cancel, reverse, revoke, rollback, revert",
        "group": "action",
        "codepoint": 62210
    },
    {
        "displayName": "Redo",
        "iconName": "redo",
        "tags": "forward, push, undo, revert, back, reverse",
        "group": "action",
        "codepoint": 62088
    },
    {
        "displayName": "Code block",
        "iconName": "code-block",
        "tags": "code, markup, language, tag, lego piece, game, code repositories, builder, lego",
        "group": "file",
        "codepoint": 61787
    },
    {
        "displayName": "Double caret: vertical",
        "iconName": "double-caret-vertical",
        "tags": "sort, arrow, list, elevator, scroll, navigate, expand, up, down, vertical, arrows",
        "group": "interface",
        "codepoint": 61828
    },
    {
        "displayName": "Double caret: horizontal",
        "iconName": "double-caret-horizontal",
        "tags": "sort, arrow, list, navigate, expand, slider, left, right, arrows",
        "group": "interface",
        "codepoint": 61827
    },
    {
        "displayName": "Sort: alphabetical descending",
        "iconName": "sort-alphabetical-desc",
        "tags": "order, list, array, arrange, sort descending, alphabet, ztoa",
        "group": "action",
        "codepoint": 62145
    },
    {
        "displayName": "Sort: numerical descending",
        "iconName": "sort-numerical-desc",
        "tags": "order, list, array, arrange, descending",
        "group": "action",
        "codepoint": 62149
    },
    {
        "displayName": "Take action",
        "iconName": "take-action",
        "tags": "case, court, deal, gavel, judge",
        "group": "action",
        "codepoint": 62176
    },
    {
        "displayName": "Contrast",
        "iconName": "contrast",
        "tags": "color, brightness, settings, light, dark, mode, theme, cog",
        "group": "media",
        "codepoint": 61798
    },
    {
        "displayName": "Eye: off",
        "iconName": "eye-off",
        "tags": "visibility, hide, unseen, hidden",
        "group": "interface",
        "codepoint": 61857
    },
    {
        "displayName": "Area chart",
        "iconName": "timeline-area-chart",
        "tags": "graph, line, diagram, trend up, growth, increasing",
        "group": "data",
        "codepoint": 62193
    },
    {
        "displayName": "Doughnut chart",
        "iconName": "doughnut-chart",
        "tags": "circle, section, part, graph, quarter, pie chart, storage space, usage, statistics, donut, visualization",
        "group": "data",
        "codepoint": 61833
    },
    {
        "displayName": "Layer",
        "iconName": "layer",
        "tags": "zone, level, diamond, point, link, connect",
        "group": "interface",
        "codepoint": 61978
    },
    {
        "displayName": "Grid",
        "iconName": "grid",
        "tags": "layout, arrangement, hashtag, pattern, patch",
        "group": "data",
        "codepoint": 61913
    },
    {
        "displayName": "Polygon filter",
        "iconName": "polygon-filter",
        "tags": "shape, form, graph, polygon, area, boundary",
        "group": "data",
        "codepoint": 62074
    },
    {
        "displayName": "Add to folder",
        "iconName": "add-to-folder",
        "tags": "file, portfolio, case, import, open",
        "group": "file",
        "codepoint": 61704
    },
    {
        "displayName": "Layout: balloon",
        "iconName": "layout-balloon",
        "tags": "layout, presentation, arrangement, graph",
        "group": "data",
        "codepoint": 61981
    },
    {
        "displayName": "Layout: sorted clusters",
        "iconName": "layout-sorted-clusters",
        "tags": "layout, presentation, arrangement, graph, grid, play button, data points, array, fleet, collection",
        "group": "data",
        "codepoint": 61988
    },
    {
        "displayName": "Sort: ascending",
        "iconName": "sort-asc",
        "tags": "order, list, array, arrange, ascending, increasing, histogram, queue",
        "group": "action",
        "codepoint": 62147
    },
    {
        "displayName": "Sort: descending",
        "iconName": "sort-desc",
        "tags": "order, list, array, arrange, descending, decreasing",
        "group": "action",
        "codepoint": 62148
    },
    {
        "displayName": "Small cross",
        "iconName": "small-cross",
        "tags": "cross mark, fail, delete, no, close, remove, x, cancel, exit",
        "group": "action",
        "codepoint": 62138
    },
    {
        "displayName": "Small tick",
        "iconName": "small-tick",
        "tags": "mark, sign, ok, approved, success, check, complete, agree, verify, yes, correct",
        "group": "action",
        "codepoint": 62142
    },
    {
        "displayName": "Power",
        "iconName": "power",
        "tags": "button, on, off, toggle",
        "group": "media",
        "codepoint": 62075
    },
    {
        "displayName": "Column layout",
        "iconName": "column-layout",
        "tags": "layout, arrangement, sidebar, side menu, side bar, panel, gui, table, section, columns, tables",
        "group": "table",
        "codepoint": 61791
    },
    {
        "displayName": "Arrow: top left",
        "iconName": "arrow-top-left",
        "tags": "direction, north west, cursor, up left",
        "group": "interface",
        "codepoint": 61735
    },
    {
        "displayName": "Arrow: top right",
        "iconName": "arrow-top-right",
        "tags": "direction, north east, top right, pointer, up, diagonal, open in new tab, corner",
        "group": "interface",
        "codepoint": 61736
    },
    {
        "displayName": "Arrow: bottom right",
        "iconName": "arrow-bottom-right",
        "tags": "direction, south east, diagonal, down right",
        "group": "interface",
        "codepoint": 61731
    },
    {
        "displayName": "Arrow: bottom left",
        "iconName": "arrow-bottom-left",
        "tags": "direction, south west, arrow, diagonal, down left",
        "group": "interface",
        "codepoint": 61730
    },
    {
        "displayName": "Mugshot",
        "iconName": "mugshot",
        "tags": "person, photograph, picture, portrait, profile, user",
        "group": "interface",
        "codepoint": 62029
    },
    {
        "displayName": "Headset",
        "iconName": "headset",
        "tags": "headphones, call, communication, audio",
        "group": "media",
        "codepoint": 61926
    },
    {
        "displayName": "Text highlight",
        "iconName": "text-highlight",
        "tags": "selector, content, type, input, insert, select, box, search, text area, textarea",
        "group": "editor",
        "codepoint": 62181
    },
    {
        "displayName": "Hand",
        "iconName": "hand",
        "tags": "gesture, fingers, raise hand",
        "group": "interface",
        "codepoint": 61920
    },
    {
        "displayName": "Chevron: backward",
        "iconName": "chevron-backward",
        "tags": "skip, direction, k",
        "group": "interface",
        "codepoint": 61769
    },
    {
        "displayName": "Chevron: forward",
        "iconName": "chevron-forward",
        "tags": "skip, direction, end",
        "group": "interface",
        "codepoint": 61771
    },
    {
        "displayName": "Rotate: document",
        "iconName": "rotate-document",
        "tags": "turn, anti clockwise, revert file, reset file, return file, change side, flip, undo",
        "group": "editor",
        "codepoint": 62105
    },
    {
        "displayName": "Rotate: page",
        "iconName": "rotate-page",
        "tags": "turn, anti clockwise, counterclockwise, left",
        "group": "editor",
        "codepoint": 62106
    },
    {
        "displayName": "Badge",
        "iconName": "badge",
        "tags": "emblem, symbol, identification, insignia, marker, protect, privacy, shield, law enforcement, police, sheriff, rule enforcement, security",
        "group": "miscellaneous",
        "codepoint": 61743
    },
    {
        "displayName": "Grid view",
        "iconName": "grid-view",
        "tags": "layout, arrangement, windows, boxes, squares, blocks, packing",
        "group": "editor",
        "codepoint": 61912
    },
    {
        "displayName": "Function",
        "iconName": "function",
        "tags": "math, calculation, logic, fx, formula, spreadsheet",
        "group": "table",
        "codepoint": 61893
    },
    {
        "displayName": "Waterfall chart",
        "iconName": "waterfall-chart",
        "tags": "graph, diagram, bar chart, yield",
        "group": "data",
        "codepoint": 62230
    },
    {
        "displayName": "Stacked chart",
        "iconName": "stacked-chart",
        "tags": "bar chart, graph, statistics, summary",
        "group": "data",
        "codepoint": 62154
    },
    {
        "displayName": "Pulse",
        "iconName": "pulse",
        "tags": "medical, life, heartbeat, hospital, heart, graph, stock, trend, heart beat, alert, health",
        "group": "miscellaneous",
        "codepoint": 62084
    },
    {
        "displayName": "New person",
        "iconName": "new-person",
        "tags": "person, human, male, female, character, customer, individual, add, user, additional",
        "group": "interface",
        "codepoint": 62039
    },
    {
        "displayName": "Exclude row",
        "iconName": "exclude-row",
        "tags": "delete, remove, table, not equal, x, remove line, end point",
        "group": "table",
        "codepoint": 61854
    },
    {
        "displayName": "Pivot table",
        "iconName": "pivot-table",
        "tags": "rotate, axis, hinge, corner, lift, open, lever",
        "group": "table",
        "codepoint": 62070
    },
    {
        "displayName": "Segmented control",
        "iconName": "segmented-control",
        "tags": "button, switch, option, toggle, progress bar, boolean, erase, half",
        "group": "interface",
        "codepoint": 62115
    },
    {
        "displayName": "Highlight",
        "iconName": "highlight",
        "tags": "select, text, marker, pen",
        "group": "action",
        "codepoint": 61935
    },
    {
        "displayName": "Filter: list",
        "iconName": "filter-list",
        "tags": "filtering, funnel, tube, pipe",
        "group": "action",
        "codepoint": 61866
    },
    {
        "displayName": "Cut",
        "iconName": "cut",
        "tags": "scissors",
        "group": "action",
        "codepoint": 61807
    },
    {
        "displayName": "Annotation",
        "iconName": "annotation",
        "tags": "note, comment, edit, write",
        "group": "editor",
        "codepoint": 61717
    },
    {
        "displayName": "Pivot",
        "iconName": "pivot",
        "tags": "rotate, axis, arrow bounce down right, add node, change direction, redirect, node, branch, graph",
        "group": "action",
        "codepoint": 62071
    },
    {
        "displayName": "Ring",
        "iconName": "ring",
        "tags": "empty, circle, selection, hollow, empty, hole, disc, donut",
        "group": "miscellaneous",
        "codepoint": 62102
    },
    {
        "displayName": "Heat grid",
        "iconName": "heat-grid",
        "tags": "chart, map, squares, black and white",
        "group": "data",
        "codepoint": 61929
    },
    {
        "displayName": "Gantt chart",
        "iconName": "gantt-chart",
        "tags": "bar chart, schedule, project, step chart, stairs, waterfall",
        "group": "data",
        "codepoint": 61894
    },
    {
        "displayName": "Variable",
        "iconName": "variable",
        "tags": "math, calculation, function, input, parentheses, parameter",
        "group": "table",
        "codepoint": 62219
    },
    {
        "displayName": "Manual",
        "iconName": "manual",
        "tags": "guide, instruction, documentation, docs, book, open",
        "group": "interface",
        "codepoint": 62005
    },
    {
        "displayName": "Add row: top",
        "iconName": "add-row-top",
        "tags": "table, attach, join",
        "group": "table",
        "codepoint": 61702
    },
    {
        "displayName": "Add row: bottom",
        "iconName": "add-row-bottom",
        "tags": "table, attach, join, widget",
        "group": "table",
        "codepoint": 61701
    },
    {
        "displayName": "Add column: left",
        "iconName": "add-column-left",
        "tags": "table, attach, join, tab, window, section",
        "group": "table",
        "codepoint": 61698
    },
    {
        "displayName": "Add column: right",
        "iconName": "add-column-right",
        "tags": "table, attach, join, tab, window, section",
        "group": "table",
        "codepoint": 61699
    },
    {
        "displayName": "Remove row: top",
        "iconName": "remove-row-top",
        "tags": "table, detach, delete, mail, cabinet, files, storage box",
        "group": "table",
        "codepoint": 62095
    },
    {
        "displayName": "Remove row: bottom",
        "iconName": "remove-row-bottom",
        "tags": "table, detach, delete, box, files, container, oven",
        "group": "table",
        "codepoint": 62094
    },
    {
        "displayName": "Remove column: left",
        "iconName": "remove-column-left",
        "tags": "table, detach, delete, sidebar, tab, window, section",
        "group": "table",
        "codepoint": 62091
    },
    {
        "displayName": "Remove column: right",
        "iconName": "remove-column-right",
        "tags": "table, detach, delete, sidebar, section, widget, panel",
        "group": "table",
        "codepoint": 62092
    },
    {
        "displayName": "Double chevron: left",
        "iconName": "double-chevron-left",
        "tags": "arrows, multiple, direction, expand, shift, go left, skip backward, quick reverse, move, open bracket, back",
        "group": "interface",
        "codepoint": 61830
    },
    {
        "displayName": "Double chevron: right",
        "iconName": "double-chevron-right",
        "tags": "arrows, multiple, direction, next, fast forward, advance, continue, go, end, double arrow",
        "group": "interface",
        "codepoint": 61831
    },
    {
        "displayName": "Double chevron: up",
        "iconName": "double-chevron-up",
        "tags": "arrows, multiple, direction, skip up, increase, power up, upload, swipe up, double, roof, collapse, upwards",
        "group": "interface",
        "codepoint": 61832
    },
    {
        "displayName": "Double chevron: down",
        "iconName": "double-chevron-down",
        "tags": "arrows, multiple, direction, downward, downgrade",
        "group": "interface",
        "codepoint": 61829
    },
    {
        "displayName": "Key: control",
        "iconName": "key-control",
        "tags": "interface, shortcuts, buttons, this, chevron-up, up, karat, caret, up arrow",
        "group": "media",
        "codepoint": 61966
    },
    {
        "displayName": "Key: command",
        "iconName": "key-command",
        "tags": "interface, shortcuts, buttons",
        "group": "media",
        "codepoint": 61965
    },
    {
        "displayName": "Key: shift",
        "iconName": "key-shift",
        "tags": "interface, shortcuts, buttons, look up, look at this",
        "group": "media",
        "codepoint": 61971
    },
    {
        "displayName": "Key: backspace",
        "iconName": "key-backspace",
        "tags": "interface, shortcuts, buttons, delete, back",
        "group": "media",
        "codepoint": 61964
    },
    {
        "displayName": "Key: delete",
        "iconName": "key-delete",
        "tags": "interface, shortcuts, buttons, backspace, close, remove",
        "group": "media",
        "codepoint": 61967
    },
    {
        "displayName": "Key: escape",
        "iconName": "key-escape",
        "tags": "interface, shortcuts, buttons, export, back, leave",
        "group": "media",
        "codepoint": 61969
    },
    {
        "displayName": "Key: enter",
        "iconName": "key-enter",
        "tags": "interface, shortcuts, buttons, turn, arrow, new line, return",
        "group": "media",
        "codepoint": 61968
    },
    {
        "displayName": "Calculator",
        "iconName": "calculator",
        "tags": "math, device, value, numbers, total",
        "group": "miscellaneous",
        "codepoint": 61757
    },
    {
        "displayName": "Horizontal bar chart",
        "iconName": "horizontal-bar-chart",
        "tags": "graph, diagram, histogram",
        "group": "data",
        "codepoint": 61940
    },
    {
        "displayName": "Small plus",
        "iconName": "small-plus",
        "tags": "sign, add, maximize, zoom in, cross, addition",
        "group": "action",
        "codepoint": 62140
    },
    {
        "displayName": "Small minus",
        "iconName": "small-minus",
        "tags": "sign, remove, minimize, zoom out, minus, dash, line",
        "group": "action",
        "codepoint": 62139
    },
    {
        "displayName": "Step chart",
        "iconName": "step-chart",
        "tags": "graph, diagram, stepwise, plot, data, trends, change, discrete, discontinuous",
        "group": "data",
        "codepoint": 62159
    },
    {
        "displayName": "Euro",
        "iconName": "euro",
        "tags": "currency, money",
        "group": "miscellaneous",
        "codepoint": 61852
    },
    {
        "displayName": "Drag handle: vertical",
        "iconName": "drag-handle-vertical",
        "tags": "move, pull, array, dots, spread",
        "group": "action",
        "codepoint": 61836
    },
    {
        "displayName": "Drag handle: horizontal",
        "iconName": "drag-handle-horizontal",
        "tags": "move, pull, set, multiple, handle, grab, dots",
        "group": "action",
        "codepoint": 61835
    },
    {
        "displayName": "Mobile phone",
        "iconName": "mobile-phone",
        "tags": "cellular, device, call, cell, tablet",
        "group": "media",
        "codepoint": 62021
    },
    {
        "displayName": "Sim card",
        "iconName": "sim-card",
        "tags": "phone, cellular, sim, memory card, memory, encrypted file, document",
        "group": "media",
        "codepoint": 62136
    },
    {
        "displayName": "Trending: up",
        "iconName": "trending-up",
        "tags": "growth, incline, progress, stocks, stonks, increase, rise",
        "group": "data",
        "codepoint": 62205
    },
    {
        "displayName": "Trending: down",
        "iconName": "trending-down",
        "tags": "decrease, decline, loss, downward, arrow down, crash, stock, stonks, down forecast",
        "group": "data",
        "codepoint": 62204
    },
    {
        "displayName": "Curved range chart",
        "iconName": "curved-range-chart",
        "tags": "graph, diagram, analysis, model, regression",
        "group": "data",
        "codepoint": 61806
    },
    {
        "displayName": "Vertical bar chart: descending",
        "iconName": "vertical-bar-chart-desc",
        "tags": "graph, histogram, decreasing, descending trend, decreasing trend, levels, chart, decrease, lower",
        "group": "data",
        "codepoint": 62221
    },
    {
        "displayName": "Horizontal bar chart: descending",
        "iconName": "horizontal-bar-chart-desc",
        "tags": "graph, histogram, increase, descending, sort, decreasing, list",
        "group": "data",
        "codepoint": 61939
    },
    {
        "displayName": "Document: open",
        "iconName": "document-open",
        "tags": "paper, access, arrow, file, import",
        "group": "file",
        "codepoint": 61822
    },
    {
        "displayName": "Document: share",
        "iconName": "document-share",
        "tags": "paper, send, link new, open in new tab, open in new window, paper with arrow, export",
        "group": "file",
        "codepoint": 61823
    },
    {
        "displayName": "Distribution: horizontal",
        "iconName": "horizontal-distribution",
        "tags": "alignment, layout, position, lane, absolute, center, vertical, corridor, road, vehicle",
        "group": "editor",
        "codepoint": 61941
    },
    {
        "displayName": "Distribution: vertical",
        "iconName": "vertical-distribution",
        "tags": "alignment, layout, position, focus, centered, focus mode, road",
        "group": "editor",
        "codepoint": 62222
    },
    {
        "displayName": "Alignment: left",
        "iconName": "alignment-left",
        "tags": "layout, position",
        "group": "editor",
        "codepoint": 61713
    },
    {
        "displayName": "Alignment: vertical center",
        "iconName": "alignment-vertical-center",
        "tags": "layout, position, bars, biplane",
        "group": "editor",
        "codepoint": 61716
    },
    {
        "displayName": "Alignment: right",
        "iconName": "alignment-right",
        "tags": "layout, position",
        "group": "editor",
        "codepoint": 61714
    },
    {
        "displayName": "Alignment: top",
        "iconName": "alignment-top",
        "tags": "layout, position",
        "group": "editor",
        "codepoint": 61715
    },
    {
        "displayName": "Alignment: horizontal center",
        "iconName": "alignment-horizontal-center",
        "tags": "layout, position, drone, airplane, satellite, statistics, shadow analysis",
        "group": "editor",
        "codepoint": 61712
    },
    {
        "displayName": "Alignment: bottom",
        "iconName": "alignment-bottom",
        "tags": "layout, position, bars",
        "group": "editor",
        "codepoint": 61711
    },
    {
        "displayName": "Git: pull",
        "iconName": "git-pull",
        "tags": "github, repository, code, command, pull request, branch, insert, version control, merge",
        "group": "action",
        "codepoint": 61902
    },
    {
        "displayName": "Git: merge",
        "iconName": "git-merge",
        "tags": "github, repository, code, command, branch, version control",
        "group": "action",
        "codepoint": 61900
    },
    {
        "displayName": "Git: branch",
        "iconName": "git-branch",
        "tags": "github, repository, code, command, version control, fork",
        "group": "action",
        "codepoint": 61898
    },
    {
        "displayName": "Git: commit",
        "iconName": "git-commit",
        "tags": "github, repository, code, command, node, link",
        "group": "action",
        "codepoint": 61899
    },
    {
        "displayName": "Git: push",
        "iconName": "git-push",
        "tags": "github, repository, code, command, upload, export",
        "group": "action",
        "codepoint": 61903
    },
    {
        "displayName": "Build",
        "iconName": "build",
        "tags": "hammer, tool, force, work",
        "group": "action",
        "codepoint": 61756
    },
    {
        "displayName": "Symbol: circle",
        "iconName": "symbol-circle",
        "tags": "shape, figure, dot, filled, period, spot",
        "group": "interface",
        "codepoint": 62168
    },
    {
        "displayName": "Symbol: square",
        "iconName": "symbol-square",
        "tags": "shape, figure, stop",
        "group": "interface",
        "codepoint": 62171
    },
    {
        "displayName": "Symbol: diamond",
        "iconName": "symbol-diamond",
        "tags": "shape, figure, rhombus",
        "group": "interface",
        "codepoint": 62170
    },
    {
        "displayName": "Symbol: cross",
        "iconName": "symbol-cross",
        "tags": "shape, figure, plus, health, first aid",
        "group": "interface",
        "codepoint": 62169
    },
    {
        "displayName": "Symbol: triangle up",
        "iconName": "symbol-triangle-up",
        "tags": "shape, figure, up, upvote, higher priority, arrow",
        "group": "interface",
        "codepoint": 62173
    },
    {
        "displayName": "Symbol: triangle down",
        "iconName": "symbol-triangle-down",
        "tags": "shape, figure, below, minimise, minimize, downward, arrow, dropdown indicator",
        "group": "interface",
        "codepoint": 62172
    },
    {
        "displayName": "Wrench",
        "iconName": "wrench",
        "tags": "tool, repair, spanner, work",
        "group": "miscellaneous",
        "codepoint": 62237
    },
    {
        "displayName": "Application",
        "iconName": "application",
        "tags": "browser, windows, platform, page, note, webpage, document, header",
        "group": "interface",
        "codepoint": 61720
    },
    {
        "displayName": "Send to graph",
        "iconName": "send-to-graph",
        "tags": "transfer, move, arrow, nodes, insert graph",
        "group": "action",
        "codepoint": 62119
    },
    {
        "displayName": "Send to map",
        "iconName": "send-to-map",
        "tags": "transfer, move, location, direction, brochure, pamphlet",
        "group": "action",
        "codepoint": 62120
    },
    {
        "displayName": "Join table",
        "iconName": "join-table",
        "tags": "combine, attach, connect, link, unite, merge data, excel, calendars, dataframe, tables, sheets, intersection",
        "group": "table",
        "codepoint": 61963
    },
    {
        "displayName": "Derive column",
        "iconName": "derive-column",
        "tags": "table, obtain, develop, function container, function in a box",
        "group": "action",
        "codepoint": 61815
    },
    {
        "displayName": "Rotate image: left",
        "iconName": "image-rotate-left",
        "tags": "picture, turn, alternate, media, landscape",
        "group": "media",
        "codepoint": 61944
    },
    {
        "displayName": "Rotate image: right",
        "iconName": "image-rotate-right",
        "tags": "picture, turn, alternate, media, landscape",
        "group": "media",
        "codepoint": 61945
    },
    {
        "displayName": "Known vehicle",
        "iconName": "known-vehicle",
        "tags": "car, automobile, van, drive, ride, distance, navigation, directions, approved, checked",
        "group": "interface",
        "codepoint": 61974
    },
    {
        "displayName": "Unknown vehicle",
        "iconName": "unknown-vehicle",
        "tags": "car, automobile, van, drive, ride, distance, navigation, directions, missing, mystery, question mark",
        "group": "interface",
        "codepoint": 62212
    },
    {
        "displayName": "Scatter plot",
        "iconName": "scatter-plot",
        "tags": "graph, diagram, data",
        "group": "data",
        "codepoint": 62110
    },
    {
        "displayName": "Oil field",
        "iconName": "oil-field",
        "tags": "fuel, petroleum, gas, well, drilling, pump, wheel, hammer, engineering, refinery",
        "group": "interface",
        "codepoint": 62051
    },
    {
        "displayName": "Rig",
        "iconName": "rig",
        "tags": "fuel, petroleum, gas, well, drilling, offshore, asset, flare, torch, oil, candle man",
        "group": "interface",
        "codepoint": 62100
    },
    {
        "displayName": "New map",
        "iconName": "map-create",
        "tags": "map, location, position, geography, world, new brochure, new pamphlet, navigation, travel, gps",
        "group": "interface",
        "codepoint": 62009
    },
    {
        "displayName": "Key: option",
        "iconName": "key-option",
        "tags": "interface, shortcuts, buttons, branch, fork, switch",
        "group": "media",
        "codepoint": 61970
    },
    {
        "displayName": "List: detail view",
        "iconName": "list-detail-view",
        "tags": "agenda, four lines, table, info, additional options, menu, compare",
        "group": "table",
        "codepoint": 61999
    },
    {
        "displayName": "Swap: vertical",
        "iconName": "swap-vertical",
        "tags": "direction, position, opposite, inverse, switch order, reverse order, back-and-forth, up, down, flow, filter, traffic, upload download, exchange",
        "group": "interface",
        "codepoint": 62166
    },
    {
        "displayName": "Swap: horizontal",
        "iconName": "swap-horizontal",
        "tags": "direction, position, opposite, inverse, two-way traffic, reverse, reversible, both ways, back-and-forth",
        "group": "interface",
        "codepoint": 62165
    },
    {
        "displayName": "Numbered list",
        "iconName": "numbered-list",
        "tags": "order, array, arrange, numeric, options, steps, to do",
        "group": "action",
        "codepoint": 62047
    },
    {
        "displayName": "New grid item",
        "iconName": "new-grid-item",
        "tags": "layout, arrangement, add, squares, target, microsoft, block, quadrant",
        "group": "editor",
        "codepoint": 62034
    },
    {
        "displayName": "Git: repo",
        "iconName": "git-repo",
        "tags": "github, repository, code, command, bookmark, saved page, notepad, book, dictionary, notebook, file, dossier",
        "group": "action",
        "codepoint": 61904
    },
    {
        "displayName": "Git: new branch",
        "iconName": "git-new-branch",
        "tags": "github, repository, code, command, pull request, pathway, branch, create, fork",
        "group": "action",
        "codepoint": 61901
    },
    {
        "displayName": "Manually entered data",
        "iconName": "manually-entered-data",
        "tags": "input, human, writer, paragraph, write, notebook, pencil, edit, text",
        "group": "editor",
        "codepoint": 62006
    },
    {
        "displayName": "Airplane",
        "iconName": "airplane",
        "tags": "flight, jet, travel, trip, transport, take off, fly, aircraft, aerospace, airport",
        "group": "interface",
        "codepoint": 61706
    },
    {
        "displayName": "Merge columns",
        "iconName": "merge-columns",
        "tags": "layout, change, two, combine, unite, conflict, union, box, closed, contract, join, close, reconcile",
        "group": "table",
        "codepoint": 62017
    },
    {
        "displayName": "Split columns",
        "iconName": "split-columns",
        "tags": "layout, change, two, break, divide, open, expand, bidirectional, arrows, rectangles, expanding, separate",
        "group": "table",
        "codepoint": 62152
    },
    {
        "displayName": "Dashboard",
        "iconName": "dashboard",
        "tags": "panel, control, gauge, instrument, meter, speedometer, speed, dial, indicator",
        "group": "interface",
        "codepoint": 61809
    },
    {
        "displayName": "Publish function",
        "iconName": "publish-function",
        "tags": "math, calculation, share",
        "group": "table",
        "codepoint": 62083
    },
    {
        "displayName": "Path",
        "iconName": "path",
        "tags": "hierarchy, trail, steps, sort, contour, ladder, zipper, drill down, hierarchy",
        "group": "interface",
        "codepoint": 62062
    },
    {
        "displayName": "Moon",
        "iconName": "moon",
        "tags": "night, sky, dark, sleep, do not disturb, night time, crescent",
        "group": "miscellaneous",
        "codepoint": 62025
    },
    {
        "displayName": "Remove column",
        "iconName": "remove-column",
        "tags": "table, detach, close sidebar, collapse, close, delete left",
        "group": "table",
        "codepoint": 62093
    },
    {
        "displayName": "Numerical",
        "iconName": "numerical",
        "tags": "numbers, order, sort, arrange, array, counting, data, integers",
        "group": "action",
        "codepoint": 62048
    },
    {
        "displayName": "Key: tab",
        "iconName": "key-tab",
        "tags": "interface, shortcuts, buttons, both ways, two way, push out",
        "group": "media",
        "codepoint": 61972
    },
    {
        "displayName": "Regression chart",
        "iconName": "regression-chart",
        "tags": "graph, line, chart, scatter, plot, trend, correlation, mean, average",
        "group": "data",
        "codepoint": 62090
    },
    {
        "displayName": "Translate",
        "iconName": "translate",
        "tags": "language, convert, character, mandarin, japanese, translation, conversion",
        "group": "action",
        "codepoint": 62201
    },
    {
        "displayName": "Eye: on",
        "iconName": "eye-on",
        "tags": "visibility, show, visible, check, verify, accept, accessibility, vision, verified, seen, viewed",
        "group": "interface",
        "codepoint": 61858
    },
    {
        "displayName": "Vertical bar chart: ascending",
        "iconName": "vertical-bar-chart-asc",
        "tags": "graph, histogram, increasing, upward trend, signal strength, inreasing",
        "group": "data",
        "codepoint": 62220
    },
    {
        "displayName": "Horizontal bar chart: ascending",
        "iconName": "horizontal-bar-chart-asc",
        "tags": "graph, histogram, sort, ranking, stats",
        "group": "data",
        "codepoint": 61938
    },
    {
        "displayName": "Grouped bar chart",
        "iconName": "grouped-bar-chart",
        "tags": "graph, plot",
        "group": "data",
        "codepoint": 61915
    },
    {
        "displayName": "Full stacked chart",
        "iconName": "full-stacked-chart",
        "tags": "graph, bar, cargo, inventory, bricks, wall, chimneys, shipping container, adjust, waterfall",
        "group": "data",
        "codepoint": 61891
    },
    {
        "displayName": "Endorsed",
        "iconName": "endorsed",
        "tags": "tick, mark, sign, ok, approved, success, complete, verified, stamp of approval, check, agree",
        "group": "action",
        "codepoint": 61847
    },
    {
        "displayName": "Follower",
        "iconName": "follower",
        "tags": "person, human, male, female, character, customer, individual, social, share, add, send, move, delegate, move person, next",
        "group": "interface",
        "codepoint": 61885
    },
    {
        "displayName": "Following",
        "iconName": "following",
        "tags": "person, human, male, female, character, customer, individual, social, receive, message, request",
        "group": "interface",
        "codepoint": 61886
    },
    {
        "displayName": "Menu",
        "iconName": "menu",
        "tags": "navigation, lines, list, stack, hamburger, paragraph, document, section",
        "group": "interface",
        "codepoint": 62016
    },
    {
        "displayName": "Collapse all",
        "iconName": "collapse-all",
        "tags": "arrows, chevron, reduce, smash, in between, up down",
        "group": "interface",
        "codepoint": 61790
    },
    {
        "displayName": "Expand all",
        "iconName": "expand-all",
        "tags": "arrows, chevron, enlarge, stretch, flex, volume",
        "group": "interface",
        "codepoint": 61855
    },
    {
        "displayName": "Intersection",
        "iconName": "intersection",
        "tags": "circles, combine, cross, venn diagram, overlap, link, intersect, union, inner join",
        "group": "action",
        "codepoint": 61957
    },
    {
        "displayName": "Blocked person",
        "iconName": "blocked-person",
        "tags": "human, male, female, character, customer, individual, social, banned, prohibited",
        "group": "interface",
        "codepoint": 61748
    },
    {
        "displayName": "Slash",
        "iconName": "slash",
        "tags": "divide, separate, backslash, or",
        "group": "action",
        "codepoint": 62137
    },
    {
        "displayName": "Percentage",
        "iconName": "percentage",
        "tags": "modulo, modulus, fraction, statistics",
        "group": "action",
        "codepoint": 62065
    },
    {
        "displayName": "Satellite",
        "iconName": "satellite",
        "tags": "communication, space, radar, sensor, airplane, wifi, data, gps, orbit, landing",
        "group": "miscellaneous",
        "codepoint": 62108
    },
    {
        "displayName": "Paragraph",
        "iconName": "paragraph",
        "tags": "text, chapter, division, part",
        "group": "editor",
        "codepoint": 62060
    },
    {
        "displayName": "Bank account",
        "iconName": "bank-account",
        "tags": "money, finance, funds, piggy bank",
        "group": "miscellaneous",
        "codepoint": 61745
    },
    {
        "displayName": "Cell tower",
        "iconName": "cell-tower",
        "tags": "signal, communication, radio, mast, connection, aerial, radar, connectivity, internet, data, transmission, broadcast",
        "group": "miscellaneous",
        "codepoint": 61765
    },
    {
        "displayName": "ID number",
        "iconName": "id-number",
        "tags": "identification, person, document, contact, business card, profile, identity, badge, credential, certification",
        "group": "miscellaneous",
        "codepoint": 61943
    },
    {
        "displayName": "IP address",
        "iconName": "ip-address",
        "tags": "internet, protocol, number, network, geolocation, local, intellectual property, isp, internet service provider",
        "group": "miscellaneous",
        "codepoint": 61958
    },
    {
        "displayName": "Eraser",
        "iconName": "eraser",
        "tags": "delete, remove",
        "group": "editor",
        "codepoint": 61850
    },
    {
        "displayName": "Issue",
        "iconName": "issue",
        "tags": "circle, notification, failure, exclamation mark, sign, problem, warning, danger, notice, error",
        "group": "interface",
        "codepoint": 61961
    },
    {
        "displayName": "Issue: new",
        "iconName": "issue-new",
        "tags": "circle, notification, failure, exclamation mark, sign, problem, report, malfunction, alert, info",
        "group": "interface",
        "codepoint": 61960
    },
    {
        "displayName": "Issue: closed",
        "iconName": "issue-closed",
        "tags": "circle, notification, failure, exclamation mark, sign, problem, alert, verified, acknowledged, completed, resolved, check, urgent, important, view warning",
        "group": "interface",
        "codepoint": 61959
    },
    {
        "displayName": "Panel: stats",
        "iconName": "panel-stats",
        "tags": "sidebar, layout, list, window, side bar, drawer, menu, website, dashboard, tablet, report, dataset preview",
        "group": "table",
        "codepoint": 62057
    },
    {
        "displayName": "Panel: table",
        "iconName": "panel-table",
        "tags": "sidebar, layout, spreadsheet, dataset view, grid, excel",
        "group": "table",
        "codepoint": 62058
    },
    {
        "displayName": "Tick circle",
        "iconName": "tick-circle",
        "tags": "mark, sign, ok, approved, success, check",
        "group": "action",
        "codepoint": 62190
    },
    {
        "displayName": "Prescription",
        "iconName": "prescription",
        "tags": "instruction, direction, medicine, drug, medication, mixture, reaction, pharmacy",
        "group": "miscellaneous",
        "codepoint": 62077
    },
    {
        "displayName": "Prescription: new",
        "iconName": "new-prescription",
        "tags": "instruction, direction, medicine, drug, medication, mixture, add, pharmacy",
        "group": "miscellaneous",
        "codepoint": 62040
    },
    {
        "displayName": "Filter: keep",
        "iconName": "filter-keep",
        "tags": "filtering, funnel, tube, pipe, retain, stay, complete, finished, applied",
        "group": "action",
        "codepoint": 61865
    },
    {
        "displayName": "Filter: remove",
        "iconName": "filter-remove",
        "tags": "filtering, funnel, tube, pipe, delete, detach, discard, dismiss, close drilldown",
        "group": "action",
        "codepoint": 61868
    },
    {
        "displayName": "Key",
        "iconName": "key",
        "tags": "lock, unlock, open, security, password, access",
        "group": "interface",
        "codepoint": 61973
    },
    {
        "displayName": "Feed: subscribed",
        "iconName": "feed-subscribed",
        "tags": "rss, tick, check, wifi, signal, connection",
        "group": "interface",
        "codepoint": 61862
    },
    {
        "displayName": "Widget: button",
        "iconName": "widget-button",
        "tags": "element, click, press, loading, more, details, options, breadcrumbs, additional, lego, dots",
        "group": "interface",
        "codepoint": 62232
    },
    {
        "displayName": "Widget: header",
        "iconName": "widget-header",
        "tags": "element, layout, top, refrigerator, fridge, section, div, container, split horizontal, tab, column",
        "group": "interface",
        "codepoint": 62234
    },
    {
        "displayName": "Widget: footer",
        "iconName": "widget-footer",
        "tags": "element, layout, bottom, window, section, div, container, guillotine",
        "group": "interface",
        "codepoint": 62233
    },
    {
        "displayName": "Header: one",
        "iconName": "header-one",
        "tags": "paragraph styling, formatting, hydrogen, heading",
        "group": "editor",
        "codepoint": 61922
    },
    {
        "displayName": "Header: two",
        "iconName": "header-two",
        "tags": "paragraph styling, formatting, hydrogen, chemistry, diatomic molecule, heading",
        "group": "editor",
        "codepoint": 61924
    },
    {
        "displayName": "Form",
        "iconName": "form",
        "tags": "response, fill, checklist, to do, tasks, checkbox",
        "group": "data",
        "codepoint": 61889
    },
    {
        "displayName": "Series: add",
        "iconName": "series-add",
        "tags": "timeseries, plot, line, data, chart, new, create, graph, upwards trend, plus",
        "group": "data",
        "codepoint": 62122
    },
    {
        "displayName": "Series: search",
        "iconName": "series-search",
        "tags": "timeseries, plot, line, data, chart, graph, find, investigate, inspect, finder, looker, trend, analyze",
        "group": "data",
        "codepoint": 62126
    },
    {
        "displayName": "Series: filtered",
        "iconName": "series-filtered",
        "tags": "timeseries, plot, line, data, chart, reduce, reduced, search, variable, graph, metrics",
        "group": "data",
        "codepoint": 62125
    },
    {
        "displayName": "Series: derived",
        "iconName": "series-derived",
        "tags": "timeseries, plot, line, data, chart, transform, transformed, compute, computed, modify, modified, altered, adjusted, trend, forecast, projection, prediction, expectation",
        "group": "data",
        "codepoint": 62124
    },
    {
        "displayName": "Series: configuration",
        "iconName": "series-configuration",
        "tags": "timeseries, plot, line, data, chart, edit, modify, customize, adjust, alter, transform, trendline, goal, mountain sun, settings, configure",
        "group": "data",
        "codepoint": 62123
    },
    {
        "displayName": "Console",
        "iconName": "console",
        "tags": "terminal, coding, code block, command line, input",
        "group": "interface",
        "codepoint": 61797
    },
    {
        "displayName": "Compass",
        "iconName": "compass",
        "tags": "map, direction, north south east west, magnetic poles, navigation",
        "group": "interface",
        "codepoint": 61794
    },
    {
        "displayName": "Walk",
        "iconName": "walk",
        "tags": "transportation, run, move, path, marching, going, person walking, march",
        "group": "interface",
        "codepoint": 62228
    },
    {
        "displayName": "Taxi",
        "iconName": "taxi",
        "tags": "transportation, car, move, police vehicle",
        "group": "interface",
        "codepoint": 62179
    },
    {
        "displayName": "Train",
        "iconName": "train",
        "tags": "transportation, public, move, rail, subway",
        "group": "interface",
        "codepoint": 62200
    },
    {
        "displayName": "Heart: broken",
        "iconName": "heart-broken",
        "tags": "love, like, organ, human, feelings, split, torn, failed, health, heartbreak, sadness, heart attack, unhealthy",
        "group": "miscellaneous",
        "codepoint": 61927
    },
    {
        "displayName": "Join: inner",
        "iconName": "inner-join",
        "tags": "circles, combine, connect, add, part, slice, cell, intersection, overlap, venn diagram",
        "group": "action",
        "codepoint": 61955
    },
    {
        "displayName": "Join: left",
        "iconName": "left-join",
        "tags": "circles, combine, connect, add, part, slice, intersection, venn diagram, pill, battery, worlds, intersect",
        "group": "action",
        "codepoint": 61991
    },
    {
        "displayName": "Join: right",
        "iconName": "right-join",
        "tags": "circles, combine, connect, add, part, slice, intersection, venn diagram",
        "group": "action",
        "codepoint": 62101
    },
    {
        "displayName": "Strikethrough",
        "iconName": "strikethrough",
        "tags": "typography, text, font-style, line, removed, letter",
        "group": "editor",
        "codepoint": 62163
    },
    {
        "displayName": "Updated",
        "iconName": "updated",
        "tags": "time, recent, reload, successful, process complete, loading, reviewed",
        "group": "interface",
        "codepoint": 62216
    },
    {
        "displayName": "Outdated",
        "iconName": "outdated",
        "tags": "time, error, warning, reminder, late",
        "group": "interface",
        "codepoint": 62055
    },
    {
        "displayName": "Flame",
        "iconName": "flame",
        "tags": "fire, trendy, hot, popular",
        "group": "miscellaneous",
        "codepoint": 61871
    },
    {
        "displayName": "Folder: new",
        "iconName": "folder-new",
        "tags": "create, group, organize, sort, add",
        "group": "file",
        "codepoint": 61881
    },
    {
        "displayName": "Mountain",
        "iconName": "mountain",
        "tags": "summit, climb, peak",
        "group": "miscellaneous",
        "codepoint": 62027
    },
    {
        "displayName": "Shield",
        "iconName": "shield",
        "tags": "protection, secure, security, safety, privacy, marking, control",
        "group": "miscellaneous",
        "codepoint": 62131
    },
    {
        "displayName": "Tree diagram",
        "iconName": "diagram-tree",
        "tags": "organization, chart, org, hierarchy, relationship, reference",
        "group": "data",
        "codepoint": 61818
    },
    {
        "displayName": "Crown",
        "iconName": "crown",
        "tags": "hat, role, level, permission, king, owner",
        "group": "miscellaneous",
        "codepoint": 61802
    },
    {
        "displayName": "Globe: network",
        "iconName": "globe-network",
        "tags": "planet, earth, map, world, internet, website",
        "group": "miscellaneous",
        "codepoint": 61906
    },
    {
        "displayName": "Snowflake",
        "iconName": "snowflake",
        "tags": "weather, winter, freeze, ice, snow",
        "group": "miscellaneous",
        "codepoint": 62143
    },
    {
        "displayName": "Tree",
        "iconName": "tree",
        "tags": "forest, wood, landmark, conifer",
        "group": "miscellaneous",
        "codepoint": 62203
    },
    {
        "displayName": "Notifications: updated",
        "iconName": "notifications-updated",
        "tags": "bell, alarm, alert, notice, warning, resolve, approve, confirm, check, clear, read, configured, acknowledge, ack",
        "group": "interface",
        "codepoint": 62045
    },
    {
        "displayName": "List: columns",
        "iconName": "list-columns",
        "tags": "layout, arrangement, four lines, table, two, article, data, grid",
        "group": "table",
        "codepoint": 61998
    },
    {
        "displayName": "Flow: linear",
        "iconName": "flow-linear",
        "tags": "workflow, edge, node, step, event, timeline, directed edge, right, advance, route, valve",
        "group": "data",
        "codepoint": 61876
    },
    {
        "displayName": "Flow: branch",
        "iconName": "flow-branch",
        "tags": "workflow, edge, node, fork, arrows, split, two-way, decision point, split path",
        "group": "data",
        "codepoint": 61874
    },
    {
        "displayName": "Flow: review",
        "iconName": "flow-review",
        "tags": "workflow, edge, node, reverse, expand, widen, tie fighter, split",
        "group": "data",
        "codepoint": 61878
    },
    {
        "displayName": "Flow: review branch",
        "iconName": "flow-review-branch",
        "tags": "workflow, edge, node, fork, axis, graph, outward, away, location, relationship, links, unknown, grappling hook",
        "group": "data",
        "codepoint": 61877
    },
    {
        "displayName": "Flow: end",
        "iconName": "flow-end",
        "tags": "workflow, edge, node, complete, finished, final, last, input, insert, relocate, right, endpoint, arrow, point, direction, destination, arrival, go to",
        "group": "data",
        "codepoint": 61875
    },
    {
        "displayName": "Clean",
        "iconName": "clean",
        "tags": "correct, cleanse, clear, purify, stars, sparkle, twinkle",
        "group": "action",
        "codepoint": 61781
    },
    {
        "displayName": "Table: filtered",
        "iconName": "th-filtered",
        "tags": "index, rows, columns, agenda, list, spreadsheet, funnel, spreadsheet, excel, sort",
        "group": "table",
        "codepoint": 62184
    },
    {
        "displayName": "Lifesaver",
        "iconName": "lifesaver",
        "tags": "help, support, aid, advice, poker, casino, chip, circle",
        "group": "miscellaneous",
        "codepoint": 61994
    },
    {
        "displayName": "Cube",
        "iconName": "cube",
        "tags": "shape, 3d, object, box, package, container",
        "group": "miscellaneous",
        "codepoint": 61805
    },
    {
        "displayName": "Cube: add",
        "iconName": "cube-add",
        "tags": "shape, 3d, object, box, create",
        "group": "miscellaneous",
        "codepoint": 61803
    },
    {
        "displayName": "Cube: remove",
        "iconName": "cube-remove",
        "tags": "shape, 3d, object, delete cube, delete object, minus, box, deselect, unselect",
        "group": "miscellaneous",
        "codepoint": 61804
    },
    {
        "displayName": "Inbox: filtered",
        "iconName": "inbox-filtered",
        "tags": "folder, mail, file, message, funnel, mailbox",
        "group": "file",
        "codepoint": 61947
    },
    {
        "displayName": "Inbox: geo",
        "iconName": "inbox-geo",
        "tags": "folder, mail, file, message, geography, location, area, globe, save map, save location, add location, international",
        "group": "file",
        "codepoint": 61948
    },
    {
        "displayName": "Inbox: search",
        "iconName": "inbox-search",
        "tags": "folder, mail, file, message, inspection, exploration, magnifying glass, files",
        "group": "file",
        "codepoint": 61949
    },
    {
        "displayName": "Inbox: update",
        "iconName": "inbox-update",
        "tags": "folder, mail, file, message, notifications, warning, new email",
        "group": "file",
        "codepoint": 61950
    },
    {
        "displayName": "Inheritance",
        "iconName": "inheritance",
        "tags": "arrows, derive, move, input, insert",
        "group": "action",
        "codepoint": 61953
    },
    {
        "displayName": "Reset",
        "iconName": "reset",
        "tags": "circle, arrow, refresh, rewind, counter-clockwise, loop, undo, retry, reload",
        "group": "action",
        "codepoint": 62098
    },
    {
        "displayName": "Filter: open",
        "iconName": "filter-open",
        "tags": "filtering, funnel, tube, pipe, expand output",
        "group": "action",
        "codepoint": 61867
    },
    {
        "displayName": "Table: disconnect",
        "iconName": "th-disconnect",
        "tags": "index, rows, columns, agenda, list, spreadsheet, unlink, detach, remove, delete, no storage",
        "group": "table",
        "codepoint": 62183
    },
    {
        "displayName": "Equals",
        "iconName": "equals",
        "tags": "mathematical, equations, expression, formula, fence, lines, parallel",
        "group": "action",
        "codepoint": 61849
    },
    {
        "displayName": "Not equal to",
        "iconName": "not-equal-to",
        "tags": "mathematical, equations, expression, formula, compare, comparison, neq",
        "group": "action",
        "codepoint": 62043
    },
    {
        "displayName": "Greater than",
        "iconName": "greater-than",
        "tags": "mathematical, equations, expression, formula, compare, comparison, gt",
        "group": "action",
        "codepoint": 61911
    },
    {
        "displayName": "Greater than or equal to",
        "iconName": "greater-than-or-equal-to",
        "tags": "mathematical, equations, expression, formula, compare, comparison, gte",
        "group": "action",
        "codepoint": 61910
    },
    {
        "displayName": "Less than",
        "iconName": "less-than",
        "tags": "mathematical, equations, expression, formula, compare, comparison, lt",
        "group": "action",
        "codepoint": 61993
    },
    {
        "displayName": "Less than or equal to",
        "iconName": "less-than-or-equal-to",
        "tags": "mathematical, equations, expression, formula, compare, comparison, lte",
        "group": "action",
        "codepoint": 61992
    },
    {
        "displayName": "Learning",
        "iconName": "learning",
        "tags": "tutorial, teach, graduate, cap, clothing, graduation, hat, degree, education, study",
        "group": "miscellaneous",
        "codepoint": 61990
    },
    {
        "displayName": "New layer",
        "iconName": "new-layer",
        "tags": "levels, stack, cards, diamond, add plane",
        "group": "interface",
        "codepoint": 62035
    },
    {
        "displayName": "New layers",
        "iconName": "new-layers",
        "tags": "levels, stack, cards, create, plus, add",
        "group": "interface",
        "codepoint": 62036
    },
    {
        "displayName": "Stopwatch",
        "iconName": "stopwatch",
        "tags": "clock, day, hours, minutes, seconds, timer, time",
        "group": "interface",
        "codepoint": 62162
    },
    {
        "displayName": "Archive",
        "iconName": "archive",
        "tags": "compress, compression, zip, bundle, download, file",
        "group": "action",
        "codepoint": 61722
    },
    {
        "displayName": "Unarchive",
        "iconName": "unarchive",
        "tags": "uncompress, unzip, unbundle, outbox, upload, save, store",
        "group": "action",
        "codepoint": 62208
    },
    {
        "displayName": "Data lineage",
        "iconName": "data-lineage",
        "tags": "flow, rectangle, graph, downstream, upstream, propagation, hierarchy, merge, unify, integrate, link, relationship, model",
        "group": "interface",
        "codepoint": 61811
    },
    {
        "displayName": "New drawing",
        "iconName": "new-drawing",
        "tags": "selection, area, highlight, sketch, entry, write, add pen, modify, writing",
        "group": "interface",
        "codepoint": 62033
    },
    {
        "displayName": "Signal search",
        "iconName": "signal-search",
        "tags": "communication, radio, mast, towers, find, telecom, broadcast",
        "group": "action",
        "codepoint": 62135
    },
    {
        "displayName": "Bring in data",
        "iconName": "bring-data",
        "tags": "copy, duplicate, add, download, decrease, reduce, down, rebase, land",
        "group": "action",
        "codepoint": 61754
    },
    {
        "displayName": "Tractor",
        "iconName": "tractor",
        "tags": "automobile, vehicle, farming, agriculture, plantation",
        "group": "interface",
        "codepoint": 62199
    },
    {
        "displayName": "Truck",
        "iconName": "truck",
        "tags": "automobile, vehicle, car, van, drive, ride, distance, navigation, directions",
        "group": "interface",
        "codepoint": 62206
    },
    {
        "displayName": "Diagnosis",
        "iconName": "diagnosis",
        "tags": "doctor, science, heart, stethoscope, medical, examination, medicine, hospital, treatment",
        "group": "interface",
        "codepoint": 61817
    },
    {
        "displayName": "Lab test",
        "iconName": "lab-test",
        "tags": "science, beaker, chemistry, mixing, scientist, test tube, flask, formula, drug",
        "group": "interface",
        "codepoint": 61975
    },
    {
        "displayName": "Virus",
        "iconName": "virus",
        "tags": "doctor, medical, examination, disease, pandemic, sick, germ, covid, planet, explosion, black star",
        "group": "interface",
        "codepoint": 62224
    },
    {
        "displayName": "Inherited group membership",
        "iconName": "inherited-group",
        "tags": "inheritance, membership, people, share",
        "group": "interface",
        "codepoint": 61954
    },
    {
        "displayName": "Hat",
        "iconName": "hat",
        "tags": "head, clothing, cap, fedora, role, level, permission, detective, inspector",
        "group": "miscellaneous",
        "codepoint": 61921
    },
    {
        "displayName": "Cycle",
        "iconName": "cycle",
        "tags": "bike, cyclist, biker, rider, transportation, crossing, pedestrian, bicyclist, cycling, motorcycle",
        "group": "interface",
        "codepoint": 61808
    },
    {
        "displayName": "Route",
        "iconName": "route",
        "tags": "destination, travel, journey, road, transportation, directions, maps, navigation",
        "group": "interface",
        "codepoint": 62107
    },
    {
        "displayName": "Modal",
        "iconName": "modal",
        "tags": "application, layout, user-interface, UI, browser, window, app, dialog",
        "group": "interface",
        "codepoint": 62024
    },
    {
        "displayName": "Modal filled",
        "iconName": "modal-filled",
        "tags": "application, layout, user-interface, UI, window, app, dialog",
        "group": "interface",
        "codepoint": 62023
    },
    {
        "displayName": "Drawer left",
        "iconName": "drawer-left",
        "tags": "application, layout, user-interface, UI, export, transform, move, sliding door, flow right block",
        "group": "interface",
        "codepoint": 61839
    },
    {
        "displayName": "Drawer left filled",
        "iconName": "drawer-left-filled",
        "tags": "application, layout, user-interface, UI, right, shift, close door, justify, drag, move, output, rectangle arrow",
        "group": "interface",
        "codepoint": 61838
    },
    {
        "displayName": "Drawer right",
        "iconName": "drawer-right",
        "tags": "application, layout, user-interface, UI, left, door, arrow, move, shift, back, close, collapse",
        "group": "interface",
        "codepoint": 61841
    },
    {
        "displayName": "Drawer right filled",
        "iconName": "drawer-right-filled",
        "tags": "application, layout, user-interface, UI, exit, leave, shift, left, enter, go back",
        "group": "interface",
        "codepoint": 61840
    },
    {
        "displayName": "Application header",
        "iconName": "app-header",
        "tags": "application, layout, user-interface, UI, helipad, letter h, help, health, medical, hospital",
        "group": "interface",
        "codepoint": 61719
    },
    {
        "displayName": "Send message",
        "iconName": "send-message",
        "tags": "deliver, paper-airplane, post, mail",
        "group": "action",
        "codepoint": 62118
    },
    {
        "displayName": "Backlink",
        "iconName": "backlink",
        "tags": "select, choose, point, extension, attach, add, chain",
        "group": "interface",
        "codepoint": 61742
    },
    {
        "displayName": "Geofence",
        "iconName": "geofence",
        "tags": "region, insert, pushback, click object, enter, focus, perimeter, area, polygon, shape",
        "group": "interface",
        "codepoint": 61895
    },
    {
        "displayName": "Data Connection",
        "iconName": "data-connection",
        "tags": "connectivity, database, status, health, blank",
        "group": "interface",
        "codepoint": 61810
    },
    {
        "displayName": "Switch",
        "iconName": "switch",
        "tags": "electrical, broken graph, off, disconnect, open, broken link, disconnected, circuit",
        "group": "miscellaneous",
        "codepoint": 62167
    },
    {
        "displayName": "Array",
        "iconName": "array",
        "tags": "data, type, list, ellipses, items, more, dots, details",
        "group": "miscellaneous",
        "codepoint": 61729
    },
    {
        "displayName": "Boolean Array",
        "iconName": "array-boolean",
        "tags": "data, type, list, toggle, true, false",
        "group": "miscellaneous",
        "codepoint": 61724
    },
    {
        "displayName": "Date Array",
        "iconName": "array-date",
        "tags": "data, type, list, date, time, datetime, calendar",
        "group": "miscellaneous",
        "codepoint": 61725
    },
    {
        "displayName": "Numeric Array",
        "iconName": "array-numeric",
        "tags": "data, type, list, numbers, digits, set, range, count, integer",
        "group": "miscellaneous",
        "codepoint": 61726
    },
    {
        "displayName": "String Array",
        "iconName": "array-string",
        "tags": "data, type, list, quotes, quote",
        "group": "miscellaneous",
        "codepoint": 61727
    },
    {
        "displayName": "Timestamp Array",
        "iconName": "array-timestamp",
        "tags": "data, type, list, date, time, datetime, clock, delay, timespan",
        "group": "miscellaneous",
        "codepoint": 61728
    },
    {
        "displayName": "Layer Outline",
        "iconName": "layer-outline",
        "tags": "zone, level, empty, sideways diamond",
        "group": "interface",
        "codepoint": 61977
    },
    {
        "displayName": "Notifications: snooze",
        "iconName": "notifications-snooze",
        "tags": "information, message, suppress",
        "group": "interface",
        "codepoint": 62044
    },
    {
        "displayName": "High Priority",
        "iconName": "high-priority",
        "tags": "notification, message, loud, stop, emergency, exclamation, alert, attention, exclamation mark, !, warning, error, exclamation point, bang",
        "group": "interface",
        "codepoint": 61934
    },
    {
        "displayName": "Emoji",
        "iconName": "emoji",
        "tags": "message, chat, reaction, happy, smile, grin, smiley, happy face, excitement",
        "group": "interface",
        "codepoint": 61846
    },
    {
        "displayName": "Add Location",
        "iconName": "add-location",
        "tags": "location, new, plus, object, node, circle",
        "group": "interface",
        "codepoint": 61700
    },
    {
        "displayName": "Shapes",
        "iconName": "shapes",
        "tags": "geometric, building blocks",
        "group": "interface",
        "codepoint": 62128
    },
    {
        "displayName": "Shared Filter",
        "iconName": "shared-filter",
        "tags": "notification, contacts, funnel, people",
        "group": "interface",
        "codepoint": 62130
    },
    {
        "displayName": "One to one",
        "iconName": "one-to-one",
        "tags": "object, relation, ontology, link, connect, join, edge, nodes",
        "group": "data",
        "codepoint": 62054
    },
    {
        "displayName": "One to many",
        "iconName": "one-to-many",
        "tags": "object, relation, ontology, branch, fork, split, usb, network, lineage",
        "group": "data",
        "codepoint": 62053
    },
    {
        "displayName": "Many to one",
        "iconName": "many-to-one",
        "tags": "object, relation, ontology, link, connect, share, merge, flow",
        "group": "data",
        "codepoint": 62008
    },
    {
        "displayName": "Many to many",
        "iconName": "many-to-many",
        "tags": "object, relation, ontology, graph, cross, nodes",
        "group": "data",
        "codepoint": 62007
    },
    {
        "displayName": "Geometry: Stadium",
        "iconName": "stadium-geometry",
        "tags": "shape, race track, ellipse, discorectangle, obround, round, oval, loop, track, home button",
        "group": "miscellaneous",
        "codepoint": 62155
    },
    {
        "displayName": "Area of interest",
        "iconName": "area-of-interest",
        "tags": "NAI, named area, marked, marker, location, region, geo, tag, locate, point, map",
        "group": "interface",
        "codepoint": 61723
    },
    {
        "displayName": "Buggy",
        "iconName": "buggy",
        "tags": "vehicle, car, transportation, dune, offroad",
        "group": "interface",
        "codepoint": 61755
    },
    {
        "displayName": "Antenna",
        "iconName": "antenna",
        "tags": "signal, communication, radar, cellular, tower, service, beacon, radio, network",
        "group": "miscellaneous",
        "codepoint": 61718
    },
    {
        "displayName": "Tank",
        "iconName": "tank",
        "tags": "automobile, vehicle, armored, military, army",
        "group": "interface",
        "codepoint": 62177
    },
    {
        "displayName": "Third Party",
        "iconName": "third-party",
        "tags": "external, organization, organisation, network, public, access, social website, globe, global, internet",
        "group": "interface",
        "codepoint": 62187
    },
    {
        "displayName": "Rocket",
        "iconName": "rocket",
        "tags": "fly, space, launch, get started, kick off",
        "group": "miscellaneous",
        "codepoint": 62104
    },
    {
        "displayName": "Rocket (slanted)",
        "iconName": "rocket-slant",
        "tags": "fly, space",
        "group": "miscellaneous",
        "codepoint": 62103
    },
    {
        "displayName": "Header: three",
        "iconName": "header-three",
        "tags": "paragraph styling, formatting, triatomic hydrogen, chemistry",
        "group": "editor",
        "codepoint": 61923
    },
    {
        "displayName": "Helicopter",
        "iconName": "helicopter",
        "tags": "chopper, fly, aircraft, evacuation, rescue",
        "group": "miscellaneous",
        "codepoint": 61931
    },
    {
        "displayName": "Syringe",
        "iconName": "syringe",
        "tags": "vaccine, medicine, medication, needle, hypodermic, vaccination, shots, injections",
        "group": "miscellaneous",
        "codepoint": 62174
    },
    {
        "displayName": "Temperature",
        "iconName": "temperature",
        "tags": "thermometer, climate, weather",
        "group": "miscellaneous",
        "codepoint": 62180
    },
    {
        "displayName": "Waves",
        "iconName": "waves",
        "tags": "sea, ocean, tide, grass, water",
        "group": "miscellaneous",
        "codepoint": 62231
    },
    {
        "displayName": "Rain",
        "iconName": "rain",
        "tags": "precipitation, storm, weather, forecast, cloud",
        "group": "miscellaneous",
        "codepoint": 62085
    },
    {
        "displayName": "Lightning",
        "iconName": "lightning",
        "tags": "thunder, bolt, strike, weather, forecast, quick, flash, immediate, electricity, power, high voltage, spark",
        "group": "miscellaneous",
        "codepoint": 61996
    },
    {
        "displayName": "Wind",
        "iconName": "wind",
        "tags": "air, breath, draft, weather, forecast, blowing, current",
        "group": "miscellaneous",
        "codepoint": 62236
    },
    {
        "displayName": "Hurricane",
        "iconName": "hurricane",
        "tags": "storm, cyclone, typhoon, tropical storm, weather, forecast, swirl, fast, razor, saw, spin, whirl pool",
        "group": "miscellaneous",
        "codepoint": 61942
    },
    {
        "displayName": "Nest",
        "iconName": "nest",
        "tags": "indent, down right, folder, click, next, forward, continue",
        "group": "interface",
        "codepoint": 62032
    },
    {
        "displayName": "Target",
        "iconName": "target",
        "tags": "location, pinpoint, scope, center",
        "group": "interface",
        "codepoint": 62178
    },
    {
        "displayName": "Small square",
        "iconName": "small-square",
        "tags": "square, pixel, outline, border",
        "group": "miscellaneous",
        "codepoint": 62141
    },
    {
        "displayName": "Ship",
        "iconName": "ship",
        "tags": "transportation, boat, cruise, yacht, supply, supply chain, trip, shipping, ferry, coast guard",
        "group": "interface",
        "codepoint": 62132
    },
    {
        "displayName": "Cargo Ship",
        "iconName": "cargo-ship",
        "tags": "transportation, freight, boat, cruise, yacht, supply, supply chain, container, shipping, carrier, container ship",
        "group": "interface",
        "codepoint": 61764
    },
    {
        "displayName": "Clip",
        "iconName": "clip",
        "tags": "screenshot, segment, edit, point, target, circle, bullet, pointer, square, center, expand, dot",
        "group": "interface",
        "codepoint": 61782
    },
    {
        "displayName": "Add clip",
        "iconName": "add-clip",
        "tags": "screenshot, segment, select, selector, drag, addition, new, expand, point, create, object, location, marker",
        "group": "interface",
        "codepoint": 61697
    },
    {
        "displayName": "Rectangle",
        "iconName": "rectangle",
        "tags": "block, area, shape",
        "group": "miscellaneous",
        "codepoint": 62241
    },
    {
        "displayName": "Symbol: rectangle",
        "iconName": "symbol-rectangle",
        "tags": "filled shape, box",
        "group": "interface",
        "codepoint": 62242
    },
    {
        "displayName": "Fuel",
        "iconName": "fuel",
        "tags": "gas, refuel, gasoline tank",
        "group": "interface",
        "codepoint": 62243
    },
    {
        "displayName": "Playbook",
        "iconName": "playbook",
        "tags": "strategy, play, plan, course of action, map, navigate",
        "group": "interface",
        "codepoint": 62244
    },
    {
        "displayName": "Rectangle height",
        "iconName": "rect-height",
        "tags": "card, expand, elevator buttons, switch, up, down, toggle, vertical movement, dropdown list, choose",
        "group": "interface",
        "codepoint": 62245
    },
    {
        "displayName": "Rectangle width",
        "iconName": "rect-width",
        "tags": "card, horizontal, expand, tag, arrows, triangle brackets",
        "group": "interface",
        "codepoint": 62246
    },
    {
        "displayName": "Divide",
        "iconName": "divide",
        "tags": "math, symbol, mathematical, equations, expression, formula, division sign",
        "group": "action",
        "codepoint": 62247
    },
    {
        "displayName": "Color fill",
        "iconName": "color-fill",
        "tags": "bucket, pour, drink",
        "group": "interface",
        "codepoint": 62248
    },
    {
        "displayName": "Horizontal space inbetween",
        "iconName": "horizontal-inbetween",
        "tags": "space, gap, in between, push out, expand, code, reformat, view source, divide, separate",
        "group": "interface",
        "codepoint": 62249
    },
    {
        "displayName": "Vertical space inbetween",
        "iconName": "vertical-inbetween",
        "tags": "space, vertical, gap, in between, expand, grow, elevator, expand line, lift",
        "group": "interface",
        "codepoint": 62250
    },
    {
        "displayName": "Open application",
        "iconName": "open-application",
        "tags": "new tab, external, click website, link to page, export to pdf, share, open in pop-up, upload, data, window, screen",
        "group": "interface",
        "codepoint": 62251
    },
    {
        "displayName": "Floating point number",
        "iconName": "floating-point",
        "tags": "number, double, decimal, version, first, original",
        "group": "miscellaneous",
        "codepoint": 62252
    },
    {
        "displayName": "Floating point array",
        "iconName": "array-floating-point",
        "tags": "data, type, list, number, numeric, float, double, decimal, format, version",
        "group": "miscellaneous",
        "codepoint": 62253
    },
    {
        "displayName": "Bug",
        "iconName": "bug",
        "tags": "issue, error, broken, insect, code, fail, software",
        "group": "miscellaneous",
        "codepoint": 62254
    },
    {
        "displayName": "Regex",
        "iconName": "regex",
        "tags": "syntax, code, string, parse, parsing, regular, expression",
        "group": "miscellaneous",
        "codepoint": 62255
    },
    {
        "displayName": "Anchor",
        "iconName": "anchor",
        "tags": "link, ship, navy, boat, sea, ocean, attach, sink",
        "group": "action",
        "codepoint": 62256
    },
    {
        "displayName": "At",
        "iconName": "at",
        "tags": "email, mention, tag, address, asperand, rate of",
        "group": "miscellaneous",
        "codepoint": 62257
    },
    {
        "displayName": "Low Voltage Pole",
        "iconName": "low-voltage-pole",
        "tags": "power pole, electricity, utilities",
        "group": "utilities",
        "codepoint": 62258
    },
    {
        "displayName": "High Voltage Pole",
        "iconName": "high-voltage-pole",
        "tags": "power pole, electricity, utilities",
        "group": "utilities",
        "codepoint": 62259
    },
    {
        "displayName": "Small info sign",
        "iconName": "small-info-sign",
        "tags": "notification, information, circle, message, sign, info, tooltip",
        "group": "interface",
        "codepoint": 62260
    },
    {
        "displayName": "Aimpoints target",
        "iconName": "aimpoints-target",
        "tags": "target, aim, point, crosshair, mark",
        "group": "interface",
        "codepoint": 62261
    },
    {
        "displayName": "Cross circle",
        "iconName": "cross-circle",
        "tags": "circle, cross mark, fail, delete, no, close, remove, not, available, unavailable, wrong, incorrect, cancel",
        "group": "action",
        "codepoint": 62262
    },
    {
        "displayName": "Intelligence",
        "iconName": "intelligence",
        "tags": "intelligence, intel, observe, watch, capture, humint",
        "group": "miscellaneous",
        "codepoint": 62263
    },
    {
        "displayName": "Axle",
        "iconName": "axle",
        "tags": "axle, shaft, rail, train, wheels",
        "group": "miscellaneous",
        "codepoint": 62264
    },
    {
        "displayName": "Subscript",
        "iconName": "subscript",
        "tags": "typography, text, font style",
        "group": "editor",
        "codepoint": 62265
    },
    {
        "displayName": "Superscript",
        "iconName": "superscript",
        "tags": "typography, text, font style",
        "group": "editor",
        "codepoint": 62266
    },
    {
        "displayName": "Locomotive",
        "iconName": "locomotive",
        "tags": "locomotive, loco, rail, train, engine, freight",
        "group": "miscellaneous",
        "codepoint": 62267
    },
    {
        "displayName": "Sensor",
        "iconName": "sensor",
        "tags": "sensor, detector, iot, wayside, alarm, device",
        "group": "miscellaneous",
        "codepoint": 62268
    },
    {
        "displayName": "Model",
        "iconName": "model",
        "tags": "model, ml",
        "group": "action",
        "codepoint": 62269
    },
    {
<<<<<<< HEAD
        "displayName": "Detection",
        "iconName": "detection",
        "tags": "model, ml, scan",
        "group": "miscellaneous",
        "codepoint": 62270
    }, 
    {
        "displayName": "Ammunition",
        "iconName": "ammunition",
        "tags": "bullets, munition, rockets",
        "group": "miscellaneous",
        "codepoint": 62271
=======
        "displayName": "Lengthen text",
        "iconName": "lengthen-text",
        "tags": "long, longer, more, words, symbols",
        "group": "editor",
        "codepoint": 62270
    },
    {
        "displayName": "Shorten text",
        "iconName": "shorten-text",
        "tags": "short, shorter, less, words, symbols",
        "group": "editor",
        "codepoint": 62271
    },
    {
        "displayName": "Spell check",
        "iconName": "spell-check",
        "tags": "check, spelling, verify, validate, words, dictionary, grammar, text, edit",
        "group": "editor",
        "codepoint": 62272
>>>>>>> bd7d7f2b
    }
]<|MERGE_RESOLUTION|>--- conflicted
+++ resolved
@@ -4011,20 +4011,6 @@
         "codepoint": 62269
     },
     {
-<<<<<<< HEAD
-        "displayName": "Detection",
-        "iconName": "detection",
-        "tags": "model, ml, scan",
-        "group": "miscellaneous",
-        "codepoint": 62270
-    }, 
-    {
-        "displayName": "Ammunition",
-        "iconName": "ammunition",
-        "tags": "bullets, munition, rockets",
-        "group": "miscellaneous",
-        "codepoint": 62271
-=======
         "displayName": "Lengthen text",
         "iconName": "lengthen-text",
         "tags": "long, longer, more, words, symbols",
@@ -4044,6 +4030,19 @@
         "tags": "check, spelling, verify, validate, words, dictionary, grammar, text, edit",
         "group": "editor",
         "codepoint": 62272
->>>>>>> bd7d7f2b
+    },
+    {
+        "displayName": "Detection",
+        "iconName": "detection",
+        "tags": "model, ml, scan",
+        "group": "miscellaneous",
+        "codepoint": 62273
+    },
+    {
+        "displayName": "Ammunition",
+        "iconName": "ammunition",
+        "tags": "bullets, munition, rockets",
+        "group": "miscellaneous",
+        "codepoint": 62274
     }
 ]