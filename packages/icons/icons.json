--- conflicted
+++ resolved
@@ -4086,15 +4086,12 @@
         "tags": "phone, call, forward",
         "group": "communication",
         "codepoint": 62280
-<<<<<<< HEAD
     },
     {
         "displayName": "new-shield",
         "iconName": "new-shield",
         "tags": "shield, new, add, marking",
-        "group": "security",
+        "group": "miscellaneous",
         "codepoint": 62281
-=======
->>>>>>> 3f0ba784
     }
 ]