--- conflicted
+++ resolved
@@ -4123,39 +4123,38 @@
         "codepoint": 62285
     },
     {
-<<<<<<< HEAD
-        "displayName": "trophy",
-        "iconName": "trophy",
-        "tags": "win, award, sport, trophy",
-        "group": "miscellaneous",
-        "codepoint": 62286
-    },
-    {
-        "displayName": "soccer-ball",
-        "iconName": "soccer-ball",
-        "tags": "soccer, ball, sports",
-        "group": "miscellaneous",
-        "codepoint": 62287
-    },
-    {
-        "displayName": "sports-stadium",
-        "iconName": "sports-stadium",
-        "tags": "stadium, sports",
-        "group": "miscellaneous",
-        "codepoint": 62288
-    },
-    {
-        "displayName": "team",
-        "iconName": "team",
-        "tags": "person, people, teammate, team",
-        "group": "utilities",
-        "codepoint": 62289
-=======
         "displayName": "Cloud: tick",
         "iconName": "cloud-tick",
         "tags": "file, storage, transfer, save",
         "group": "file",
         "codepoint": 62286
->>>>>>> e08436b1
+    },
+    {
+        "displayName": "trophy",
+        "iconName": "trophy",
+        "tags": "win, award, sport, trophy",
+        "group": "miscellaneous",
+        "codepoint": 62287
+    },
+    {
+        "displayName": "soccer-ball",
+        "iconName": "soccer-ball",
+        "tags": "soccer, ball, sports",
+        "group": "miscellaneous",
+        "codepoint": 62288
+    },
+    {
+        "displayName": "sports-stadium",
+        "iconName": "sports-stadium",
+        "tags": "stadium, sports",
+        "group": "miscellaneous",
+        "codepoint": 62289
+    },
+    {
+        "displayName": "team",
+        "iconName": "team",
+        "tags": "person, people, teammate, team, sports",
+        "group": "miscellaneous",
+        "codepoint": 62290
     }
 ]