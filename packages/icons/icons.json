--- conflicted
+++ resolved
@@ -3976,40 +3976,10 @@
         "codepoint": 62264
     },
     {
-<<<<<<< HEAD
         "displayName": "Model",
         "iconName": "model",
         "tags": "model, ml",
         "group": "action",
         "codepoint": 62265
-      }
-=======
-        "displayName": "Subscript",
-        "iconName": "subscript",
-        "tags": "typography, text, font style",
-        "group": "editor",
-        "codepoint": 62265
-    },
-    {
-        "displayName": "Superscript",
-        "iconName": "superscript",
-        "tags": "typography, text, font style",
-        "group": "editor",
-        "codepoint": 62266
-    },
-    {
-        "displayName": "Locomotive",
-        "iconName": "locomotive",
-        "tags": "locomotive, loco, rail, train, engine, freight",
-        "group": "miscellaneous",
-        "codepoint": 62267
-    },
-    {
-        "displayName": "Sensor",
-        "iconName": "sensor",
-        "tags": "sensor, detector, iot, wayside, alarm, device",
-        "group": "miscellaneous",
-        "codepoint": 62268
     }
->>>>>>> 61d90b56
 ]