--- conflicted
+++ resolved
@@ -4200,39 +4200,38 @@
         "codepoint": 62296
     },
     {
-<<<<<<< HEAD
+        "displayName": "Bullseye",
+        "iconName": "bullseye",
+        "tags": "geography, location, position, map, direction, reference, point, target",
+        "group": "miscellaneous",
+        "codepoint": 62297
+    },
+    {
+        "displayName": "Cloud: server",
+        "iconName": "cloud-server",
+        "tags": "storage, data, connectivity, database",
+        "group": "interface",
+        "codepoint": 62298
+    },
+    {
+        "displayName": "Clipboard: file",
+        "iconName": "clipboard-file",
+        "tags": "paste, attach, file",
+        "group": "action",
+        "codepoint": 62299
+    },
+    {
         "displayName": "Backward ten",
         "iconName": "backward-ten",
         "tags": "rewind, second, control, video",
         "group": "media",
-        "codepoint": 62297
+        "codepoint": 62300
     },
     {
         "displayName": "Forward ten",
         "iconName": "forward-ten",
         "tags": "second, control, video",
         "group": "media",
-        "codepoint": 62298
-=======
-        "displayName": "Bullseye",
-        "iconName": "bullseye",
-        "tags": "geography, location, position, map, direction, reference, point, target",
-        "group": "miscellaneous",
-        "codepoint": 62297
-    },
-    {
-        "displayName": "Cloud: server",
-        "iconName": "cloud-server",
-        "tags": "storage, data, connectivity, database",
-        "group": "interface",
-        "codepoint": 62298
-    },
-    {
-        "displayName": "Clipboard: file",
-        "iconName": "clipboard-file",
-        "tags": "paste, attach, file",
-        "group": "action",
-        "codepoint": 62299
->>>>>>> ef6a9121
+        "codepoint": 62301
     }
 ]