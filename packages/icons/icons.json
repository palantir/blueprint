--- conflicted
+++ resolved
@@ -4508,17 +4508,17 @@
         "codepoint": 62340
     },
     {
-<<<<<<< HEAD
+        "displayName": "Linked squares",
+        "iconName": "linked-squares",
+        "tags": "app pairing, application, browser, cams, chain, connect, data, link, page, pages, platforms, sync, website, windows",
+        "group": "interface",
+        "codepoint": 62341
+    },
+    {
         "displayName": "British Pound",
         "iconName": "british-pound",
         "tags": "currency, money",
         "group": "miscellaneous",
-=======
-        "displayName": "Linked squares",
-        "iconName": "linked-squares",
-        "tags": "app pairing, application, browser, cams, chain, connect, data, link, page, pages, platforms, sync, website, windows",
-        "group": "interface",
->>>>>>> d78625c3
-        "codepoint": 62341
+        "codepoint": 62342
     }
 ]