--- conflicted
+++ resolved
@@ -4242,109 +4242,108 @@
         "codepoint": 62302
     },
     {
-<<<<<<< HEAD
+        "displayName": "Layout two columns",
+        "iconName": "layout-two-columns",
+        "tags": "presentation, arrangement, layout, two, grid, columns",
+        "group": "interface",
+        "codepoint": 62303
+    },
+    {
+        "displayName": "Layout two rows",
+        "iconName": "layout-two-rows",
+        "tags": "presentation, arrangement, layout, two, grid, rows",
+        "group": "interface",
+        "codepoint": 62304
+    },
+    {
+        "displayName": "Layout three columns",
+        "iconName": "layout-three-columns",
+        "tags": "presentation, arrangement, layout, three, grid, columns",
+        "group": "interface",
+        "codepoint": 62305
+    },
+    {
+        "displayName": "Layout three rows",
+        "iconName": "layout-three-rows",
+        "tags": "presentation, arrangement, layout, three, grid, rows",
+        "group": "interface",
+        "codepoint": 62306
+    },
+    {
+        "displayName": "Layout bottom row two tiles",
+        "iconName": "layout-bottom-row-two-tiles",
+        "tags": "presentation, arrangement, layout, two, grid, rows",
+        "group": "interface",
+        "codepoint": 62307
+    },
+    {
+        "displayName": "Layout bottom row three tiles",
+        "iconName": "layout-bottom-row-three-tiles",
+        "tags": "presentation, arrangement, layout, three, grid, rows",
+        "group": "interface",
+        "codepoint": 62308
+    },
+    {
+        "displayName": "Layout left column two tiles",
+        "iconName": "layout-left-column-two-tiles",
+        "tags": "presentation, arrangement, layout, two, grid, columns",
+        "group": "interface",
+        "codepoint": 62309
+    },
+    {
+        "displayName": "Layout left column three tiles",
+        "iconName": "layout-left-column-three-tiles",
+        "tags": "presentation, arrangement, layout, three, grid, columns",
+        "group": "interface",
+        "codepoint": 62310
+    },
+    {
+        "displayName": "Layout right column two tiles",
+        "iconName": "layout-right-column-two-tiles",
+        "tags": "presentation, arrangement, layout, two, grid, columns",
+        "group": "interface",
+        "codepoint": 62311
+    },
+    {
+        "displayName": "Layout right column three tiles",
+        "iconName": "layout-right-column-three-tiles",
+        "tags": "presentation, arrangement, layout, three, grid, columns",
+        "group": "interface",
+        "codepoint": 62312
+    },
+    {
+        "displayName": "Layout top row two tiles",
+        "iconName": "layout-top-row-two-tiles",
+        "tags": "presentation, arrangement, layout, two, grid, rows",
+        "group": "interface",
+        "codepoint": 62313
+    },
+    {
+        "displayName": "Layout top row three tiles",
+        "iconName": "layout-top-row-three-tiles",
+        "tags": "presentation, arrangement, layout, three, grid, rows",
+        "group": "interface",
+        "codepoint": 62314
+    },
+    {
         "displayName": "CSS style",
         "iconName": "css-style",
         "tags": "css, style, file, format",
         "group": "file",
-        "codepoint": 62303
+        "codepoint": 62315
     },
     {
         "displayName": "Data sync",
         "iconName": "data-sync",
         "tags": "sync, stack, storage, can, data, source, dataset, data source",
         "group": "data",
-        "codepoint": 62304
+        "codepoint": 62316
     },
     {
         "displayName": "Excavator",
         "iconName": "excavator",
         "tags": "construction, dig, machine, vehicle, work",
         "group": "miscellaneous",
-        "codepoint": 62305
-=======
-        "displayName": "Layout two columns",
-        "iconName": "layout-two-columns",
-        "tags": "presentation, arrangement, layout, two, grid, columns",
-        "group": "interface",
-        "codepoint": 62303
-    },
-    {
-        "displayName": "Layout two rows",
-        "iconName": "layout-two-rows",
-        "tags": "presentation, arrangement, layout, two, grid, rows",
-        "group": "interface",
-        "codepoint": 62304
-    },
-    {
-        "displayName": "Layout three columns",
-        "iconName": "layout-three-columns",
-        "tags": "presentation, arrangement, layout, three, grid, columns",
-        "group": "interface",
-        "codepoint": 62305
-    },
-    {
-        "displayName": "Layout three rows",
-        "iconName": "layout-three-rows",
-        "tags": "presentation, arrangement, layout, three, grid, rows",
-        "group": "interface",
-        "codepoint": 62306
-    },
-    {
-        "displayName": "Layout bottom row two tiles",
-        "iconName": "layout-bottom-row-two-tiles",
-        "tags": "presentation, arrangement, layout, two, grid, rows",
-        "group": "interface",
-        "codepoint": 62307
-    },
-    {
-        "displayName": "Layout bottom row three tiles",
-        "iconName": "layout-bottom-row-three-tiles",
-        "tags": "presentation, arrangement, layout, three, grid, rows",
-        "group": "interface",
-        "codepoint": 62308
-    },
-    {
-        "displayName": "Layout left column two tiles",
-        "iconName": "layout-left-column-two-tiles",
-        "tags": "presentation, arrangement, layout, two, grid, columns",
-        "group": "interface",
-        "codepoint": 62309
-    },
-    {
-        "displayName": "Layout left column three tiles",
-        "iconName": "layout-left-column-three-tiles",
-        "tags": "presentation, arrangement, layout, three, grid, columns",
-        "group": "interface",
-        "codepoint": 62310
-    },
-    {
-        "displayName": "Layout right column two tiles",
-        "iconName": "layout-right-column-two-tiles",
-        "tags": "presentation, arrangement, layout, two, grid, columns",
-        "group": "interface",
-        "codepoint": 62311
-    },
-    {
-        "displayName": "Layout right column three tiles",
-        "iconName": "layout-right-column-three-tiles",
-        "tags": "presentation, arrangement, layout, three, grid, columns",
-        "group": "interface",
-        "codepoint": 62312
-    },
-    {
-        "displayName": "Layout top row two tiles",
-        "iconName": "layout-top-row-two-tiles",
-        "tags": "presentation, arrangement, layout, two, grid, rows",
-        "group": "interface",
-        "codepoint": 62313
-    },
-    {
-        "displayName": "Layout top row three tiles",
-        "iconName": "layout-top-row-three-tiles",
-        "tags": "presentation, arrangement, layout, three, grid, rows",
-        "group": "interface",
-        "codepoint": 62314
->>>>>>> 3f2eb80b
+        "codepoint": 62317
     }
 ]