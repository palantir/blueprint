--- conflicted
+++ resolved
@@ -26,15 +26,9 @@
     htmlTitle,
     tagName = "span",
     ...htmlProps
-<<<<<<< HEAD
 }, ref) => {
-    const isLarge = size >= ICON_SIZE_LARGE;
-    const pixelGridSize =  isLarge ? ICON_SIZE_LARGE : ICON_SIZE_STANDARD;
-=======
-}) => {
     const isLarge = size >= IconSize.LARGE;
     const pixelGridSize =  isLarge ? IconSize.LARGE : IconSize.STANDARD;
->>>>>>> 10dcd9f5
     const viewBox = `0 0 ${pixelGridSize} ${pixelGridSize}`;
     const path = (
         <path
