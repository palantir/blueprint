--- conflicted
+++ resolved
@@ -1,10 +1,6 @@
 {
     "name": "@blueprintjs/icons",
-<<<<<<< HEAD
     "version": "4.0.0-rc.0",
-=======
-    "version": "3.33.0",
->>>>>>> 60a6da84
     "description": "Components, fonts, icons, and css files for creating and displaying icons.",
     "main": "lib/cjs/index.js",
     "module": "lib/esm/index.js",
@@ -45,28 +41,17 @@
         "tslib": "~2.3.1"
     },
     "devDependencies": {
-<<<<<<< HEAD
         "@blueprintjs/node-build-scripts": "^2.0.0-rc.0",
         "@blueprintjs/test-commons": "^1.0.0-rc.0",
         "enzyme": "^3.11.0",
         "fantasticon": "^1.2.3",
-        "mocha": "^8.2.1",
-=======
-        "@blueprintjs/node-build-scripts": "^1.7.0",
-        "@blueprintjs/test-commons": "^0.11.0",
-        "enzyme": "^3.11.0",
         "mocha": "^9.2.2",
->>>>>>> 60a6da84
         "npm-run-all": "^4.1.5",
         "react": "^16.14.0",
         "react-dom": "^16.14.0",
         "react-test-renderer": "^16.14.0",
-<<<<<<< HEAD
         "svgo": "^1.3.2",
-        "typescript": "~4.1.2",
-=======
         "typescript": "~4.6.2",
->>>>>>> 60a6da84
         "webpack-cli": "^3.3.12"
     },
     "repository": {
