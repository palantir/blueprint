{
    "name": "@blueprintjs/icons",
    "version": "4.9.0",
    "description": "Components, fonts, icons, and css files for creating and displaying icons.",
    "main": "lib/cjs/generated/index.js",
    "module": "lib/esm/generated/index.js",
    "esnext": "lib/esnext/generated/index.js",
    "typings": "lib/esm/generated/index.d.ts",
    "style": "lib/css/blueprint-icons.css",
    "unpkg": "dist/icons.bundle.js",
    "sideEffects": [
        "**/*.css"
    ],
    "scripts": {
        "clean": "rm -rf dist/* && rm -rf lib/**/* && rm -rf src/generated/*",
        "compile": "npm-run-all -s \"generate-icon-src\" -p \"compile:*\" -p \"copy:*\"",
        "compile:esm": "tsc -p ./src",
        "compile:cjs": "tsc -p ./src -m commonjs --outDir lib/cjs",
        "compile:esnext": "tsc -p ./src -t esnext --outDir lib/esnext",
        "compile:css": "sass-compile ./src",
        "copy:scss": "scripts/copy-scss.sh",
        "copy:fonts": "scripts/copy-fonts.sh",
        "dev": "run-p \"compile:esm -- --watch\" \"compile:css -- --watch\"",
        "dist": "run-s \"dist:*\"",
        "dist:bundle": "cross-env NODE_ENV=production webpack",
        "dist:css": "css-dist lib/css/*.css",
        "dist:verify": "assert-package-layout",
<<<<<<< HEAD
        "generate-icon-src": "node scripts/generate-icon-fonts.js && node scripts/generate-icon-paths.js && node scripts/generate-icon-components.js",
=======
        "generate-icon-src": "node scripts/generate-icon-fonts.mjs && node scripts/generate-icon-paths.mjs",
>>>>>>> 14b01e25
        "lint": "run-p lint:scss lint:es",
        "lint:scss": "sass-lint",
        "lint:es": "es-lint",
        "lint-fix": "es-lint --fix && sass-lint --fix",
        "test": "run-s test:typeCheck test:iso",
        "test:typeCheck": "tsc -p ./test",
        "test:iso": "mocha test/isotest.js",
        "verify": "npm-run-all compile -p dist test lint"
    },
    "dependencies": {
        "change-case": "^4.1.2",
        "classnames": "^2.3.1",
        "tslib": "~2.3.1"
    },
    "peerDependencies": {
        "react": "^16.8 || 17",
        "react-dom": "^16.8 || 17"
    },
    "devDependencies": {
<<<<<<< HEAD
        "@blueprintjs/node-build-scripts": "^2.0.0",
        "@blueprintjs/test-commons": "^1.0.0",
        "@types/handlebars": "^4.1.0",
        "enzyme": "^3.11.0",
        "fantasticon": "^1.2.3",
        "handlebars": "^4.7.6",
        "mocha": "^9.2.2",
=======
        "@blueprintjs/node-build-scripts": "^6.0.0",
        "@blueprintjs/test-commons": "^1.1.1",
        "@types/svgo": "~1.3.6",
        "enzyme": "^3.11.0",
        "fantasticon": "^1.2.3",
        "mocha": "^10.1.0",
>>>>>>> 14b01e25
        "npm-run-all": "^4.1.5",
        "react": "^16.14.0",
        "react-dom": "^16.14.0",
        "react-test-renderer": "^16.14.0",
        "svg-parser": "^2.0.4",
        "svgo": "^1.3.2",
        "typescript": "~4.6.2",
        "webpack-cli": "^4.10.0"
    },
    "repository": {
        "type": "git",
        "url": "git@github.com:palantir/blueprint.git",
        "directory": "packages/icons"
    },
    "keywords": [
        "palantir",
        "blueprint",
        "theme",
        "react",
        "icon"
    ],
    "author": "Palantir Technologies",
    "license": "Apache-2.0"
}<|MERGE_RESOLUTION|>--- conflicted
+++ resolved
@@ -25,11 +25,7 @@
         "dist:bundle": "cross-env NODE_ENV=production webpack",
         "dist:css": "css-dist lib/css/*.css",
         "dist:verify": "assert-package-layout",
-<<<<<<< HEAD
-        "generate-icon-src": "node scripts/generate-icon-fonts.js && node scripts/generate-icon-paths.js && node scripts/generate-icon-components.js",
-=======
-        "generate-icon-src": "node scripts/generate-icon-fonts.mjs && node scripts/generate-icon-paths.mjs",
->>>>>>> 14b01e25
+        "generate-icon-src": "node scripts/generate-icon-fonts.mjs && node scripts/generate-icon-paths.mjs && node scripts/generate-icon-components.mjs",
         "lint": "run-p lint:scss lint:es",
         "lint:scss": "sass-lint",
         "lint:es": "es-lint",
@@ -49,22 +45,14 @@
         "react-dom": "^16.8 || 17"
     },
     "devDependencies": {
-<<<<<<< HEAD
-        "@blueprintjs/node-build-scripts": "^2.0.0",
-        "@blueprintjs/test-commons": "^1.0.0",
+        "@blueprintjs/node-build-scripts": "^6.0.0",
+        "@blueprintjs/test-commons": "^1.1.1",
         "@types/handlebars": "^4.1.0",
+        "@types/svgo": "~1.3.6",
         "enzyme": "^3.11.0",
         "fantasticon": "^1.2.3",
         "handlebars": "^4.7.6",
-        "mocha": "^9.2.2",
-=======
-        "@blueprintjs/node-build-scripts": "^6.0.0",
-        "@blueprintjs/test-commons": "^1.1.1",
-        "@types/svgo": "~1.3.6",
-        "enzyme": "^3.11.0",
-        "fantasticon": "^1.2.3",
         "mocha": "^10.1.0",
->>>>>>> 14b01e25
         "npm-run-all": "^4.1.5",
         "react": "^16.14.0",
         "react-dom": "^16.14.0",
