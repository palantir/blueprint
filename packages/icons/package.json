--- conflicted
+++ resolved
@@ -1,10 +1,6 @@
 {
     "name": "@blueprintjs/icons",
-<<<<<<< HEAD
-    "version": "4.0.0-alpha.0",
-=======
     "version": "4.0.0",
->>>>>>> 0ef7029d
     "description": "Components, fonts, icons, and css files for creating and displaying icons.",
     "main": "lib/cjs/generated/index.js",
     "module": "lib/esm/generated/index.js",
@@ -29,11 +25,7 @@
         "dist:bundle": "cross-env NODE_ENV=production webpack",
         "dist:css": "css-dist lib/css/*.css",
         "dist:verify": "assert-package-layout",
-<<<<<<< HEAD
-        "generate-icon-src": "node scripts/generate-icon-fonts.js && node scripts/generate-icon-components.js",
-=======
-        "generate-icon-src": "node scripts/generate-icon-fonts.js && node scripts/generate-icon-paths.js",
->>>>>>> 0ef7029d
+        "generate-icon-src": "node scripts/generate-icon-fonts.js && node scripts/generate-icon-paths.js && node scripts/generate-icon-components.js",
         "lint": "run-p lint:scss lint:es",
         "lint:scss": "sass-lint",
         "lint:es": "es-lint",
@@ -53,35 +45,20 @@
         "react-dom": "^16.8 || 17"
     },
     "devDependencies": {
-<<<<<<< HEAD
-        "@blueprintjs/node-build-scripts": "^1.6.1",
-        "@blueprintjs/test-commons": "^0.11.0-alpha.0",
-        "@types/camelcase": "^5.2.0",
-        "@types/handlebars": "^4.1.0",
-        "camelcase": "^6.2.0",
-        "decamelize": "^5.0.0",
-        "enzyme": "^3.11.0",
-        "fantasticon": "^1.0.26",
-        "handlebars": "^4.7.6",
-        "mocha": "^8.2.1",
-=======
         "@blueprintjs/node-build-scripts": "^2.0.0",
         "@blueprintjs/test-commons": "^1.0.0",
+        "@types/handlebars": "^4.1.0",
         "enzyme": "^3.11.0",
         "fantasticon": "^1.2.3",
+        "handlebars": "^4.7.6",
         "mocha": "^9.2.2",
->>>>>>> 0ef7029d
         "npm-run-all": "^4.1.5",
         "react": "^16.14.0",
         "react-dom": "^16.14.0",
         "react-test-renderer": "^16.14.0",
-<<<<<<< HEAD
         "svg-parser": "^2.0.4",
-        "typescript": "~4.1.2",
-=======
         "svgo": "^1.3.2",
         "typescript": "~4.6.2",
->>>>>>> 0ef7029d
         "webpack-cli": "^3.3.12"
     },
     "repository": {
