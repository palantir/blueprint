{
  "name": "@blueprintjs/docs-data",
  "version": "0.1.0",
  "main": "src/index.js",
  "types": "src/index.d.ts",
  "private": true,
  "scripts": {
    "compile": "./compile-docs-data",
    "test": "exit 0"
  },
  "dependencies": {
<<<<<<< HEAD
    "@blueprintjs/docs": "^1.3.0",
    "documentalist": "^1.0.0-beta.1",
=======
    "@blueprintjs/docs-theme": "^1.3.0",
    "documentalist": "^0.0.8",
>>>>>>> 08bd6a95
    "glob": "^7.1.2",
    "highlights": "^3.1.1",
    "marked": "^0.3.6",
    "semver": "^5.4.1"
  },
  "repository": {
    "type": "git",
    "url": "git@github.com:palantir/blueprint.git"
  },
  "author": "Palantir Technologies",
  "license": "Apache-2.0"
}<|MERGE_RESOLUTION|>--- conflicted
+++ resolved
@@ -9,13 +9,8 @@
     "test": "exit 0"
   },
   "dependencies": {
-<<<<<<< HEAD
-    "@blueprintjs/docs": "^1.3.0",
+    "@blueprintjs/docs-theme": "^1.3.0",
     "documentalist": "^1.0.0-beta.1",
-=======
-    "@blueprintjs/docs-theme": "^1.3.0",
-    "documentalist": "^0.0.8",
->>>>>>> 08bd6a95
     "glob": "^7.1.2",
     "highlights": "^3.1.1",
     "marked": "^0.3.6",
