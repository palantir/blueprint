--- conflicted
+++ resolved
@@ -9,9 +9,6 @@
 export * from "./columnLoadingExample";
 export * from "./tableDollarExample";
 export * from "./tableEditableExample";
-<<<<<<< HEAD
+export * from "./tableFormatsExample";
 export * from "./tableLoadingExample";
-=======
-export * from "./tableFormatsExample";
->>>>>>> 907c1f4b
 export * from "./tableSortableExample";