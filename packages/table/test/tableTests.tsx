/**
 * Copyright 2016 Palantir Technologies, Inc. All rights reserved.
 *
 * Licensed under the terms of the LICENSE file distributed with this project.
 */

import { expect } from "chai";
import { mount, ReactWrapper, shallow } from "enzyme";
import * as React from "react";
import * as ReactDOM from "react-dom";
import * as sinon from "sinon";

import { Keys, Utils as CoreUtils } from "@blueprintjs/core";
import { dispatchMouseEvent, expectPropValidationError } from "@blueprintjs/test-commons";

import { Cell, Column, ITableProps, RegionCardinality, Table, TableLoadingOption } from "../src";
import { ICellCoordinates, IFocusedCellCoordinates } from "../src/common/cell";
import * as Classes from "../src/common/classes";
import * as Errors from "../src/common/errors";
import { IColumnIndices, IRowIndices } from "../src/common/grid";
import { Rect } from "../src/common/rect";
import { RenderMode } from "../src/common/renderMode";
import { TableQuadrant } from "../src/quadrants/tableQuadrant";
import { IRegion, Regions } from "../src/regions";
import { ITableState } from "../src/table";
import { CellType, expectCellLoading } from "./cellTestUtils";
import { ElementHarness, ReactHarness } from "./harness";
import { createStringOfLength, createTableOfSize } from "./mocks/table";

describe("<Table>", () => {
    const COLUMN_HEADER_SELECTOR = `.${Classes.TABLE_QUADRANT_MAIN} .${Classes.TABLE_COLUMN_HEADERS} .${
        Classes.TABLE_HEADER
    }`;

    const harness = new ReactHarness();

    afterEach(() => {
        harness.unmount();
    });

    after(() => {
        harness.destroy();
    });

    it("Defaults to Base26Alpha column names", () => {
        const table = harness.mount(
            <Table>
                <Column />
                <Column />
                <Column name="My Name" />
            </Table>,
        );

        expect(table.find(`.${Classes.TABLE_COLUMN_NAME_TEXT}`, 2).text()).to.equal("My Name");
        expect(table.find(`.${Classes.TABLE_COLUMN_NAME_TEXT}`, 1).text()).to.equal("B");
    });

    it("Adds custom className to table container", () => {
        const CLASS_NAME = "my-custom-class-name";
        const table = harness.mount(
            <Table className={CLASS_NAME}>
                <Column />
                <Column />
                <Column />
            </Table>,
        );
        const hasCustomClass = table.find(`.${Classes.TABLE_CONTAINER}`, 0).hasClass(CLASS_NAME);
        expect(hasCustomClass).to.be.true;
    });

    it("Renders without ghost cells", () => {
        const table = harness.mount(
            <Table>
                <Column />
            </Table>,
        );
        expect(table.find(COLUMN_HEADER_SELECTOR, 0).element).to.be.ok;
        expect(table.find(COLUMN_HEADER_SELECTOR, 1).element).to.not.be.ok;
    });

    it("Renders ghost cells", () => {
        const table = harness.mount(
            <Table enableGhostCells={true}>
                <Column />
            </Table>,
        );

        expect(table.find(COLUMN_HEADER_SELECTOR, 0).element).to.be.ok;
        expect(table.find(COLUMN_HEADER_SELECTOR, 1).element).to.be.ok;
    });

    it("Renders correctly with loading options", () => {
        const loadingOptions = [
            TableLoadingOption.CELLS,
            TableLoadingOption.COLUMN_HEADERS,
            TableLoadingOption.ROW_HEADERS,
        ];
        const tableHarness = harness.mount(
            <Table loadingOptions={loadingOptions} numRows={2}>
                <Column name="Column0" cellRenderer={renderDummyCell} />
                <Column name="Column1" cellRenderer={renderDummyCell} />
            </Table>,
        );

        expect(tableHarness.element.textContent).to.equal("");

        const cells = tableHarness.element.queryAll(`.${Classes.TABLE_CELL}`);
        cells.forEach(cell => expectCellLoading(cell, CellType.BODY_CELL));

        const columnHeaders = tableHarness.element.queryAll(COLUMN_HEADER_SELECTOR);
        columnHeaders.forEach(columnHeader => expectCellLoading(columnHeader, CellType.COLUMN_HEADER));

        const rowHeaders = tableHarness.element.queryAll(`.${Classes.TABLE_ROW_HEADERS} .${Classes.TABLE_HEADER}`);
        rowHeaders.forEach(rowHeader => expectCellLoading(rowHeader, CellType.ROW_HEADER));
    });

    it("Invokes onVisibleCellsChange on mount", () => {
        const onVisibleCellsChange = sinon.spy();
        const cellRenderer = () => <Cell>foo</Cell>;
        mount(
            <Table onVisibleCellsChange={onVisibleCellsChange} numRows={3}>
                <Column name="Column0" cellRenderer={cellRenderer} />
            </Table>,
        );

        // the callback is called quite often even in the course of a single render cycle.
        // don't bother to count the invocations.
        expect(onVisibleCellsChange.called).to.be.true;
        const rowIndices: IRowIndices = { rowIndexStart: 0, rowIndexEnd: 2 };
        const columnIndices: IColumnIndices = { columnIndexStart: 0, columnIndexEnd: 0 };
        expect(onVisibleCellsChange.lastCall.calledWith(rowIndices, columnIndices)).to.be.true;
    });

    it("Invokes onVisibleCellsChange when the table body scrolls", () => {
        const onVisibleCellsChange = sinon.spy();
        const cellRenderer = () => <Cell>foo</Cell>;
        const table = mount(
            <Table onVisibleCellsChange={onVisibleCellsChange} numRows={3}>
                <Column name="Column0" cellRenderer={cellRenderer} />
            </Table>,
        );
        table.find(`.${Classes.TABLE_QUADRANT_MAIN} .${Classes.TABLE_QUADRANT_SCROLL_CONTAINER}`).simulate("scroll");
        expect(onVisibleCellsChange.callCount).to.be.greaterThan(1);
        const rowIndices: IRowIndices = { rowIndexStart: 0, rowIndexEnd: 2 };
        const columnIndices: IColumnIndices = { columnIndexStart: 0, columnIndexEnd: 0 };
        expect(onVisibleCellsChange.lastCall.calledWith(rowIndices, columnIndices)).to.be.true;
    });

    describe("Instance methods", () => {
        describe("resizeRowsByApproximateHeight", () => {
            const STR_LENGTH_SHORT = 10;
            const STR_LENGTH_LONG = 100;
            const NUM_ROWS = 4;

            const cellTextShort = createStringOfLength(STR_LENGTH_SHORT);
            const cellTextLong = createStringOfLength(STR_LENGTH_LONG);

            const getCellText = (rowIndex: number) => {
                return rowIndex === 0 ? cellTextShort : cellTextLong;
            };
            const cellRenderer = (rowIndex: number) => {
                return <Cell wrapText={true}>{getCellText(rowIndex)}</Cell>;
            };

            let table: Table;
            const saveTable = (t: Table) => (table = t);

            beforeEach(() => {
                harness.mount(
                    <Table ref={saveTable} numRows={NUM_ROWS}>
                        <Column name="Column0" cellRenderer={cellRenderer} />
                        <Column name="Column1" cellRenderer={cellRenderer} />
                    </Table>,
                );
            });

            afterEach(() => {
                table = undefined;
            });

            it("resizes each row to fit its respective tallest cell", () => {
                table.resizeRowsByApproximateHeight(getCellText);
                expect(table.state.rowHeights).to.deep.equal([36, 144, 144, 144]);
            });

            it("still uses defaults if an empty `options` object is passed", () => {
                table.resizeRowsByApproximateHeight(getCellText, {});
                expect(table.state.rowHeights).to.deep.equal([36, 144, 144, 144]);
            });

            it("can customize options", () => {
                table.resizeRowsByApproximateHeight(getCellText, { getNumBufferLines: 2 });
                expect(table.state.rowHeights).to.deep.equal([54, 162, 162, 162]);
            });
        });

        describe("resizeRowsByTallestCell", () => {
            it("Gets and sets the tallest cell by columns correctly", () => {
                const DEFAULT_RESIZE_HEIGHT = 20;
                const MAX_HEIGHT = 40;

                const renderCellLong = () => <Cell wrapText={true}>my cell value with lots and lots of words</Cell>;
                const renderCellShort = () => <Cell wrapText={false}>short value</Cell>;

                let table: Table;

                const saveTable = (t: Table) => (table = t);

                harness.mount(
                    <Table ref={saveTable} numRows={4}>
                        <Column name="Column0" cellRenderer={renderCellLong} />
                        <Column name="Column1" cellRenderer={renderCellShort} />
                    </Table>,
                );

                table.resizeRowsByTallestCell(0);
                expect(table.state.rowHeights[0], "resizes by first column").to.equal(MAX_HEIGHT);

                table.resizeRowsByTallestCell(1);
                expect(table.state.rowHeights[0], "resizes by second column").to.equal(DEFAULT_RESIZE_HEIGHT);

                table.resizeRowsByTallestCell([0, 1]);
                expect(table.state.rowHeights[0], "resizes by both column").to.equal(MAX_HEIGHT);

                table.resizeRowsByTallestCell([1]);
                expect(table.state.rowHeights[0], "resizes by second column via array").to.equal(DEFAULT_RESIZE_HEIGHT);

                table.resizeRowsByTallestCell();
                expect(table.state.rowHeights[0], "resizes by visible columns").to.equal(MAX_HEIGHT);
            });

            it("Works on a frozen column when the corresponding MAIN-quadrant column is out of view", () => {
                const CONTAINER_WIDTH = 500;
                const CONTAINER_HEIGHT = 500;
                const EXPECTED_MAX_ROW_HEIGHT = 20;
                const FROZEN_COLUMN_INDEX = 0;

                const cellRenderer = () => <Cell wrapText={true}>my cell value with lots and lots of words</Cell>;

                // huge values that will force scrolling
                const LARGE_COLUMN_WIDTH = 1000;
                // need 5 columns to ensure the first column won't be included
                // in the 3 "bleed" columns once we scroll rightward.
                const columnWidths = Array(5).fill(LARGE_COLUMN_WIDTH);

                // create a container element to enforce a maximum viewport size
                // small enough to cause scrolling.
                const containerElement = document.createElement("div");
                containerElement.style.width = `${CONTAINER_WIDTH}px`;
                containerElement.style.height = `${CONTAINER_HEIGHT}px`;
                document.body.appendChild(containerElement);

                // need to mount directly into the DOM for this test to work
                const table = mount(
                    <Table numRows={4} numFrozenColumns={1} columnWidths={columnWidths}>
                        <Column name="Column0" cellRenderer={cellRenderer} />
                        <Column name="Column1" cellRenderer={cellRenderer} />
                        <Column name="Column2" cellRenderer={cellRenderer} />
                        <Column name="Column3" cellRenderer={cellRenderer} />
                        <Column name="Column4" cellRenderer={cellRenderer} />
                    </Table>,
                    { attachTo: containerElement },
                );

                // scroll the frozen column out of view in the MAIN quadrant,
                // and expect a non-zero height.
                const tableInstance = table.instance() as Table;
                tableInstance.scrollToRegion(Regions.column(columnWidths.length - 1));
                tableInstance.resizeRowsByTallestCell(FROZEN_COLUMN_INDEX);
                expect(table.state().rowHeights[0]).to.equal(EXPECTED_MAX_ROW_HEIGHT);

                // clean up
                document.body.removeChild(containerElement);
            });
        });

        describe("scrollToRegion", () => {
            const CONTAINER_WIDTH = 200;
            const CONTAINER_HEIGHT = 200;

            const ROW_HEIGHT = 300;
            const COLUMN_WIDTH = 400;

            const NUM_ROWS = 3;
            const NUM_COLUMNS = 3;

            const TARGET_ROW = 1;
            const TARGET_COLUMN = 2;

            let tableInstance: Table;

            it("should calculate coordinates for scrolling to cell", () => {
                mountTable();
                checkInstanceMethod(
                    Regions.cell(TARGET_ROW, TARGET_COLUMN),
                    TARGET_COLUMN * COLUMN_WIDTH,
                    TARGET_ROW * ROW_HEIGHT,
                );
            });

            it("should calculate coordinates for scrolling to frozen cell", () => {
                mountTable({ numFrozenRows: TARGET_ROW + 1, numFrozenColumns: TARGET_COLUMN + 1 });
                checkInstanceMethod(Regions.cell(TARGET_ROW, TARGET_COLUMN), 0, 0);
            });

            it("should calculate coordinates for scrolling to row", () => {
                mountTable();
                checkInstanceMethod(Regions.row(TARGET_ROW), 0, TARGET_ROW * ROW_HEIGHT);
            });

            it("should calculate coordinates for scrolling to frozen row", () => {
                mountTable({ numFrozenRows: TARGET_ROW + 1 });
                checkInstanceMethod(Regions.row(TARGET_ROW), 0, 0);
            });

            it("should calculate coordinates for scrolling to column", () => {
                mountTable();
                checkInstanceMethod(Regions.column(TARGET_COLUMN), TARGET_COLUMN * COLUMN_WIDTH, 0);
            });

            it("should calculate coordinates for scrolling to frozen column", () => {
                mountTable({ numFrozenColumns: TARGET_COLUMN + 1 });
                checkInstanceMethod(Regions.column(TARGET_COLUMN), 0, 0);
            });

            it("should calculate coordinates for scrolling to full table", () => {
                mountTable();
                checkInstanceMethod(Regions.table(), 0, 0);
            });

            function checkInstanceMethod(region: IRegion, expectedScrollLeft: number, expectedScrollTop: number) {
                // cast as `any` to access private members
                const spy = sinon.spy((tableInstance as any).quadrantStackInstance, "scrollToPosition");
                tableInstance.scrollToRegion(region);
                // just check that the scroll event would be triggered with the proper args; don't
                // bother checking the result of the whole action
                expect(spy.firstCall.args).to.deep.equal([expectedScrollLeft, expectedScrollTop]);
                spy.restore();
            }

            function saveTable(ref: Table) {
                tableInstance = ref;
            }

            function mountTable(tableProps: Partial<ITableProps> & object = {}) {
                mount(
                    <div style={{ width: CONTAINER_WIDTH, height: CONTAINER_HEIGHT }}>
                        <Table
                            columnWidths={Array(NUM_COLUMNS).fill(COLUMN_WIDTH)}
                            numRows={NUM_ROWS}
                            rowHeights={Array(NUM_ROWS).fill(ROW_HEIGHT)}
                            ref={saveTable}
                            {...tableProps}
                        >
                            <Column cellRenderer={renderDummyCell} />
                            <Column cellRenderer={renderDummyCell} />
                            <Column cellRenderer={renderDummyCell} />
                        </Table>
                    </div>,
                );
            }
        });
    });

    describe("Full-table selection", () => {
        const onFocusedCell = sinon.spy();
        const onSelection = sinon.spy();

        afterEach(() => {
            onFocusedCell.reset();
            onSelection.reset();
        });

        it("Selects all and moves focus cell to (0, 0) on click of upper-left corner", () => {
            const table = mountTable();
            selectFullTable(table);

            expect(onSelection.args[0][0]).to.deep.equal([Regions.table()]);
            expect(onFocusedCell.args[0][0]).to.deep.equal({ col: 0, row: 0, focusSelectionIndex: 0 });
        });

        it("Does not move focused cell on shift+click", () => {
            const table = mountTable();
            selectFullTable(table, { shiftKey: true });

            expect(onSelection.args[0][0]).to.deep.equal([Regions.table()]);
            expect(onFocusedCell.called).to.be.false;
        });

        it("Selects and deselects column/row headers when selecting and deselecting the full table", () => {
            const table = mountTable();

            // selet the full table
            selectFullTable(table);
            let columnHeader = table
                .find(COLUMN_HEADER_SELECTOR)
                .hostNodes()
                .at(0);
            let rowHeader = table
                .find(`.${Classes.TABLE_ROW_HEADERS}`)
                .find(`.${Classes.TABLE_HEADER}`)
                .hostNodes()
                .at(0);
            expect(columnHeader.hasClass(Classes.TABLE_HEADER_SELECTED)).to.be.true;
            expect(rowHeader.hasClass(Classes.TABLE_HEADER_SELECTED)).to.be.true;

            // deselect the full table
            table.setProps({ selectedRegions: [] });
            columnHeader = table
                .find(COLUMN_HEADER_SELECTOR)
                .hostNodes()
                .at(0);
            rowHeader = table
                .find(`.${Classes.TABLE_ROW_HEADERS}`)
                .find(`.${Classes.TABLE_HEADER}`)
                .hostNodes()
                .at(0);
            expect(columnHeader.hasClass(Classes.TABLE_HEADER_SELECTED)).to.be.false;
            expect(rowHeader.hasClass(Classes.TABLE_HEADER_SELECTED)).to.be.false;
        });

        it("Aligns properly with the table borders", () => {
            const table = mountTable();
            selectFullTable(table);

            // we'll pass this to parseInt as the radix argument.
            const BASE_10 = 10;

            // the test framework doesn't necessarily return the expected values
            // via getBoundingClientRect(), so let's just grab the inline
            // width/height styles from the bottom container.
            const bottomContainer = table
                .find(`.${Classes.TABLE_QUADRANT_MAIN}`)
                .find(`.${Classes.TABLE_BOTTOM_CONTAINER}`)
                .hostNodes()
                .getDOMNode() as HTMLElement;
            const { width: expectedWidth, height: expectedHeight } = bottomContainer.style;
            const [expectedWidthAsNumber, expectedHeightAsNumber] = [expectedWidth, expectedHeight].map(n =>
                parseInt(n, BASE_10),
            );

            // use chained .find()'s instead of one long selector just for the
            // sake of reducing line length
            const selectionOverlay = table
                .find(`.${Classes.TABLE_QUADRANT_MAIN}`)
                .find(`.${Classes.TABLE_QUADRANT_BODY_CONTAINER}`)
                .find(`.${Classes.TABLE_SELECTION_REGION}`)
                .hostNodes()
                .getDOMNode() as HTMLElement;
            const { width: actualWidth, height: actualHeight } = selectionOverlay.style;
            const [actualWidthAsNumber, actualHeightAsNumber] = [actualWidth, actualHeight].map(n =>
                parseInt(n, BASE_10),
            );

            // the "actual" selection width should be 1px greater than the
            // "expected' table width, because of a correction necessary for
            // maintaining proper alignment on the bottom/right sides of the
            // selection region (see: styleBodyRegion() in table.tsx).
            expect(actualWidthAsNumber).to.equal(expectedWidthAsNumber + 1);
            expect(actualHeightAsNumber).to.equal(expectedHeightAsNumber + 1);
        });

        function mountTable() {
            return mount(
                <Table enableFocusedCell={true} onFocusedCell={onFocusedCell} onSelection={onSelection} numRows={10}>
                    <Column cellRenderer={renderDummyCell} />
                    <Column cellRenderer={renderDummyCell} />
                    <Column cellRenderer={renderDummyCell} />
                </Table>,
            );
        }

        function selectFullTable(table: ReactWrapper<any, {}>, ...mouseEventArgs: any[]) {
            const menu = table.find(`.${Classes.TABLE_QUADRANT_MAIN} .${Classes.TABLE_MENU}`);
            menu.simulate("mousedown", ...mouseEventArgs).simulate("mouseup", ...mouseEventArgs);
        }
    });

    it("Removes uncontrolled selected region if selectionModes change to make it invalid", () => {
        const table = mount(
            <Table selectionModes={[RegionCardinality.FULL_COLUMNS]}>
                <Column />
            </Table>,
        );
        table.setState({ selectedRegions: [Regions.column(0)] });
        table.setProps({ selectionModes: [] });
        expect(table.state("selectedRegions").length).to.equal(0);
    });

    it("Leaves controlled selected region if selectionModes change to make it invalid", () => {
        const table = mount(
            <Table selectionModes={[RegionCardinality.FULL_COLUMNS]} selectedRegions={[Regions.column(0)]}>
                <Column />
            </Table>,
        );
        table.setProps({ selectionModes: [] });
        expect(table.state("selectedRegions").length).to.equal(1);
    });

    describe("onCompleteRender", () => {
        it("triggers immediately on mount/update with RenderMode.NONE", () => {
            const onCompleteRenderSpy = sinon.spy();
            const table = mount(
                <Table numRows={100} onCompleteRender={onCompleteRenderSpy} renderMode={RenderMode.NONE}>
                    <Column cellRenderer={renderDummyCell} />
                </Table>,
            );
            expect(onCompleteRenderSpy.callCount, "call count on mount").to.equal(1);
            table.setProps({ numRows: 101 });
            expect(onCompleteRenderSpy.callCount, "call count on update").to.equal(2);
        });

        it("triggers immediately on mount with RenderMode.BATCH_ON_UPDATE", () => {
            const onCompleteRenderSpy = sinon.spy();
            mount(
                <Table onCompleteRender={onCompleteRenderSpy} numRows={100} renderMode={RenderMode.BATCH_ON_UPDATE}>
                    <Column cellRenderer={renderDummyCell} />
                </Table>,
            );
            expect(onCompleteRenderSpy.callCount, "call count on mount").to.equal(1);
        });

        it("triggers immediately on mount/update with RenderMode.BATCH for very small batches", () => {
            const onCompleteRenderSpy = sinon.spy();
            const numRows = 1;

            // RenderMode.BATCH is the default
            const table = mount(
                <Table numRows={numRows} onCompleteRender={onCompleteRenderSpy}>
                    <Column cellRenderer={renderDummyCell} />
                </Table>,
            );

            expect(onCompleteRenderSpy.callCount, "call count on mount").to.equal(1);
            table.setProps({ numRows: 2 }); // still small enough to fit in one batch
            expect(onCompleteRenderSpy.callCount, "call count on update").to.equal(2);
        });
    });

    describe("Freezing", () => {
        let consoleWarn: sinon.SinonSpy;

        before(() => (consoleWarn = sinon.stub(console, "warn")));
        afterEach(() => consoleWarn.reset());
        after(() => consoleWarn.restore());

        it("prints a warning and clamps out-of-bounds numFrozenColumns if > number of columns", () => {
            const table1 = mount(<Table />);
            expect(table1.state().numFrozenColumnsClamped).to.equal(0);
            expect(consoleWarn.callCount).to.equal(0);

            const table2 = mount(<Table numFrozenColumns={1} />);
            expect(table2.state().numFrozenColumnsClamped).to.equal(0);
            expect(consoleWarn.callCount).to.equal(1);

            const table3 = mount(
                <Table numFrozenColumns={2}>
                    <Column />
                </Table>,
            );
            expect(table3.state().numFrozenColumnsClamped).to.equal(1);
            expect(consoleWarn.callCount).to.equal(2);
        });

        it("prints a warning and clamps out-of-bounds numFrozenRows if > numRows", () => {
            const table1 = mount(<Table />);
            expect(table1.state().numFrozenRowsClamped).to.equal(0);
            expect(consoleWarn.callCount).to.equal(0);

            const table2 = mount(<Table numFrozenRows={1} numRows={0} />);
            expect(table2.state().numFrozenRowsClamped).to.equal(0);
            expect(consoleWarn.callCount).to.equal(1);

            const table3 = mount(
                <Table numFrozenRows={2} numRows={1}>
                    <Column />
                </Table>,
            );
            expect(table3.state().numFrozenRowsClamped).to.equal(1);
            expect(consoleWarn.callCount).to.equal(2);
        });

        const NUM_ROWS = 4;
        const NUM_COLUMNS = 3;

        // assuming numFrozenColumns=1 and numFrozenRows=1
        const NUM_TOP_LEFT_COLUMNS = 1;
        const NUM_TOP_LEFT_ROWS = 1;
        const NUM_TOP = NUM_COLUMNS - NUM_TOP_LEFT_COLUMNS;
        const NUM_LEFT = NUM_ROWS - NUM_TOP_LEFT_ROWS;
        const NUM_TOP_LEFT = NUM_TOP_LEFT_COLUMNS * NUM_TOP_LEFT_ROWS;

        it("does not render frozen bleed cells if numFrozenRows=0 and numFrozenColumns=0", () => {
            const table = mount(createTableOfSize(NUM_COLUMNS, NUM_ROWS));
            expect(table.find(`.${Classes.TABLE_QUADRANT_TOP} .${Classes.TABLE_CELL}`).length).to.equal(0);
            expect(table.find(`.${Classes.TABLE_QUADRANT_LEFT} .${Classes.TABLE_CELL}`).length).to.equal(0);
            expect(table.find(`.${Classes.TABLE_QUADRANT_TOP_LEFT} .${Classes.TABLE_CELL}`).length).to.equal(0);
        });

        it("renders only one row of frozen cells (i.e. no bleed cells) if numFrozenRows = 1", () => {
            const table = mount(createTableOfSize(NUM_COLUMNS, NUM_ROWS, {}, { numFrozenRows: 1 }));
            expect(table.find(`.${Classes.TABLE_QUADRANT_TOP} .${Classes.TABLE_CELL}`).length).to.equal(NUM_COLUMNS);
            expect(table.find(`.${Classes.TABLE_QUADRANT_LEFT} .${Classes.TABLE_CELL}`).length).to.equal(0);
            expect(table.find(`.${Classes.TABLE_QUADRANT_TOP_LEFT} .${Classes.TABLE_CELL}`).length).to.equal(0);
        });

        it("renders only one column of frozen cells (i.e. no bleed cells) if numFrozenColumns = 1", () => {
            const table = mount(createTableOfSize(NUM_COLUMNS, NUM_ROWS, {}, { numFrozenColumns: 1 }));
            expect(table.find(`.${Classes.TABLE_QUADRANT_TOP} .${Classes.TABLE_CELL}`).length).to.equal(0);
            expect(table.find(`.${Classes.TABLE_QUADRANT_LEFT} .${Classes.TABLE_CELL}`).length).to.equal(NUM_ROWS);
            expect(table.find(`.${Classes.TABLE_QUADRANT_TOP_LEFT} .${Classes.TABLE_CELL}`).length).to.equal(0);
        });

        it("renders correct number of frozen cells if numFrozenRows = 1 and numFrozenColumns = 1", () => {
            const table = mount(
                createTableOfSize(NUM_COLUMNS, NUM_ROWS, {}, { numFrozenRows: 1, numFrozenColumns: 1 }),
            );
            expect(table.find(`.${Classes.TABLE_QUADRANT_TOP} .${Classes.TABLE_CELL}`).length).to.equal(NUM_TOP);
            expect(table.find(`.${Classes.TABLE_QUADRANT_LEFT} .${Classes.TABLE_CELL}`).length).to.equal(NUM_LEFT);
            expect(table.find(`.${Classes.TABLE_QUADRANT_TOP_LEFT} .${Classes.TABLE_CELL}`).length).to.equal(
                NUM_TOP_LEFT,
            );
        });

        it("renders correct number of frozen cells if numFrozenRows and numFrozenColumns are changed to > 0", () => {
            const table = mount(createTableOfSize(NUM_COLUMNS, NUM_ROWS));
            table.setProps({ numFrozenRows: 1, numFrozenColumns: 1 });
            expect(table.find(`.${Classes.TABLE_QUADRANT_TOP} .${Classes.TABLE_CELL}`).length).to.equal(NUM_TOP);
            expect(table.find(`.${Classes.TABLE_QUADRANT_LEFT} .${Classes.TABLE_CELL}`).length).to.equal(NUM_LEFT);
            expect(table.find(`.${Classes.TABLE_QUADRANT_TOP_LEFT} .${Classes.TABLE_CELL}`).length).to.equal(
                NUM_TOP_LEFT,
            );
        });

        it("renders correct number of frozen cells if numFrozenRows and numFrozenColumns are changed to 0", () => {
            const table = mount(
                createTableOfSize(NUM_COLUMNS, NUM_ROWS, {}, { numFrozenRows: 1, numFrozenColumns: 1 }),
            );
            table.setProps({ numFrozenRows: 0, numFrozenColumns: 0 });
            expect(table.find(`.${Classes.TABLE_QUADRANT_TOP} .${Classes.TABLE_CELL}`).length).to.equal(0);
            expect(table.find(`.${Classes.TABLE_QUADRANT_LEFT} .${Classes.TABLE_CELL}`).length).to.equal(0);
            expect(table.find(`.${Classes.TABLE_QUADRANT_TOP_LEFT} .${Classes.TABLE_CELL}`).length).to.equal(0);
        });
    });

    describe("Resizing", () => {
        it("Resizes selected rows together", () => {
            const table = mountTable();
            const rows = getRowHeadersWrapper(table);
            const resizeHandleTarget = getResizeHandle(rows, 0);

            resizeHandleTarget
                .mouse("mousemove")
                .mouse("mousedown")
                .mouse("mousemove", 0, 2)
                .mouse("mouseup");

            expect(rows.find(`.${Classes.TABLE_HEADER}`, 0).bounds().height).to.equal(3);
            expect(rows.find(`.${Classes.TABLE_HEADER}`, 1).bounds().height).to.equal(3);
            expect(rows.find(`.${Classes.TABLE_HEADER}`, 2).bounds().height).to.equal(1);
            expect(rows.find(`.${Classes.TABLE_HEADER}`, 3).bounds().height).to.equal(1);
            expect(rows.find(`.${Classes.TABLE_HEADER}`, 4).bounds().height).to.equal(3);
            expect(rows.find(`.${Classes.TABLE_HEADER}`, 5).bounds().height).to.equal(3);
            expect(rows.find(`.${Classes.TABLE_HEADER}`, 6).bounds().height).to.equal(3);
            expect(rows.find(`.${Classes.TABLE_HEADER}`, 7).bounds().height).to.equal(1);
            expect(rows.find(`.${Classes.TABLE_HEADER}`, 8).bounds().height).to.equal(3);
        });

        it("Resizes columns when row headers are hidden without throwing an error", () => {
            const table = mountTable({ enableRowHeader: false });
            const columnHeader = table.find(`.${Classes.TABLE_COLUMN_HEADERS}`);
            const resizeHandleTarget = getResizeHandle(columnHeader, 0);

            expect(() => {
                resizeHandleTarget
                    .mouse("mousemove")
                    .mouse("mousedown")
                    .mouse("mousemove", 0, 2)
                    .mouse("mouseup");
            }).not.to.throw();
        });

        it("Hides selected-region styles while resizing", () => {
            const table = mountTable();
            const resizeHandleTarget = getResizeHandle(getRowHeadersWrapper(table), 0);

            resizeHandleTarget
                .mouse("mousemove")
                .mouse("mousedown")
                .mouse("mousemove", 0, 2);
            expect(table.find(`.${Classes.TABLE_SELECTION_REGION}`).exists()).to.be.false;

            resizeHandleTarget.mouse("mouseup");
            expect(table.find(`.${Classes.TABLE_SELECTION_REGION}`).exists()).to.be.true;
        });

        it("resizes frozen column on double-click when corresponding MAIN-quadrant column not in view", () => {
            const CONTAINER_WIDTH = 500;
            const CONTAINER_HEIGHT = 500;
            const EXPECTED_COLUMN_WIDTH_WITH_LOCAL_KARMA = 216;
            const EXPECTED_ROW_HEADER_WIDTH = 30;
            const FROZEN_COLUMN_INDEX = 0;

            const cellRenderer = () => <Cell wrapText={false}>my cell value with lots and lots of words</Cell>;

            // huge values that will force scrolling
            const LARGE_COLUMN_WIDTH = 1000;
            // need 5 columns to ensure the first column won't be included
            // in the 3 "bleed" columns once we scroll rightward.
            const columnWidths = Array(5).fill(LARGE_COLUMN_WIDTH);

            // create a container element to enforce a maximum viewport size
            // small enough to cause scrolling.
            const containerElement = document.createElement("div");
            containerElement.style.width = `${CONTAINER_WIDTH}px`;
            containerElement.style.height = `${CONTAINER_HEIGHT}px`;
            document.body.appendChild(containerElement);

            // need to mount directly into the DOM for this test to work
            let table: Table;
            const saveTable = (ref: Table) => (table = ref);
            const tableElement = harness.mount(
                <Table ref={saveTable} numRows={1} numFrozenColumns={1} columnWidths={columnWidths}>
                    <Column name="Column0" cellRenderer={cellRenderer} />
                    <Column name="Column1" cellRenderer={cellRenderer} />
                    <Column name="Column2" cellRenderer={cellRenderer} />
                    <Column name="Column3" cellRenderer={cellRenderer} />
                    <Column name="Column4" cellRenderer={cellRenderer} />
                </Table>,
            );

            // scroll the frozen column out of view in the MAIN quadrant,
            // and expect a non-zero height.
            table.scrollToRegion(Regions.column(columnWidths.length - 1));

            const quadrantSelector = `.${Classes.TABLE_QUADRANT_LEFT}`;
            const columnHeaderSelector = `${quadrantSelector} .${Classes.TABLE_COLUMN_HEADERS}`;
            const resizeHandleSelector = `${columnHeaderSelector} .${Classes.TABLE_RESIZE_HANDLE_TARGET}`;

            const quadrantElement = tableElement.find(quadrantSelector, 0);
            const frozenColumnResizeHandle = tableElement.find(resizeHandleSelector, FROZEN_COLUMN_INDEX);

            // double-click the frozen column's resize handle
            frozenColumnResizeHandle
                .mouse("mousedown")
                .mouse("mouseup", 10)
                .mouse("mousedown")
                .mouse("mouseup", 10);

            const columnWidth = table.state.columnWidths[0];
            const quadrantWidth = parseInt(quadrantElement.style().width, 10);
            const expectedQuadrantWidth = EXPECTED_ROW_HEADER_WIDTH + EXPECTED_COLUMN_WIDTH_WITH_LOCAL_KARMA;

            // local `gulp karma` expects 216px, and Circle CI `gulp test`
            // expects 265px. :/ .at.least() seems more reliable than bounding
            // the width in [216,265] and introducing potential test flakiness.
            expect(columnWidth, "column resizes correctly").to.be.at.least(EXPECTED_COLUMN_WIDTH_WITH_LOCAL_KARMA);
            expect(quadrantWidth, "quadrant resizes correctly").to.be.at.least(expectedQuadrantWidth);

            // clean up
            document.body.removeChild(containerElement);
        });

        function mountTable(tableProps: Partial<ITableProps> & object = {}) {
            return harness.mount(
                // set the row height so small so they can all fit in the viewport and be rendered
                <Table
                    defaultRowHeight={1}
                    enableRowResizing={true}
                    minRowHeight={1}
                    numRows={10}
                    selectedRegions={[Regions.row(0, 1), Regions.row(4, 6), Regions.row(8)]}
                    {...tableProps}
                >
                    <Column cellRenderer={renderDummyCell} />
                    <Column cellRenderer={renderDummyCell} />
                    <Column cellRenderer={renderDummyCell} />
                </Table>,
            );
        }

        function getRowHeadersWrapper(table: ElementHarness) {
            return table.find(`.${Classes.TABLE_ROW_HEADERS}`);
        }

        function getResizeHandle(header: ElementHarness, index: number) {
            return header.find(`.${Classes.TABLE_RESIZE_HANDLE_TARGET}`, index);
        }
    });

    describe("Reordering", () => {
        const OLD_INDEX = 0;
        const NEW_INDEX = 1;
        const LENGTH = 2;
        const NUM_COLUMNS = 5;
        const NUM_ROWS = 5;

        // considerations:
        // - make the rows and columns fit exactly in the table dimensions; not trying to test scrolling.
        // - ensure the columns are wide enough to fit their reorder handle.
        const CONTAINER_WIDTH_IN_PX = 200;
        const CONTAINER_HEIGHT_IN_PX = 200;
        const ROW_HEIGHT_IN_PX = CONTAINER_HEIGHT_IN_PX / NUM_ROWS;
        const COLUMN_WIDTH_IN_PX = CONTAINER_WIDTH_IN_PX / NUM_COLUMNS;

        const OFFSET_X = (NEW_INDEX + LENGTH) * COLUMN_WIDTH_IN_PX;
        const OFFSET_Y = (NEW_INDEX + LENGTH) * ROW_HEIGHT_IN_PX;

        const onColumnsReordered = sinon.spy();
        const onRowsReordered = sinon.spy();
        const onSelection = sinon.spy();

        afterEach(() => {
            onColumnsReordered.reset();
            onRowsReordered.reset();
            onSelection.reset();
        });

        it("Shows preview guide and invokes callback when selected columns reordered", () => {
            const table = mountTable({
                enableColumnReordering: true,
                onColumnsReordered,
                selectedRegions: [Regions.column(OLD_INDEX, LENGTH - 1)],
            });
            const headerCell = getHeaderCell(getColumnHeadersWrapper(table), 0);
            const reorderHandle = getReorderHandle(headerCell);
            reorderHandle.mouse("mousedown").mouse("mousemove", getAdjustedOffsetX(OFFSET_X, reorderHandle));

            const guide = table.find(`.${Classes.TABLE_VERTICAL_GUIDE}`);
            expect(guide).to.exist;

            reorderHandle.mouse("mouseup", getAdjustedOffsetX(OFFSET_X, reorderHandle));
            expect(onColumnsReordered.called).to.be.true;
            expect(onColumnsReordered.calledWith(OLD_INDEX, NEW_INDEX, LENGTH)).to.be.true;
        });

        it("Shows preview guide and invokes callback when selected rows reordered", () => {
            const table = mountTable({
                enableRowReordering: true,
                onRowsReordered,
                selectedRegions: [Regions.row(OLD_INDEX, LENGTH - 1)],
            });
            const headerCell = getHeaderCell(getRowHeadersWrapper(table), 0);
            headerCell.mouse("mousedown").mouse("mousemove", 0, OFFSET_Y);

            const guide = table.find(`.${Classes.TABLE_HORIZONTAL_GUIDE}`);
            expect(guide, "Could not find preview guide").to.exist;

            headerCell.mouse("mouseup", 0, OFFSET_Y);
            expect(onRowsReordered.called, "Reorder callback not called").to.be.true;
            // HACKHACK: https://github.com/palantir/blueprint/issues/1794
            // expect(
            //     onRowsReordered.calledWith(OLD_INDEX, NEW_INDEX, LENGTH),
            //     "Reorder callback called with unexpected args",
            // ).to.be.true;
        });

        it("Reorders an unselected column and selects it afterward", () => {
            const table = mountTable({
                enableColumnReordering: true,
                onColumnsReordered,
                onSelection,
            });
            const headerCell = getHeaderCell(getColumnHeadersWrapper(table), 0);
            const reorderHandle = getReorderHandle(headerCell);
            reorderHandle
                .mouse("mousedown")
                .mouse("mousemove", getAdjustedOffsetX(OFFSET_X, reorderHandle))
                .mouse("mouseup", getAdjustedOffsetX(OFFSET_X, reorderHandle));
            expect(onColumnsReordered.called).to.be.true;
            expect(onSelection.firstCall.calledWith([Regions.column(0)]));
        });

        it("Doesn't work on rows if there is no selected region defined yet", () => {
            const table = mountTable({
                enableColumnReordering: true,
                onColumnsReordered,
            });
            getHeaderCell(getColumnHeadersWrapper(table), 0)
                .mouse("mousedown")
                .mouse("mousemove", OFFSET_X)
                .mouse("mouseup", OFFSET_X);
            expect(onColumnsReordered.called).to.be.false;
        });

        it("Clears all selections except the reordered column after reordering", () => {
            const table = mountTable({
                enableColumnReordering: true,
                onColumnsReordered,
                onSelection,
                selectedRegions: [Regions.column(2)], // some other column
            });
            const headerCell = getHeaderCell(getColumnHeadersWrapper(table), 0);
            const reorderHandle = getReorderHandle(headerCell);

            // now we can reorder the column one spot to the right
            const newIndex = 1;
            const length = 1;
            const offsetX = (newIndex + length) * COLUMN_WIDTH_IN_PX;
            const adjustedOffsetX = getAdjustedOffsetX(offsetX, reorderHandle);
            reorderHandle
                .mouse("mousedown")
                .mouse("mousemove", adjustedOffsetX)
                .mouse("mouseup", adjustedOffsetX);

            // called once on mousedown (to select column 0), once on mouseup (to move the selection)
            expect(onSelection.callCount).to.equal(2);
            expect(onSelection.getCall(1).args).to.deep.equal([[Regions.column(newIndex)]]);
        });

        it("Deselects a selected row on cmd+click (without reordering)", () => {
            const table = mountTable({
                enableRowReordering: true,
                onRowsReordered,
                onSelection,
                selectedRegions: [Regions.row(OLD_INDEX)],
            });
            const headerCell = getHeaderCell(getRowHeadersWrapper(table), 0);
            headerCell.mouse("mousedown", { metaKey: true }).mouse("mousemove", 0, OFFSET_Y);

            const guide = table.find(`.${Classes.TABLE_HORIZONTAL_GUIDE}`);
            expect(guide.exists(), "guide not drawn").be.false;

            headerCell.mouse("mouseup", 0, OFFSET_Y);
            expect(onSelection.called, "onSelection called").to.be.true;
            expect(onSelection.calledWith([]), "onSelection called with []").to.be.true;
            expect(onRowsReordered.called, "onRowsReordered not called").to.be.false;
        });

        it("Deselects a selected column on cmd+click (without reordering)", () => {
            const table = mountTable({
                enableColumnReordering: true,
                onColumnsReordered,
                onSelection,
                selectedRegions: [Regions.column(OLD_INDEX)],
            });
            const headerCell = getHeaderCell(getColumnHeadersWrapper(table), 0);
            headerCell.mouse("mousedown", { metaKey: true }).mouse("mousemove", 0, OFFSET_Y);

            const guide = table.find(`.${Classes.TABLE_VERTICAL_GUIDE}`);
            expect(guide.exists(), "guide not drawn").be.false;

            headerCell.mouse("mouseup", 0, OFFSET_Y);
            expect(onSelection.called, "onSelection called").to.be.true;
            expect(onSelection.calledWith([]), "onSelection called with []").to.be.true;
            expect(onColumnsReordered.called, "onColumnsReordered not called").to.be.false;
        });

        it("Does not deselect a selected column when the reorder handle is cmd+click'd", () => {
            const table = mountTable({
                enableColumnReordering: true,
                onColumnsReordered,
                onSelection,
            });
            const headerCell = getHeaderCell(getColumnHeadersWrapper(table), 0);
            const reorderHandle = getReorderHandle(headerCell);
            reorderHandle
                .mouse("mousedown", { metaKey: true })
                .mouse("mousemove", getAdjustedOffsetX(OFFSET_X, reorderHandle))
                .mouse("mouseup", getAdjustedOffsetX(OFFSET_X, reorderHandle));
            expect(onColumnsReordered.called).to.be.true;
            expect(onSelection.firstCall.calledWith([Regions.column(0)]));
        });

        function mountTable(props: Partial<ITableProps>) {
            const table = harness.mount(
                <div style={{ width: CONTAINER_WIDTH_IN_PX, height: CONTAINER_HEIGHT_IN_PX }}>
                    <Table
                        columnWidths={Array(NUM_COLUMNS).fill(COLUMN_WIDTH_IN_PX)}
                        numRows={NUM_ROWS}
                        rowHeights={Array(NUM_ROWS).fill(ROW_HEIGHT_IN_PX)}
                        {...props}
                    >
                        <Column cellRenderer={renderDummyCell} />
                        <Column cellRenderer={renderDummyCell} />
                        <Column cellRenderer={renderDummyCell} />
                        <Column cellRenderer={renderDummyCell} />
                        <Column cellRenderer={renderDummyCell} />
                    </Table>
                </div>,
            );
            return table;
        }

        function getColumnHeadersWrapper(table: ElementHarness) {
            return table.find(`.${Classes.TABLE_COLUMN_HEADERS}`);
        }

        function getRowHeadersWrapper(table: ElementHarness) {
            return table.find(`.${Classes.TABLE_ROW_HEADERS}`);
        }

        function getHeaderCell(headersWrapper: ElementHarness, index: number) {
            return headersWrapper.find(`.${Classes.TABLE_HEADER}`, index);
        }

        function getReorderHandle(header: ElementHarness) {
            return header.find(`.${Classes.TABLE_REORDER_HANDLE_TARGET}`);
        }

        function getAdjustedOffsetX(offsetX: number, reorderHandle: ElementHarness) {
            // adjust the x coordinate to account for the rendered width of the reorder handle
            return offsetX - reorderHandle.element.getBoundingClientRect().width;
        }
    });

    describe("Focused cell", () => {
        let onFocusedCell: sinon.SinonSpy;
        let onVisibleCellsChange: sinon.SinonSpy;

        const NUM_ROWS = 3;
        const NUM_COLS = 3;

        // center the initial focus cell
        const DEFAULT_FOCUSED_CELL_COORDS: IFocusedCellCoordinates = { row: 1, col: 1 } as any;

        // Enzyme appears to render our Table at 60px high x 400px wide. make all rows and columns
        // the same size as the table to force scrolling no matter which direction we move the focus
        // cell.
        const ROW_HEIGHT = 60;
        const COL_WIDTH = 400;

        // make these values arbitrarily bigger than the table bounds
        const OVERSIZED_ROW_HEIGHT = 10000;
        const OVERSIZED_COL_WIDTH = 10000;

        beforeEach(() => {
            onFocusedCell = sinon.spy();
            onVisibleCellsChange = sinon.spy();
        });

        it("removes the focused cell if enableFocusedCell is reset to false", () => {
            const { component } = mountTable();
            const focusCellSelector = `.${Classes.TABLE_FOCUS_REGION}`;
            expect(component.find(focusCellSelector).exists()).to.be.true;
            component.setProps({ enableFocusedCell: false });
            expect(component.find(focusCellSelector).exists()).to.be.false;
        });

        describe("moves a focus cell with arrow keys", () => {
            runFocusCellMoveTest("up", Keys.ARROW_UP, { row: 0, col: 1, focusSelectionIndex: 0 });
            runFocusCellMoveTest("down", Keys.ARROW_DOWN, { row: 2, col: 1, focusSelectionIndex: 0 });
            runFocusCellMoveTest("left", Keys.ARROW_LEFT, { row: 1, col: 0, focusSelectionIndex: 0 });
            runFocusCellMoveTest("right", Keys.ARROW_RIGHT, { row: 1, col: 2, focusSelectionIndex: 0 });

            it("doesn't move a focus cell if modifier key is pressed", () => {
                const { component } = mountTable();
                component.simulate("keyDown", createKeyEventConfig(component, "right", Keys.ARROW_RIGHT, true));
                expect(onFocusedCell.called).to.be.false;
            });

            function runFocusCellMoveTest(key: string, keyCode: number, expectedCoords: IFocusedCellCoordinates) {
                it(key, () => {
                    const { component } = mountTable();
                    component.simulate("keyDown", createKeyEventConfig(component, key, keyCode));
                    expect(onFocusedCell.called).to.be.true;
                    expect(onFocusedCell.getCall(0).args[0]).to.deep.equal(expectedCoords);
                });
            }
        });

        describe("moves a focus cell internally with tab and enter", () => {
            function runFocusCellMoveInternalTest(
                name: string,
                key: string,
                keyCode: number,
                shiftKey: boolean,
                focusCellCoords: IFocusedCellCoordinates,
                expectedCoords: IFocusedCellCoordinates,
            ) {
                it(name, () => {
                    const selectedRegions: IRegion[] = [{ cols: [0, 1], rows: [0, 1] }, { cols: [2, 2], rows: [2, 2] }];
                    const tableHarness = mount(
                        <Table
                            numRows={5}
                            enableFocusedCell={true}
                            focusedCell={focusCellCoords}
                            onFocusedCell={onFocusedCell}
                            selectedRegions={selectedRegions}
                        >
                            <Column name="Column0" cellRenderer={renderDummyCell} />
                            <Column name="Column1" cellRenderer={renderDummyCell} />
                            <Column name="Column2" cellRenderer={renderDummyCell} />
                            <Column name="Column3" cellRenderer={renderDummyCell} />
                            <Column name="Column4" cellRenderer={renderDummyCell} />
                        </Table>,
                    );
                    tableHarness.simulate("keyDown", createKeyEventConfig(tableHarness, key, keyCode, shiftKey));
                    expect(onFocusedCell.args[0][0]).to.deep.equal(expectedCoords);
                });
            }
            runFocusCellMoveInternalTest(
                "moves a focus cell on tab",
                "tab",
                Keys.TAB,
                false,
                { row: 0, col: 0, focusSelectionIndex: 0 },
                { row: 0, col: 1, focusSelectionIndex: 0 },
            );
            runFocusCellMoveInternalTest(
                "wraps a focus cell around with tab",
                "tab",
                Keys.TAB,
                false,
                { row: 0, col: 1, focusSelectionIndex: 0 },
                { row: 1, col: 0, focusSelectionIndex: 0 },
            );
            runFocusCellMoveInternalTest(
                "moves a focus cell to next region with tab",
                "tab",
                Keys.TAB,
                false,
                { row: 1, col: 1, focusSelectionIndex: 0 },
                { row: 2, col: 2, focusSelectionIndex: 1 },
            );

            runFocusCellMoveInternalTest(
                "moves a focus cell on enter",
                "enter",
                Keys.ENTER,
                false,
                { row: 0, col: 0, focusSelectionIndex: 0 },
                { row: 1, col: 0, focusSelectionIndex: 0 },
            );
            runFocusCellMoveInternalTest(
                "wraps a focus cell around with enter",
                "enter",
                Keys.ENTER,
                false,
                { row: 1, col: 0, focusSelectionIndex: 0 },
                { row: 0, col: 1, focusSelectionIndex: 0 },
            );
            runFocusCellMoveInternalTest(
                "moves a focus cell to next region with enter",
                "enter",
                Keys.ENTER,
                false,
                { row: 1, col: 1, focusSelectionIndex: 0 },
                { row: 2, col: 2, focusSelectionIndex: 1 },
            );

            runFocusCellMoveInternalTest(
                "moves a focus cell on shift+tab",
                "tab",
                Keys.TAB,
                true,
                { row: 0, col: 1, focusSelectionIndex: 0 },
                { row: 0, col: 0, focusSelectionIndex: 0 },
            );
            runFocusCellMoveInternalTest(
                "wraps a focus cell around with shift+tab",
                "tab",
                Keys.TAB,
                true,
                { row: 1, col: 0, focusSelectionIndex: 0 },
                { row: 0, col: 1, focusSelectionIndex: 0 },
            );
            runFocusCellMoveInternalTest(
                "moves a focus cell to prev region with shift+tab",
                "tab",
                Keys.TAB,
                true,
                { row: 0, col: 0, focusSelectionIndex: 0 },
                { row: 2, col: 2, focusSelectionIndex: 1 },
            );

            runFocusCellMoveInternalTest(
                "moves a focus cell on shift+enter",
                "enter",
                Keys.ENTER,
                true,
                { row: 1, col: 0, focusSelectionIndex: 0 },
                { row: 0, col: 0, focusSelectionIndex: 0 },
            );
            runFocusCellMoveInternalTest(
                "wraps a focus cell around with shift+enter",
                "enter",
                Keys.ENTER,
                true,
                { row: 0, col: 1, focusSelectionIndex: 0 },
                { row: 1, col: 0, focusSelectionIndex: 0 },
            );
            runFocusCellMoveInternalTest(
                "moves a focus cell to next region with shift+enter",
                "enter",
                Keys.ENTER,
                true,
                { row: 0, col: 0, focusSelectionIndex: 0 },
                { row: 2, col: 2, focusSelectionIndex: 1 },
            );
        });

        describe("scrolls viewport to fit focused cell after moving it", () => {
            runFocusCellViewportScrollTest("up", Keys.ARROW_UP, "top", ROW_HEIGHT * 0);
            runFocusCellViewportScrollTest("down", Keys.ARROW_DOWN, "top", ROW_HEIGHT * 2);
            runFocusCellViewportScrollTest("left", Keys.ARROW_LEFT, "left", COL_WIDTH * 0);
            runFocusCellViewportScrollTest("right", Keys.ARROW_RIGHT, "left", COL_WIDTH * 2);

            it("keeps top edge of oversized focus cell in view when moving left and right", () => {
                // subtract one pixel to avoid clipping the focus cell
                const EXPECTED_TOP_OFFSET = OVERSIZED_ROW_HEIGHT * 1 - 1;

                const { component } = mountTable(OVERSIZED_ROW_HEIGHT, OVERSIZED_COL_WIDTH);
                const keyEventConfig = createKeyEventConfig(component, "right", Keys.ARROW_RIGHT);

                // move right twice, expecting the viewport to snap to the top of the oversize
                // focused cell both times

                component.simulate("keyDown", keyEventConfig);
                expect(component.state("viewportRect").top).to.equal(EXPECTED_TOP_OFFSET);
                component.simulate("keyDown", keyEventConfig);
                expect(component.state("viewportRect").top).to.equal(EXPECTED_TOP_OFFSET);
            });

            it("keeps left edge of oversized focus cell in view when moving up and down", () => {
                // subtract one pixel to avoid clipping the focus cell
                const EXPECTED_LEFT_OFFSET = OVERSIZED_COL_WIDTH * 1 - 1;

                const { component } = mountTable(OVERSIZED_ROW_HEIGHT, OVERSIZED_COL_WIDTH);
                const keyEventConfig = createKeyEventConfig(component, "down", Keys.ARROW_DOWN);

                // move down twice, expecting the viewport to snap to the left of the oversize
                // focused cell both times

                component.simulate("keyDown", keyEventConfig);
                expect(component.state("viewportRect").left).to.equal(EXPECTED_LEFT_OFFSET);
                component.simulate("keyDown", keyEventConfig);
                expect(component.state("viewportRect").left).to.equal(EXPECTED_LEFT_OFFSET);
            });

            function runFocusCellViewportScrollTest(
                key: string,
                keyCode: number,
                attrToCheck: "top" | "left",
                expectedOffset: number,
            ) {
                it(key, () => {
                    const { component } = mountTable();
                    component.simulate("keyDown", createKeyEventConfig(component, key, keyCode));
                    expect(component.state("viewportRect")[attrToCheck]).to.equal(expectedOffset);
                    expect(onVisibleCellsChange.calledThrice).to.be.true;

                    const rowIndices: IRowIndices = { rowIndexStart: 0, rowIndexEnd: NUM_ROWS - 1 };
                    const columnIndices: IColumnIndices = { columnIndexStart: 0, columnIndexEnd: NUM_COLS - 1 };
                    expect(onVisibleCellsChange.lastCall.calledWith(rowIndices, columnIndices)).to.be.true;
                });
            }
        });

        function mountTable(rowHeight = ROW_HEIGHT, colWidth = COL_WIDTH) {
            const attachTo = document.createElement("div");
            // need to `.fill` with some explicit value so that mapping will work, apparently
            const columns = Array(NUM_COLS)
                .fill(undefined)
                .map((_, i) => <Column key={i} cellRenderer={renderDummyCell} />);
            const component = mount(
                <Table
                    columnWidths={Array(NUM_ROWS).fill(colWidth)}
                    enableFocusedCell={true}
                    focusedCell={DEFAULT_FOCUSED_CELL_COORDS}
                    onFocusedCell={onFocusedCell}
                    onVisibleCellsChange={onVisibleCellsChange}
                    rowHeights={Array(NUM_ROWS).fill(rowHeight)}
                    numRows={NUM_ROWS}
                >
                    {columns}
                </Table>,
                { attachTo },
            );

            // center the viewport on the focused cell
            const viewportLeft = DEFAULT_FOCUSED_CELL_COORDS.col * COL_WIDTH;
            const viewportTop = DEFAULT_FOCUSED_CELL_COORDS.row * ROW_HEIGHT;
            const viewportWidth = COL_WIDTH;
            const viewportHeight = ROW_HEIGHT;
            component.setState({ viewportRect: new Rect(viewportLeft, viewportTop, viewportWidth, viewportHeight) });

            return { attachTo, component };
        }
    });

    describe("Manually scrolling while drag-selecting", () => {
        const ACTIVATION_CELL_COORDS: ICellCoordinates = { row: 1, col: 1 };

        const NUM_ROWS = 3;
        const NUM_COLS = 3;

        const ROW_HEIGHT = 60;
        const COL_WIDTH = 400;

        let onSelection: sinon.SinonSpy;

        beforeEach(() => {
            onSelection = sinon.spy();
        });

        runTest("up");
        runTest("down");
        runTest("left");
        runTest("right");

        function runTest(direction: "up" | "down" | "left" | "right") {
            // create a new object so that tests don't keep mutating the same object instance.
            const { row, col } = ACTIVATION_CELL_COORDS;
            const nextCellCoords = { row, col };

            if (direction === "up") {
                nextCellCoords.col -= 1;
            } else if (direction === "down") {
                nextCellCoords.col += 1;
            } else if (direction === "left") {
                nextCellCoords.row -= 1;
            } else {
                // if direction === "right"
                nextCellCoords.row += 1;
            }

            it(`should keep the same activation coordinates when manually scrolling ${direction}`, () => {
                assertActivationCellUnaffected(nextCellCoords);
            });
        }

        function assertActivationCellUnaffected(nextCellCoords: ICellCoordinates) {
            // setup
            const table = mountTable();
            const { grid, locator } = table.instance() as Table;
            const prevViewportRect = locator.getViewportRect();

            // get native DOM nodes
            const tableNode = ReactDOM.findDOMNode(table.instance());
            const tableBodySelector = `.${Classes.TABLE_BODY_VIRTUAL_CLIENT}`;
            const tableBodyNode = ReactDOM.findDOMNode(tableNode.querySelector(tableBodySelector));

            // trigger a drag-selection starting at the center of the activation cell
            const activationX = COL_WIDTH / 2;
            const activationY = ROW_HEIGHT / 2;
            dispatchMouseEvent(tableBodyNode, "mousedown", activationX, activationY);

            // scroll the next cell into view
            updateLocatorElements(
                table,
                grid.getCumulativeWidthBefore(nextCellCoords.col),
                grid.getCumulativeHeightBefore(nextCellCoords.row),
                prevViewportRect.height,
                prevViewportRect.width,
            );

            // move the mouse a little to trigger a selection update
            dispatchMouseEvent(document, "mousemove", activationX, activationY + 1);

            // verify the selection is still anchored to the activation cell
            // (onSelection will now have been called after the "mousedown" and after the "mousemove")
            const selections = onSelection.getCall(1).args[0];
            const selection = selections[0];

            const selectedCols = selection.cols;
            const selectedRows = selection.rows;

            const expectedCols = sortInterval(ACTIVATION_CELL_COORDS.col, nextCellCoords.col);
            const expectedRows = sortInterval(ACTIVATION_CELL_COORDS.row, nextCellCoords.row);

            expect(CoreUtils.arraysEqual(selectedCols, expectedCols)).to.be.true;
            expect(CoreUtils.arraysEqual(selectedRows, expectedRows)).to.be.true;
        }

        function mountTable(rowHeight = ROW_HEIGHT, colWidth = COL_WIDTH) {
            // need to explicitly `.fill` a new array with empty values for mapping to work
            const defineColumn = (_unused: any, i: number) => <Column key={i} cellRenderer={renderDummyCell} />;
            const columns = Array(NUM_COLS)
                .fill(undefined)
                .map(defineColumn);

            const table = mount(
                <Table
                    columnWidths={Array(NUM_COLS).fill(colWidth)}
                    onSelection={onSelection}
                    rowHeights={Array(NUM_ROWS).fill(rowHeight)}
                    numRows={NUM_ROWS}
                >
                    {columns}
                </Table>,
            );

            // scroll to the activation cell
            updateLocatorElements(
                table,
                ACTIVATION_CELL_COORDS.col * colWidth,
                ACTIVATION_CELL_COORDS.row * rowHeight,
                colWidth,
                rowHeight,
            );

            return table;
        }

        function sortInterval(coord1: number, coord2: number) {
            return coord1 > coord2 ? [coord2, coord1] : [coord1, coord2];
        }
    });

    describe("Autoscrolling when rows/columns decrease in count or size", () => {
        const COL_WIDTH = 400;
        const ROW_HEIGHT = 60;

        const NUM_COLS = 10;
        const NUM_ROWS = 10;

        const UPDATED_NUM_COLS = NUM_COLS - 1;
        const UPDATED_NUM_ROWS = NUM_ROWS - 1;

        // small, 1px tweaks that keep the entire table larger than the viewport but that also
        // require autoscrolling
        const UPDATED_COL_WIDTH = COL_WIDTH - 1;
        const UPDATED_ROW_HEIGHT = ROW_HEIGHT - 1;

        let onVisibleCellsChange: sinon.SinonSpy;

        beforeEach(() => {
            onVisibleCellsChange = sinon.spy();
        });

        it("when column count decreases", () => {
            const table = mountTable(NUM_COLS, 1);
            scrollTable(table, (NUM_COLS - 1) * COL_WIDTH, 0, () => {
                const newColumns = renderColumns(UPDATED_NUM_COLS);
                table.setProps({ children: newColumns });

                // the viewport should have auto-scrolled to fit the last column in view
                const viewportRect = table.state("viewportRect");
                expect(viewportRect.left).to.equal(UPDATED_NUM_COLS * COL_WIDTH - viewportRect.width);

                // this callback is invoked more than necessary in response to a single change.
                // feel free to tighten the screws and reduce this expected count.
                expect(onVisibleCellsChange.callCount).to.equal(5);
            });
        });

        it("when row count decreases", () => {
            const table = mountTable(1, NUM_ROWS);
            scrollTable(table, 0, (NUM_ROWS - 1) * ROW_HEIGHT, () => {
                table.setProps({ numRows: UPDATED_NUM_ROWS });

                const viewportRect = table.state("viewportRect");
                expect(viewportRect.top).to.equal(UPDATED_NUM_ROWS * ROW_HEIGHT - viewportRect.height);
                expect(onVisibleCellsChange.callCount).to.equal(5);
            });
        });

        it("when column widths decrease", () => {
            const table = mountTable(NUM_COLS, 1);
            scrollTable(table, (NUM_COLS - 1) * COL_WIDTH, 0, () => {
                table.setProps({ columnWidths: Array(NUM_COLS).fill(UPDATED_COL_WIDTH) });

                const viewportRect = table.state("viewportRect");
                expect(viewportRect.left).to.equal(NUM_COLS * UPDATED_COL_WIDTH - viewportRect.width);
                expect(onVisibleCellsChange.callCount).to.equal(5);
            });
        });

        it("when row heights decrease", () => {
            const table = mountTable(1, NUM_ROWS);
            scrollTable(table, 0, (NUM_ROWS - 1) * ROW_HEIGHT, () => {
                table.setProps({ rowHeights: Array(NUM_ROWS).fill(UPDATED_ROW_HEIGHT) });

                const viewportRect = table.state("viewportRect");
                expect(viewportRect.top).to.equal(NUM_ROWS * UPDATED_ROW_HEIGHT - viewportRect.height);
                expect(onVisibleCellsChange.callCount).to.equal(5);
            });
        });

        function mountTable(numCols: number, numRows: number) {
            return mount(
                <Table
                    columnWidths={Array(numCols).fill(COL_WIDTH)}
                    rowHeights={Array(numRows).fill(ROW_HEIGHT)}
                    numRows={numRows}
                    onVisibleCellsChange={onVisibleCellsChange}
                >
                    {renderColumns(numCols)}
                </Table>,
            );
        }

        function renderColumns(numCols: number) {
            return Array(numCols)
                .fill(undefined)
                .map(renderColumn);
        }

        function renderColumn(_unused: any, i: number) {
            return <Column key={i} cellRenderer={renderDummyCell} />;
        }

        function scrollTable(
            table: ReactWrapper<any, {}>,
            scrollLeft: number,
            scrollTop: number,
            callback: () => void,
        ) {
            // make the viewport small enough to fit only one cell
            updateLocatorElements(table, scrollLeft, scrollTop, COL_WIDTH, ROW_HEIGHT);
            table
                .find(TableQuadrant)
                .first()
                .simulate("scroll");

            // delay to next frame to let throttled scroll logic execute first
            delayToNextFrame(callback);
        }
    });

    describe("Validation", () => {
        describe("on mount", () => {
            describe("errors", () => {
                it("throws an error if numRows < 0", () => {
                    expectPropValidationError(Table, { numRows: -1 }, Errors.TABLE_NUM_ROWS_NEGATIVE);
                });

                it("throws an error if numFrozenRows < 0", () => {
                    expectPropValidationError(Table, { numFrozenRows: -1 }, Errors.TABLE_NUM_FROZEN_ROWS_NEGATIVE);
                });

                it("throws an error if numFrozenColumns < 0", () => {
                    expectPropValidationError(
                        Table,
                        { numFrozenColumns: -1 },
                        Errors.TABLE_NUM_FROZEN_COLUMNS_NEGATIVE,
                    );
                });

                it("throws an error if rowHeights.length !== numRows", () => {
                    expectPropValidationError(
                        Table,
                        { numRows: 3, rowHeights: [1, 2] },
                        Errors.TABLE_NUM_ROWS_ROW_HEIGHTS_MISMATCH,
                    );
                });

                it("throws an error if columnWidths.length !== number of <Column>s", () => {
                    expectPropValidationError(
                        Table,
                        {
                            children: [<Column />, <Column />, <Column />],
                            columnWidths: [1, 2],
                        },
                        Errors.TABLE_NUM_COLUMNS_COLUMN_WIDTHS_MISMATCH,
                    );
                });

                it("throws an error if a non-<Column> child is provided", () => {
                    // we were printing a warning before, but the Table would
                    // eventually throw an error from deep inside, so might as
                    // well just throw a clear error at the outset.
                    expectPropValidationError(
                        Table,
                        {
                            children: <span>I'm a span, not a column</span>,
                        },
                        Errors.TABLE_NON_COLUMN_CHILDREN_WARNING,
                    );
                });
            });

            describe("warnings", () => {
                let consoleWarn: sinon.SinonSpy;

                before(() => {
                    consoleWarn = sinon.spy(console, "warn");
                });

                afterEach(() => {
                    consoleWarn.reset();
                });

                after(() => {
                    consoleWarn.restore();
                });

                it("should print a warning when numFrozenRows > numRows", () => {
                    shallow(<Table numRows={1} numFrozenRows={2} />);
                    expect(consoleWarn.calledOnce);
                    expect(consoleWarn.firstCall.args).to.deep.equal([Errors.TABLE_NUM_FROZEN_ROWS_BOUND_WARNING]);
                });

                it("should print a warning when numFrozenColumns > num <Column>s", () => {
                    shallow(
                        <Table numFrozenColumns={2}>
                            <Column />
                        </Table>,
                    );
                    expect(consoleWarn.calledOnce);
                    expect(consoleWarn.firstCall.args).to.deep.equal([Errors.TABLE_NUM_FROZEN_COLUMNS_BOUND_WARNING]);
                });
            });
        });

        describe("on update", () => {
            describe("errors", () => {
                it("on numRows update, throws an error if numRows < 0", () => {
                    const table = shallow(<Table numRows={1} />);
                    const updateErroneously = () => table.setProps({ numRows: -1 });
                    expect(updateErroneously).to.throw(Errors.TABLE_NUM_ROWS_NEGATIVE);
                });

                it("on numFrozenRows update, throws an error if numFrozenRows < 0", () => {
                    const table = shallow(<Table numFrozenRows={0} />);
                    const updateErroneously = () => table.setProps({ numFrozenRows: -1 });
                    expect(updateErroneously).to.throw(Errors.TABLE_NUM_FROZEN_ROWS_NEGATIVE);
                });

                it("on numFrozenColumns update, throws an error if numFrozenColumns < 0", () => {
                    const table = shallow(<Table numFrozenColumns={0} />);
                    const updateErroneously = () => table.setProps({ numFrozenColumns: -1 });
                    expect(updateErroneously).to.throw(Errors.TABLE_NUM_FROZEN_COLUMNS_NEGATIVE);
                });

                it("on numRows update, throws an error if rowHeights.length !== numRows", () => {
                    const table = shallow(<Table numRows={3} rowHeights={[1, 2, 3]} />);
                    const updateErroneously = () => table.setProps({ numRows: 4 });
                    expect(updateErroneously).to.throw(Errors.TABLE_NUM_ROWS_ROW_HEIGHTS_MISMATCH);
                });

                it("on rowHeights update, throws an error if rowHeights.length !== numRows", () => {
                    const table = shallow(<Table numRows={3} rowHeights={[1, 2, 3]} />);
                    const updateErroneously = () => table.setProps({ rowHeights: [1, 2, 3, 4] });
                    expect(updateErroneously).to.throw(Errors.TABLE_NUM_ROWS_ROW_HEIGHTS_MISMATCH);
                });

                it("on children update, throws an error if columnWidths.length !== number of <Column>s", () => {
                    const table = shallow(
                        <Table columnWidths={[1, 2, 3]}>
                            <Column />
                            <Column />
                            <Column />
                        </Table>,
                    );
                    const updateErroneously = () => table.setProps({ children: [<Column />, <Column />] });
                    expect(updateErroneously).to.throw(Errors.TABLE_NUM_COLUMNS_COLUMN_WIDTHS_MISMATCH);
                });

                it("on columnWidths update, throws an error if columnWidths.length !== number of <Column>s", () => {
                    const table = shallow(
                        <Table columnWidths={[1, 2, 3]}>
                            <Column />
                            <Column />
                            <Column />
                        </Table>,
                    );
                    const updateErroneously = () => table.setProps({ columnWidths: [1, 2, 3, 4] });
                    expect(updateErroneously).to.throw(Errors.TABLE_NUM_COLUMNS_COLUMN_WIDTHS_MISMATCH);
                });

                it("on children update, throws an error if a non-<Column> child is provided", () => {
                    const table = shallow(
                        <Table>
                            <Column />
                        </Table>,
                    );
                    const updateErroneously = () => table.setProps({ children: [<Cell />] });
                    expect(updateErroneously).to.throw(Errors.TABLE_NON_COLUMN_CHILDREN_WARNING);
                });
            });

            describe("warnings", () => {
                let consoleWarn: sinon.SinonSpy;

                before(() => {
                    consoleWarn = sinon.spy(console, "warn");
                });

                afterEach(() => {
                    consoleWarn.reset();
                });

                after(() => {
                    consoleWarn.restore();
                });

                it("on numFrozenRows update, should print a warning when numFrozenRows > numRows", () => {
                    const table = shallow(<Table numRows={1} numFrozenRows={1} />);
                    expect(consoleWarn.called).to.be.false;
                    table.setProps({ numFrozenRows: 2 });
                    expect(consoleWarn.calledOnce).to.be.true;
                    expect(consoleWarn.firstCall.args).to.deep.equal([Errors.TABLE_NUM_FROZEN_ROWS_BOUND_WARNING]);
                });

                it("on numRows update, should print a warning when numFrozenRows > numRows", () => {
                    const table = shallow(<Table numRows={1} numFrozenRows={1} />);
                    expect(consoleWarn.called).to.be.false;
                    table.setProps({ numRows: 0 });
                    expect(consoleWarn.calledOnce).to.be.true;
                    expect(consoleWarn.firstCall.args).to.deep.equal([Errors.TABLE_NUM_FROZEN_ROWS_BOUND_WARNING]);
                });

                it("on numFrozenColumns update, should print a warning when numFrozenColumns > num <Column>s", () => {
                    const table = shallow(
                        <Table numFrozenColumns={1}>
                            <Column />
                        </Table>,
                    );
                    expect(consoleWarn.called).to.be.false;
                    table.setProps({ numFrozenColumns: 2 });
                    expect(consoleWarn.calledOnce).to.be.true;
                    expect(consoleWarn.firstCall.args).to.deep.equal([Errors.TABLE_NUM_FROZEN_COLUMNS_BOUND_WARNING]);
                });

                it("on children update, should print a warning when numFrozenColumns > num <Column>s", () => {
                    const table = shallow(
                        <Table numFrozenColumns={1}>
                            <Column />
                        </Table>,
                    );
                    expect(consoleWarn.called).to.be.false;
                    table.setProps({ children: [] });
                    expect(consoleWarn.calledOnce).to.be.true;
                    expect(consoleWarn.firstCall.args).to.deep.equal([Errors.TABLE_NUM_FROZEN_COLUMNS_BOUND_WARNING]);
                });

                it("should print a warning when numFrozenColumns > num <Column>s", () => {
                    shallow(
                        <Table numFrozenColumns={2}>
                            <Column />
                        </Table>,
                    );
                    expect(consoleWarn.calledOnce);
                    expect(consoleWarn.firstCall.args).to.deep.equal([Errors.TABLE_NUM_FROZEN_COLUMNS_BOUND_WARNING]);
                });
            });
        });
    });

    xit("Accepts a sparse array of column widths", () => {
        const table = harness.mount(
            <Table columnWidths={[null, 200, null]} defaultColumnWidth={75}>
                <Column />
                <Column />
                <Column />
            </Table>,
        );

        const columns = table.find(`.${Classes.TABLE_COLUMN_HEADERS}`);
        expect(columns.find(`.${Classes.TABLE_HEADER}`, 0).bounds().width).to.equal(75);
        expect(columns.find(`.${Classes.TABLE_HEADER}`, 1).bounds().width).to.equal(200);
        expect(columns.find(`.${Classes.TABLE_HEADER}`, 2).bounds().width).to.equal(75);
    });

    xdescribe("Persists column widths", () => {
        const expectHeaderWidth = (table: ElementHarness, index: number, width: number) => {
            expect(
                table
                    .find(`.${Classes.TABLE_COLUMN_HEADERS}`)
                    .find(`.${Classes.TABLE_HEADER}`, index)
                    .bounds().width,
            ).to.equal(width);
        };

        it("remembers width for columns that have an ID", () => {
            const columns = [<Column key="a" id="a" />, <Column key="b" id="b" />, <Column key="c" id="c" />];

            // default and explicit sizes sizes
            const table0 = harness.mount(
                <Table columnWidths={[null, 100, null]} defaultColumnWidth={50}>
                    {columns}
                </Table>,
            );
            expectHeaderWidth(table0, 0, 50);
            expectHeaderWidth(table0, 1, 100);
            expectHeaderWidth(table0, 2, 50);

            // removing explicit size props
            const table1 = harness.mount(<Table>{columns}</Table>);
            expectHeaderWidth(table1, 0, 50);
            expectHeaderWidth(table1, 1, 100);
            expectHeaderWidth(table1, 2, 50);

            // re-arranging and REMOVING columns
            const table2 = harness.mount(<Table>{[columns[1], columns[0]]}</Table>);
            expectHeaderWidth(table2, 0, 100);
            expectHeaderWidth(table2, 1, 50);

            // re-arranging and ADDING columns
            const table3 = harness.mount(<Table defaultColumnWidth={51}>{columns}</Table>);
            expectHeaderWidth(table3, 0, 50);
            expectHeaderWidth(table3, 1, 100);
            expectHeaderWidth(table3, 2, 51);
        });

        it("remembers width for columns without IDs using index", () => {
            const columns = [<Column key="a" id="a" />, <Column key="b" />, <Column key="c" />];

            // default and explicit sizes sizes
            const table0 = harness.mount(
                <Table columnWidths={[null, 100, null]} defaultColumnWidth={50}>
                    {columns}
                </Table>,
            );
            expectHeaderWidth(table0, 0, 50);
            expectHeaderWidth(table0, 1, 100);
            expectHeaderWidth(table0, 2, 50);

            // removing explicit size props
            const table1 = harness.mount(<Table>{columns}</Table>);
            expectHeaderWidth(table1, 0, 50);
            expectHeaderWidth(table1, 1, 100);
            expectHeaderWidth(table1, 2, 50);

            // re-arranging and REMOVING columns
            const table2 = harness.mount(<Table>{[columns[1], columns[0]]}</Table>);
            expectHeaderWidth(table2, 0, 50); // <= difference when no IDs
            expectHeaderWidth(table2, 1, 50);

            // re-arranging and ADDING columns
            const table3 = harness.mount(<Table defaultColumnWidth={51}>{columns}</Table>);
            expectHeaderWidth(table3, 0, 50);
            expectHeaderWidth(table3, 1, 50); // <= difference when no IDs
            expectHeaderWidth(table3, 2, 51);
        });
    });

    describe("Empty-state", () => {
        const CELL_INDEX = 0;
        const SELECTED_REGIONS = [Regions.row(0), Regions.column(0), Regions.cell(0, 0), Regions.table()];

        let table: ReactWrapper<ITableProps, ITableState>;

        describe("disables all selection modes", () => {
            it("when numRows = 0", () => {
                table = mountTable(0, 1);
                clickColumnHeaderCell();
                expectNoSelectedRegions();
                clickTableMenu();
                expectNoSelectedRegions();
            });

            it("when numCols = 0", () => {
                table = mountTable(1, 0);
                clickRowHeaderCell();
                expectNoSelectedRegions();
                clickTableMenu();
                expectNoSelectedRegions();
            });
        });

        describe("clears all uncontrolled selections", () => {
            it("when numRows becomes 0", () => {
                table = mountTable(1, 1);
                table.setState({ selectedRegions: SELECTED_REGIONS });
                table.setProps({ numRows: 0 });
                expectNoSelectedRegions();
            });

            it("when numCols becomes 0", () => {
                table = mountTable(1, 1);
                table.setState({ selectedRegions: SELECTED_REGIONS });
                table.setProps({ children: [] });
                expectNoSelectedRegions();
            });
        });

        describe("leaves controlled selections in place", () => {
            it("when numRows becomes 0", () => {
                table = mountTable(1, 1, { selectedRegions: SELECTED_REGIONS });
                table.setProps({ numRows: 0, selectedRegions: SELECTED_REGIONS });
                expect(table.state().selectedRegions).to.deep.equal(SELECTED_REGIONS);
            });

            it("when numCols becomes 0", () => {
                table = mountTable(1, 1, { selectedRegions: SELECTED_REGIONS });
                table.setProps({ children: [], selectedRegions: SELECTED_REGIONS });
                expect(table.state().selectedRegions).to.deep.equal(SELECTED_REGIONS);
            });
        });

        function mountTable(numRows: number, numCols: number, tableProps: Partial<ITableProps> = {}) {
            // this createTableOfSize API is backwards from the codebase's
            // normal [row, column] parameter order. :/
            return mount(
                createTableOfSize(numCols, numRows, {
                    cellRenderer: renderDummyCell,
                    enableGhostCells: true,
                    enableRowHeader: true,
                    ...tableProps,
                }),
            );
        }

        function click(component: ReactWrapper<any, any>) {
            component.simulate("mousedown").simulate("mouseup");
        }

        function find(selector: string) {
            return table.find(`.${Classes.TABLE_QUADRANT_MAIN} ${selector}`);
        }

        function clickRowHeaderCell() {
            click(find(`.${Classes.TABLE_ROW_HEADERS} .${Classes.TABLE_HEADER}`).at(CELL_INDEX));
        }

        function clickColumnHeaderCell() {
            click(find(`.${Classes.TABLE_COLUMN_HEADERS} .${Classes.TABLE_HEADER}`).at(CELL_INDEX));
        }

        function clickTableMenu() {
            click(find(`.${Classes.TABLE_MENU}`));
        }

        function expectNoSelectedRegions() {
            expect(table.state("selectedRegions")).to.be.empty;
        }
    });

    describe("Hotkey: shift + arrow keys", () => {
        const NUM_ROWS = 3;
        const NUM_COLS = 3;

        const SELECTED_CELL_ROW = 1;
        const SELECTED_CELL_COL = 1;
        const selectedRegions = [Regions.cell(SELECTED_CELL_ROW, SELECTED_CELL_COL)];

        it("resizes a selection on shift + arrow keys", () => {
            const containerElement = document.createElement("div");
            document.body.appendChild(containerElement);

            const onSelection = sinon.spy();
            const component = mount(createTableOfSize(NUM_COLS, NUM_ROWS, {}, { onSelection, selectedRegions }), {
                attachTo: containerElement,
            });

            pressKeyWithShiftKey(component, Keys.ARROW_RIGHT);
            expect(onSelection.calledOnce).to.be.true;
            expect(onSelection.firstCall.args).to.deep.equal([
                [Regions.cell(SELECTED_CELL_ROW, SELECTED_CELL_COL, SELECTED_CELL_ROW, SELECTED_CELL_COL + 1)],
            ]);
        });

        it("resizes a selection on shift + arrow keys if focusedCell is defined", () => {
            const containerElement = document.createElement("div");
            document.body.appendChild(containerElement);

            const onSelection = sinon.spy();
            const focusedCell = { row: SELECTED_CELL_ROW, col: SELECTED_CELL_COL, focusSelectionIndex: 0 };
            const tableProps = { enableFocusedCell: true, focusedCell, onSelection, selectedRegions };
            const component = mount(createTableOfSize(NUM_COLS, NUM_ROWS, {}, tableProps), {
                attachTo: containerElement,
            });

            const expectedSelectedRegions = [
                Regions.cell(SELECTED_CELL_ROW, SELECTED_CELL_COL, SELECTED_CELL_ROW, SELECTED_CELL_COL + 1),
            ];

            // expand rightward with a RIGHT keypress
            pressKeyWithShiftKey(component, Keys.ARROW_RIGHT);
            expect(onSelection.calledOnce).to.be.true;
            expect(onSelection.firstCall.args).to.deep.equal([expectedSelectedRegions]);
            onSelection.reset();

            // pretend the selection change persisted
            component.setProps({ selectedRegions: expectedSelectedRegions });

            // undo the resize change with a LEFT keypress
            pressKeyWithShiftKey(component, Keys.ARROW_LEFT);
            expect(onSelection.calledOnce).to.be.true;
            expect(onSelection.firstCall.args).to.deep.equal([selectedRegions]);
        });

        it("does not change a selection on shift + arrow keys if enableMultipleSelection=false", () => {
            const containerElement = document.createElement("div");
            document.body.appendChild(containerElement);

            const onSelection = sinon.spy();
            const tableProps = { enableMultipleSelection: false, onSelection, selectedRegions };
            const component = mount(createTableOfSize(NUM_COLS, NUM_ROWS, {}, tableProps), {
                attachTo: containerElement,
            });

            pressKeyWithShiftKey(component, Keys.ARROW_RIGHT);
            expect(onSelection.calledOnce).to.be.false;
        });

        function pressKeyWithShiftKey(component: ReactWrapper<ITableProps, {}>, keyCode: number) {
            const key = keyCode === Keys.ARROW_LEFT ? "left" : "right";
            component.simulate("keyDown", createKeyEventConfig(component, key, keyCode, true));
        }
    });

    function renderDummyCell() {
        return <Cell>gg</Cell>;
    }

    function updateLocatorElements(
        table: ReactWrapper<any, {}>,
        scrollLeft: number,
        scrollTop: number,
        clientWidth: number,
        clientHeight: number,
    ) {
        const locator = (table.instance() as any).locator;
        const baseStyles = { clientHeight, clientWidth };

        locator.scrollContainerElement = {
            ...baseStyles,
            getBoundingClientRect: () => ({ left: 0, top: 0 }),
            scrollLeft,
            scrollTop,
        };

        const rowHeadersElement = table.getDOMNode().querySelector(`.${Classes.TABLE_ROW_HEADERS}`) as HTMLElement;
        const rowHeaderWidth = rowHeadersElement == null ? 0 : parseInt(rowHeadersElement.style.width, 10);

        // the scrollContainerElement *contains* the cellContainerElement, so
        // when we scroll the former, the latter's bounding rect offsets change
        // commensurately.
        locator.cellContainerElement = {
            ...baseStyles,
            getBoundingClientRect: () => ({ left: rowHeaderWidth - scrollLeft, top: 0 - scrollTop }),
        };
    }

    function delayToNextFrame(callback: () => void) {
        setTimeout(callback);
    }

    function createKeyEventConfig(wrapper: ReactWrapper<any, any>, key: string, keyCode: number, shiftKey = false) {
        const eventConfig = {
            key,
            keyCode,
            preventDefault: () => {
                /* Empty */
            },
            shiftKey,
            stopPropagation: () => {
                /* Empty */
            },
<<<<<<< HEAD
            target: (component as any).instance(),
=======
            target: wrapper.instance(),
>>>>>>> b9307273
            which: keyCode,
        };
        return {
            eventConfig,
            nativeEvent: eventConfig,
        };
    }
});<|MERGE_RESOLUTION|>--- conflicted
+++ resolved
@@ -2031,11 +2031,7 @@
             stopPropagation: () => {
                 /* Empty */
             },
-<<<<<<< HEAD
-            target: (component as any).instance(),
-=======
             target: wrapper.instance(),
->>>>>>> b9307273
             which: keyCode,
         };
         return {
