--- conflicted
+++ resolved
@@ -7,22 +7,14 @@
 
 import { dispatchTestMouseEvent } from "@blueprintjs/core/test/common/utils";
 import { expect } from "chai";
-<<<<<<< HEAD
-import { mount } from "enzyme";
-=======
 import { mount, ReactWrapper } from "enzyme";
->>>>>>> 2bae5765
 import * as React from "react";
 import * as ReactDOM from "react-dom";
 
 import { Keys } from "@blueprintjs/core";
 import { Cell, Column, ITableProps, Table, TableLoadingOption } from "../src";
-<<<<<<< HEAD
 import { Grid, Rect } from "../src/common";
-import { ICellCoordinates } from "../src/common/cell";
-=======
-import { IFocusedCellCoordinates } from "../src/common/cell";
->>>>>>> 2bae5765
+import { ICellCoordinates, IFocusedCellCoordinates } from "../src/common/cell";
 import * as Classes from "../src/common/classes";
 import { Rect } from "../src/common/rect";
 import { Regions } from "../src/regions";
@@ -418,59 +410,21 @@
         }
     });
 
-<<<<<<< HEAD
-    describe("Drag-selecting", () => {
-=======
     describe("Focused cell", () => {
         let onFocus: Sinon.SinonSpy;
-
->>>>>>> 2bae5765
+      
+        // center the initial focus cell
         const NUM_ROWS = 3;
         const NUM_COLS = 3;
-
-        // center the initial focus cell
-<<<<<<< HEAD
-        const ACTIVATION_CELL_COORDS = { row: 1, col: 1 } as ICellCoordinates;
-=======
+      
         const DEFAULT_FOCUSED_CELL_COORDS = { row: 1, col: 1 } as IFocusedCellCoordinates;
->>>>>>> 2bae5765
-
+      
         // Enzyme appears to render our Table at 60px high x 400px wide. make all rows and columns
         // the same size as the table to force scrolling no matter which direction we move the focus
         // cell.
         const ROW_HEIGHT = 60;
         const COL_WIDTH = 400;
-
-<<<<<<< HEAD
-        let onSelection: Sinon.SinonStub;
-
-        beforeEach(() => {
-            onSelection = sinon.stub();
-        });
-
-        it("scrolls rightward when mouse drags off the right edge while drag-selecting", () => {
-            const nextRow = ACTIVATION_CELL_COORDS.row;
-            const nextCol = ACTIVATION_CELL_COORDS.col + 1;
-            checkDragSelectionTriggersScrolling(nextRow, nextCol);
-        });
-
-        it("scrolls downward when mouse drags off the bottom edge while drag-selecting", () => {
-            const nextRow = ACTIVATION_CELL_COORDS.row + 1;
-            const nextCol = ACTIVATION_CELL_COORDS.col;
-            checkDragSelectionTriggersScrolling(nextRow, nextCol);
-        });
-
-        it("scrolls leftward when mouse drags off the left edge while drag-selecting", () => {
-            const nextRow = ACTIVATION_CELL_COORDS.row - 1;
-            const nextCol = ACTIVATION_CELL_COORDS.col;
-            checkDragSelectionTriggersScrolling(nextRow, nextCol);
-        });
-
-        it("scrolls upward when mouse drags off the top edge while drag-selecting", () => {
-            const nextRow = ACTIVATION_CELL_COORDS.row - 1;
-            const nextCol = ACTIVATION_CELL_COORDS.col;
-            checkDragSelectionTriggersScrolling(nextRow, nextCol);
-=======
+        
         // make these values arbitrarily bigger than the table bounds
         const OVERSIZED_ROW_HEIGHT = 10000;
         const OVERSIZED_COL_WIDTH = 10000;
@@ -549,9 +503,8 @@
                     expect(component.state("viewportRect")[attrToCheck]).to.equal(expectedOffset);
                 });
             }
->>>>>>> 2bae5765
-        });
-
+        });
+      
         function mountTable(rowHeight = ROW_HEIGHT, colWidth = COL_WIDTH) {
             const attachTo = document.createElement("div");
             // need to `.fill` with some explicit value so that mapping will work, apparently
@@ -559,13 +512,9 @@
             const component = mount(
                 <Table
                     columnWidths={Array(NUM_ROWS).fill(colWidth)}
-<<<<<<< HEAD
-                    onSelection={onSelection}
-=======
                     enableFocus={true}
                     focusedCell={DEFAULT_FOCUSED_CELL_COORDS}
                     onFocus={onFocus}
->>>>>>> 2bae5765
                     rowHeights={Array(NUM_ROWS).fill(rowHeight)}
                     numRows={NUM_ROWS}
                 >
@@ -574,63 +523,16 @@
             , { attachTo });
 
             // center the viewport on the focused cell
-<<<<<<< HEAD
-            const viewportLeft = ACTIVATION_CELL_COORDS.col * COL_WIDTH;
-            const viewportTop = ACTIVATION_CELL_COORDS.row * ROW_HEIGHT;
-=======
             const viewportLeft = DEFAULT_FOCUSED_CELL_COORDS.col * COL_WIDTH;
             const viewportTop = DEFAULT_FOCUSED_CELL_COORDS.row * ROW_HEIGHT;
->>>>>>> 2bae5765
+      
             const viewportWidth = COL_WIDTH;
             const viewportHeight = ROW_HEIGHT;
             component.setState({ viewportRect: new Rect(viewportLeft, viewportTop, viewportWidth, viewportHeight) });
 
             return { attachTo, component };
         }
-
-<<<<<<< HEAD
-        function checkDragSelectionTriggersScrolling(nextRowIndex: number, nextColIndex: number) {
-            // setup
-            const { component } = mountTable(ROW_HEIGHT, COL_WIDTH);
-            const grid = (component.instance() as any).grid as Grid;
-            const prevViewportRect = component.state("viewportRect");
-            const { width: prevWidth, height: prevHeight } = prevViewportRect;
-
-            // get cell coordinates
-            const { row: activationRow, col: activationCol } = ACTIVATION_CELL_COORDS;
-            const { x: activationX, y: activationY } = getCellMidpoint(grid, activationRow, activationCol);
-            const { x: nextX, y: nextY } = getCellMidpoint(grid, nextRowIndex, nextColIndex);
-
-            // get native DOM nodes
-            const tableBodySelector = `.${Classes.TABLE_BODY_VIRTUAL_CLIENT}`;
-            const tableNode = ReactDOM.findDOMNode(component.instance());
-            const tableBodyNode = ReactDOM.findDOMNode(tableNode.querySelector(tableBodySelector));
-
-            // trigger mouse events on the native DOM nodes
-            dispatchTestMouseEvent(tableBodyNode, { type: "mousedown", clientX: activationX, clientY: activationY });
-            dispatchTestMouseEvent(document, { type: "mousemove", clientX: nextX, clientY: nextY });
-
-            // verify results
-            const expectedNextLeft = grid.getCumulativeWidthBefore(nextColIndex);
-            const expectedNextTop = grid.getCumulativeHeightBefore(nextRowIndex);
-            const nextViewportRect = component.state("viewportRect");
-            expect(nextViewportRect.left).to.equal(expectedNextLeft);
-            expect(nextViewportRect.top).to.equal(expectedNextTop);
-            expect(nextViewportRect.width).to.equal(prevWidth);
-            expect(nextViewportRect.height).to.equal(prevHeight);
-        }
-
-        function getCellMidpoint(grid: Grid, rowIndex: number, columnIndex: number) {
-            const cellTop = grid.getCumulativeHeightBefore(rowIndex);
-            const cellBottom = grid.getCumulativeHeightAt(rowIndex);
-            const cellLeft = grid.getCumulativeWidthBefore(columnIndex);
-            const cellRight = grid.getCumulativeWidthAt(columnIndex);
-
-            const cellX = (cellLeft + cellRight) / 2;
-            const cellY = (cellTop + cellBottom) / 2;
-
-            return { x: cellX, y: cellY };
-=======
+             
         function createKeyEventConfig(component: ReactWrapper<any, any>,
                                       key: string,
                                       keyCode: number,
@@ -648,7 +550,118 @@
                 eventConfig,
                 nativeEvent: eventConfig,
             };
->>>>>>> 2bae5765
+        }
+    });
+
+    describe("Drag-selecting", () => {
+        const NUM_ROWS = 3;
+        const NUM_COLS = 3;
+
+        const ACTIVATION_CELL_COORDS = { row: 1, col: 1 } as ICellCoordinates;
+
+
+        // Enzyme appears to render our Table at 60px high x 400px wide. make all rows and columns
+        // the same size as the table to force scrolling no matter which direction we move the focus
+        // cell.
+        const ROW_HEIGHT = 60;
+        const COL_WIDTH = 400;
+
+        let onSelection: Sinon.SinonStub;
+
+        beforeEach(() => {
+            onSelection = sinon.stub();
+        });
+
+        it("scrolls rightward when mouse drags off the right edge while drag-selecting", () => {
+            const nextRow = ACTIVATION_CELL_COORDS.row;
+            const nextCol = ACTIVATION_CELL_COORDS.col + 1;
+            checkDragSelectionTriggersScrolling(nextRow, nextCol);
+        });
+
+        it("scrolls downward when mouse drags off the bottom edge while drag-selecting", () => {
+            const nextRow = ACTIVATION_CELL_COORDS.row + 1;
+            const nextCol = ACTIVATION_CELL_COORDS.col;
+            checkDragSelectionTriggersScrolling(nextRow, nextCol);
+        });
+
+        it("scrolls leftward when mouse drags off the left edge while drag-selecting", () => {
+            const nextRow = ACTIVATION_CELL_COORDS.row - 1;
+            const nextCol = ACTIVATION_CELL_COORDS.col;
+            checkDragSelectionTriggersScrolling(nextRow, nextCol);
+        });
+
+        it("scrolls upward when mouse drags off the top edge while drag-selecting", () => {
+            const nextRow = ACTIVATION_CELL_COORDS.row - 1;
+            const nextCol = ACTIVATION_CELL_COORDS.col;
+            checkDragSelectionTriggersScrolling(nextRow, nextCol);
+        });
+
+        function mountTable(rowHeight = ROW_HEIGHT, colWidth = COL_WIDTH) {
+            const attachTo = document.createElement("div");
+            // need to `.fill` with some explicit value so that mapping will work, apparently
+            const columns = Array(NUM_COLS).fill(undefined).map((_, i) => <Column key={i} renderCell={renderCell}/>);
+            const component = mount(
+                <Table
+                    columnWidths={Array(NUM_ROWS).fill(colWidth)}
+                    onSelection={onSelection}
+                    rowHeights={Array(NUM_ROWS).fill(rowHeight)}
+                    numRows={NUM_ROWS}
+                >
+                    {columns}
+                </Table>
+            , { attachTo });
+
+            // center the viewport on the activation cell
+            const viewportLeft = ACTIVATION_CELL_COORDS.col * COL_WIDTH;
+            const viewportTop = ACTIVATION_CELL_COORDS.row * ROW_HEIGHT;
+            const viewportWidth = COL_WIDTH;
+            const viewportHeight = ROW_HEIGHT;
+            component.setState({ viewportRect: new Rect(viewportLeft, viewportTop, viewportWidth, viewportHeight) });
+
+            return { attachTo, component };
+        }
+
+        function checkDragSelectionTriggersScrolling(nextRowIndex: number, nextColIndex: number) {
+            // setup
+            const { component } = mountTable(ROW_HEIGHT, COL_WIDTH);
+            const grid = (component.instance() as any).grid as Grid;
+            const prevViewportRect = component.state("viewportRect");
+            const { width: prevWidth, height: prevHeight } = prevViewportRect;
+
+            // get cell coordinates
+            const { row: activationRow, col: activationCol } = ACTIVATION_CELL_COORDS;
+            const { x: activationX, y: activationY } = getCellMidpoint(grid, activationRow, activationCol);
+            const { x: nextX, y: nextY } = getCellMidpoint(grid, nextRowIndex, nextColIndex);
+
+            // get native DOM nodes
+            const tableBodySelector = `.${Classes.TABLE_BODY_VIRTUAL_CLIENT}`;
+            const tableNode = ReactDOM.findDOMNode(component.instance());
+            const tableBodyNode = ReactDOM.findDOMNode(tableNode.querySelector(tableBodySelector));
+
+            // trigger mouse events on the native DOM nodes
+            dispatchTestMouseEvent(tableBodyNode, { type: "mousedown", clientX: activationX, clientY: activationY });
+            dispatchTestMouseEvent(document, { type: "mousemove", clientX: nextX, clientY: nextY });
+
+            // verify results
+            const expectedNextLeft = grid.getCumulativeWidthBefore(nextColIndex);
+            const expectedNextTop = grid.getCumulativeHeightBefore(nextRowIndex);
+            const nextViewportRect = component.state("viewportRect");
+            expect(nextViewportRect.left).to.equal(expectedNextLeft);
+            expect(nextViewportRect.top).to.equal(expectedNextTop);
+            expect(nextViewportRect.width).to.equal(prevWidth);
+            expect(nextViewportRect.height).to.equal(prevHeight);
+        }
+
+        function getCellMidpoint(grid: Grid, rowIndex: number, columnIndex: number) {
+            const cellTop = grid.getCumulativeHeightBefore(rowIndex);
+            const cellBottom = grid.getCumulativeHeightAt(rowIndex);
+            const cellLeft = grid.getCumulativeWidthBefore(columnIndex);
+            const cellRight = grid.getCumulativeWidthAt(columnIndex);
+
+            const cellX = (cellLeft + cellRight) / 2;
+            const cellY = (cellTop + cellBottom) / 2;
+
+            return { x: cellX, y: cellY };
         }
     });
 
