/**
 * Copyright 2017 Palantir Technologies, Inc. All rights reserved.
 * Licensed under the BSD-3 License as modified (the “License”); you may obtain a copy
 * of the license at https://github.com/palantir/blueprint/blob/master/LICENSE
 * and https://github.com/palantir/blueprint/blob/master/PATENTS
 */

import { expect } from "chai";
import * as React from "react";
import { Regions } from "../src/";
import { DragReorderable } from "../src/interactions/reorderable";
import { ReactHarness } from "./harness";

const ELEMENT_CLASS = "element";
const ELEMENT_SELECTOR = `.${ELEMENT_CLASS}`;

const OLD_INDEX = 0;
const NEW_INDEX = 1;

const SINGLE_LENGTH = 1;
const MULTI_LENGTH = 2;

const GUIDE_INDEX_SINGLE_CASE = NEW_INDEX + SINGLE_LENGTH;
const GUIDE_INDEX_MULTI_CASE = NEW_INDEX + MULTI_LENGTH;

describe("DragReorderable", () => {
    const harness = new ReactHarness();
    const children = (
        <div className="single-child">
            <div className={ELEMENT_CLASS}>Zero</div>
            <div className={ELEMENT_CLASS}>One</div>
            <div className={ELEMENT_CLASS}>Two</div>
            <div className={ELEMENT_CLASS}>Three</div>
            <div className={ELEMENT_CLASS}>Four</div>
        </div>
    );

    afterEach(() => {
        harness.unmount();
    });

    after(() => {
        harness.destroy();
    });

<<<<<<< HEAD
    it("does not work if clicked region is invalid", () => {
        const callbacks = initCallbackStubs();
        callbacks.locateClick.returns(Regions.column(-1));

        const reorderable = harness.mount(
            <DragReorderable {...callbacks} selectedRegions={[Regions.column(OLD_INDEX)]} toRegion={toFullColumnRegion}>
                {children}
            </DragReorderable>,
        );
        const element = reorderable.find(ELEMENT_SELECTOR, OLD_INDEX);

        element
            .mouse("mousedown")
            .mouse("mousemove")
            .mouse("mouseup");
        expect(callbacks.onReordering.called).to.be.false;
        expect(callbacks.onReordered.called).to.be.false;
        expect(callbacks.onSelection.called).to.be.false;
    });

    it("does not work on a selection with FULL_TABLE cardinality", () => {
        const callbacks = initCallbackStubs();
        callbacks.locateClick.returns(Regions.column(OLD_INDEX));
        callbacks.locateDrag.returns(OLD_INDEX);

        const reorderable = harness.mount(
            <DragReorderable {...callbacks} selectedRegions={[Regions.table()]} toRegion={toFullColumnRegion}>
                {children}
            </DragReorderable>,
        );
        const element = reorderable.find(ELEMENT_SELECTOR, OLD_INDEX);

        element
            .mouse("mousedown")
            .mouse("mousemove")
            .mouse("mouseup");
        expect(callbacks.onReordering.called).to.be.false;
        expect(callbacks.onReordered.called).to.be.false;
        expect(callbacks.onSelection.called).to.be.false;
    });

    it("if enabled, selects the clicked region if the clicked region is not currently selected", () => {
        const callbacks = initCallbackStubs();
        callbacks.locateClick.returns(Regions.column(OLD_INDEX));
        callbacks.locateDrag.returns(OLD_INDEX);

        const reorderable = harness.mount(
            <DragReorderable {...callbacks} selectedRegions={[]} toRegion={toFullColumnRegion}>
                {children}
            </DragReorderable>,
        );
        const element = reorderable.find(ELEMENT_SELECTOR, OLD_INDEX);

        element
            .mouse("mousedown")
            .mouse("mousemove")
            .mouse("mouseup");
        expect(callbacks.onReordering.called).to.be.true;
        expect(callbacks.onReordered.called).to.be.true;
        expect(callbacks.onSelection.called).to.be.true;
    });

    it("does nothing if disabled", () => {
        const callbacks = initCallbackStubs();
        callbacks.locateClick.returns(Regions.column(OLD_INDEX));
        callbacks.locateDrag.returns(GUIDE_INDEX_SINGLE_CASE);

        const reorderable = harness.mount(
            <DragReorderable
                {...callbacks}
                disabled={true}
                selectedRegions={[Regions.column(OLD_INDEX)]}
                toRegion={toFullColumnRegion}
            >
                {children}
            </DragReorderable>,
        );
        const element = reorderable.find(ELEMENT_SELECTOR, OLD_INDEX);

        element
            .mouse("mousedown")
            .mouse("mousemove")
            .mouse("mouseup");
        expect(callbacks.onReordering.called).to.be.false;
        expect(callbacks.onReordered.called).to.be.false;
        expect(callbacks.onSelection.called).to.be.false;
    });

    it("invokes callbacks appropriately throughout the drag-reorder interaction", () => {
        const callbacks = initCallbackStubs();
        callbacks.locateClick.returns(Regions.column(OLD_INDEX));
        callbacks.locateDrag.returns(GUIDE_INDEX_SINGLE_CASE);

        const reorderable = harness.mount(
            <DragReorderable {...callbacks} selectedRegions={[Regions.column(OLD_INDEX)]} toRegion={toFullColumnRegion}>
                {children}
            </DragReorderable>,
        );
        const element = reorderable.find(ELEMENT_SELECTOR, OLD_INDEX);

        element.mouse("mousedown").mouse("mousemove");
        expect(callbacks.onReordering.calledWith(OLD_INDEX, NEW_INDEX, SINGLE_LENGTH)).to.be.true;
        expect(callbacks.onReordered.called).to.be.false;
        expect(callbacks.onSelection.called).to.be.false;

        element.mouse("mouseup");
        expect(callbacks.onReordering.callCount).to.equal(2); // called on drag end too
        expect(callbacks.onReordered.calledWith(OLD_INDEX, NEW_INDEX, SINGLE_LENGTH)).to.be.true;
        expect(callbacks.onSelection.calledWith([Regions.column(NEW_INDEX)])).to.be.true;
=======
    describe("has no effect if", () => {
        it("clicked region is invalid", () => {
            const callbacks = initCallbackStubs();
            callbacks.locateClick.returns(Regions.column(-1));

            const reorderable = harness.mount(
                <DragReorderable
                    {...callbacks}
                    selectedRegions={[Regions.column(OLD_INDEX)]}
                    toRegion={toFullColumnRegion}
                >
                    {children}
                </DragReorderable>,
            );
            const element = reorderable.find(ELEMENT_SELECTOR, OLD_INDEX);

            element.mouse("mousedown").mouse("mousemove").mouse("mouseup");
            expect(callbacks.onReordering.called).to.be.false;
            expect(callbacks.onReordered.called).to.be.false;
            expect(callbacks.onSelection.called).to.be.false;
        });

        // tslint:disable-next-line:max-line-length
        it("an existing selection contains the clicked region but has a different cardinality (e.g. FULL_TABLE)", () => {
            const callbacks = initCallbackStubs();
            callbacks.locateClick.returns(Regions.column(OLD_INDEX));
            callbacks.locateDrag.returns(OLD_INDEX);

            const reorderable = harness.mount(
                <DragReorderable
                    {...callbacks}
                    selectedRegions={[Regions.table()]}
                    toRegion={toFullColumnRegion}
                >
                    {children}
                </DragReorderable>,
            );
            const element = reorderable.find(ELEMENT_SELECTOR, OLD_INDEX);

            element.mouse("mousedown").mouse("mousemove").mouse("mouseup");
            expect(callbacks.onReordering.called).to.be.false;
            expect(callbacks.onReordered.called).to.be.false;
            expect(callbacks.onSelection.called).to.be.false;
        });

        it("disabled=true", () => {
            const callbacks = initCallbackStubs();
            callbacks.locateClick.returns(Regions.column(OLD_INDEX));
            callbacks.locateDrag.returns(GUIDE_INDEX_SINGLE_CASE);

            const reorderable = harness.mount(
                <DragReorderable
                    {...callbacks}
                    disabled={true}
                    selectedRegions={[Regions.column(OLD_INDEX)]}
                    toRegion={toFullColumnRegion}
                >
                    {children}
                </DragReorderable>,
            );
            const element = reorderable.find(ELEMENT_SELECTOR, OLD_INDEX);

            element.mouse("mousedown").mouse("mousemove").mouse("mouseup");
            expect(callbacks.onReordering.called).to.be.false;
            expect(callbacks.onReordered.called).to.be.false;
            expect(callbacks.onSelection.called).to.be.false;
        });
>>>>>>> 45c07c59
    });

    describe("general behavior", () => {
        it("selects the clicked region if the clicked region is not currently selected", () => {
            const callbacks = initCallbackStubs();
            callbacks.locateClick.returns(Regions.column(OLD_INDEX));
            callbacks.locateDrag.returns(OLD_INDEX);

            const reorderable = harness.mount(
                <DragReorderable
                    {...callbacks}
                    selectedRegions={[]}
                    toRegion={toFullColumnRegion}
                >
                    {children}
                </DragReorderable>,
            );
            const element = reorderable.find(ELEMENT_SELECTOR, OLD_INDEX);

            element.mouse("mousedown").mouse("mousemove").mouse("mouseup");
            expect(callbacks.onReordering.called).to.be.true;
            expect(callbacks.onReordered.called).to.be.true;
            expect(callbacks.onSelection.called).to.be.true;
        });

        it("invokes callbacks appropriately throughout the drag-reorder interaction", () => {
            const callbacks = initCallbackStubs();
            callbacks.locateClick.returns(Regions.column(OLD_INDEX));
            callbacks.locateDrag.returns(GUIDE_INDEX_SINGLE_CASE);

            const reorderable = harness.mount(
                <DragReorderable
                    {...callbacks}
                    selectedRegions={[Regions.column(OLD_INDEX)]}
                    toRegion={toFullColumnRegion}
                >
                    {children}
                </DragReorderable>,
            );
            const element = reorderable.find(ELEMENT_SELECTOR, OLD_INDEX);

            element.mouse("mousedown").mouse("mousemove");
            expect(callbacks.onReordering.calledWith(OLD_INDEX, NEW_INDEX, SINGLE_LENGTH)).to.be.true;
            expect(callbacks.onReordered.called).to.be.false;
            expect(callbacks.onSelection.called).to.be.false;

            element.mouse("mouseup");
            expect(callbacks.onReordering.callCount).to.equal(2); // called on drag end too
            expect(callbacks.onReordered.calledWith(OLD_INDEX, NEW_INDEX, SINGLE_LENGTH)).to.be.true;
            expect(callbacks.onSelection.calledWith([Regions.column(NEW_INDEX)])).to.be.true;
        });

        it("reorders a selection of one single element", () => {
            const callbacks = initCallbackStubs();
            callbacks.locateClick.returns(Regions.column(OLD_INDEX));
            callbacks.locateDrag.returns(GUIDE_INDEX_SINGLE_CASE);

            const reorderable = harness.mount(
                <DragReorderable
                    {...callbacks}
                    selectedRegions={[Regions.column(OLD_INDEX)]}
                    toRegion={toFullColumnRegion}
                >
                    {children}
                </DragReorderable>,
            );
            const element = reorderable.find(ELEMENT_SELECTOR, OLD_INDEX);

            element.mouse("mousedown").mouse("mousemove");
            expect(callbacks.onReordering.calledWith(OLD_INDEX, NEW_INDEX, SINGLE_LENGTH)).to.be.true;

            element.mouse("mouseup");
            expect(callbacks.onReordered.calledWith(OLD_INDEX, NEW_INDEX, SINGLE_LENGTH)).to.be.true;
            expect(callbacks.onSelection.calledWith([Regions.column(NEW_INDEX)])).to.be.true;
        });

        it("reorders a selection of multiple contiguous elements", () => {
            const callbacks = initCallbackStubs();
            callbacks.locateClick.returns(Regions.column(OLD_INDEX));
            callbacks.locateDrag.returns(GUIDE_INDEX_MULTI_CASE);

            const reorderable = harness.mount(
                <DragReorderable
                    {...callbacks}
                    selectedRegions={[Regions.column(OLD_INDEX, OLD_INDEX + MULTI_LENGTH - 1)]}
                    toRegion={toFullColumnRegion}
                >
                    {children}
                </DragReorderable>,
            );
            const element = reorderable.find(ELEMENT_SELECTOR, OLD_INDEX);

            element.mouse("mousedown").mouse("mousemove");
            expect(callbacks.onReordering.calledWith(OLD_INDEX, NEW_INDEX, MULTI_LENGTH)).to.be.true;

            element.mouse("mouseup");
            expect(callbacks.onReordered.calledWith(OLD_INDEX, NEW_INDEX, MULTI_LENGTH)).to.be.true;
            expect(callbacks.onSelection.calledWith([Regions.column(NEW_INDEX, NEW_INDEX + MULTI_LENGTH - 1)])).to.be
                .true;
        });

        it("for a disjoint selection, reorders just the clicked region and clears all other selections", () => {
            const callbacks = initCallbackStubs();
            callbacks.locateClick.returns(Regions.column(OLD_INDEX));
            callbacks.locateDrag.returns(GUIDE_INDEX_MULTI_CASE);

            // try moving a contiguous multi-column selection
            const selectedRegions = [
                Regions.column(OLD_INDEX, OLD_INDEX + MULTI_LENGTH - 1),
                Regions.column(NEW_INDEX),
                Regions.column(NEW_INDEX + 1),
            ];

            const reorderable = harness.mount(
<<<<<<< HEAD
                <DragReorderable {...callbacks} selectedRegions={[Regions.row(OLD_INDEX)]} toRegion={toFullRowRegion}>
=======
                <DragReorderable
                    {...callbacks}
                    selectedRegions={selectedRegions}
                    toRegion={toFullColumnRegion}
                >
>>>>>>> 45c07c59
                    {children}
                </DragReorderable>,
            );
            const element = reorderable.find(ELEMENT_SELECTOR, OLD_INDEX);

            element.mouse("mousedown").mouse("mousemove");
            expect(callbacks.onReordering.calledWith(OLD_INDEX, NEW_INDEX, MULTI_LENGTH)).to.be.true;

            element.mouse("mouseup");
            expect(callbacks.onReordered.calledWith(OLD_INDEX, NEW_INDEX, MULTI_LENGTH)).to.be.true;
            expect(callbacks.onSelection.calledWith([
                Regions.column(NEW_INDEX, NEW_INDEX + MULTI_LENGTH - 1),
            ])).to.be.true;
        });

        it("does not invoke callbacks if nothing was reordered after drag", () => {
            const callbacks = initCallbackStubs();
            callbacks.locateClick.returns(Regions.column(OLD_INDEX));
            callbacks.locateDrag.returns(OLD_INDEX); // same index

            const reorderable = harness.mount(
                <DragReorderable
                    {...callbacks}
                    selectedRegions={[Regions.column(OLD_INDEX)]}
                    toRegion={toFullColumnRegion}
                >
                    {children}
                </DragReorderable>,
            );
            const element = reorderable.find(ELEMENT_SELECTOR, OLD_INDEX);

            element
                .mouse("mousedown")
                .mouse("mousemove")
                .mouse("mouseup");
            expect(callbacks.onSelection.called).to.be.false;
            expect(callbacks.onFocus.called).to.be.false;
        });
    });

    describe("focused cell", () => {
        it("moves the focused cell into the region on mousedown if region was not already selected", () => {
            const SELECTED_INDEX = NEW_INDEX;
            const UNSELECTED_INDEX = OLD_INDEX;

            const callbacks = initCallbackStubs();
            callbacks.locateClick.returns(Regions.column(UNSELECTED_INDEX));
            callbacks.locateDrag.returns(GUIDE_INDEX_SINGLE_CASE);

            const reorderable = harness.mount(
                <DragReorderable
                    {...callbacks}
                    selectedRegions={[Regions.column(SELECTED_INDEX)]}
                    toRegion={toFullColumnRegion}
                >
                    {children}
                </DragReorderable>,
            );
            const element = reorderable.find(ELEMENT_SELECTOR, UNSELECTED_INDEX);

            element.mouse("mousedown");
            expect(callbacks.onFocus.called).to.be.true;
            expect(callbacks.onFocus.firstCall.args[0]).to.deep.equal({
                col: UNSELECTED_INDEX,
                focusSelectionIndex: 0,
                row: 0,
            });
        });

        it("moves the focused cell into the newly selected region on drag end", () => {
            const callbacks = initCallbackStubs();
            callbacks.locateClick.returns(Regions.column(NEW_INDEX));
            callbacks.locateDrag.returns(GUIDE_INDEX_SINGLE_CASE);

            const reorderable = harness.mount(
                <DragReorderable
                    {...callbacks}
                    selectedRegions={[Regions.column(OLD_INDEX)]}
                    toRegion={toFullColumnRegion}
                >
                    {children}
                </DragReorderable>,
            );
            const element = reorderable.find(ELEMENT_SELECTOR, OLD_INDEX);

            element
                .mouse("mousedown")
                .mouse("mousemove")
                .mouse("mouseup");

            // called once on mousedown and again on mouseup
            expect(callbacks.onFocus.calledTwice).to.be.true;
            expect(callbacks.onFocus.secondCall.args[0]).to.deep.equal({
                col: NEW_INDEX,
                focusSelectionIndex: 0,
                row: 0,
            });
        });
    });

    function initCallbackStubs() {
        return {
            locateClick: sinon.stub(),
            locateDrag: sinon.stub(),
            onFocus: sinon.stub(),
            onReordered: sinon.stub(),
            onReordering: sinon.stub(),
            onSelection: sinon.stub(),
        };
    }

    // create these wrapper functions to avoid errors with `this` binding when passing
    // Regions.column / Regions.row as callbacks directly

    function toFullColumnRegion(index1: number, index2?: number) {
        return Regions.column(index1, index2);
    }
});<|MERGE_RESOLUTION|>--- conflicted
+++ resolved
@@ -43,117 +43,6 @@
         harness.destroy();
     });
 
-<<<<<<< HEAD
-    it("does not work if clicked region is invalid", () => {
-        const callbacks = initCallbackStubs();
-        callbacks.locateClick.returns(Regions.column(-1));
-
-        const reorderable = harness.mount(
-            <DragReorderable {...callbacks} selectedRegions={[Regions.column(OLD_INDEX)]} toRegion={toFullColumnRegion}>
-                {children}
-            </DragReorderable>,
-        );
-        const element = reorderable.find(ELEMENT_SELECTOR, OLD_INDEX);
-
-        element
-            .mouse("mousedown")
-            .mouse("mousemove")
-            .mouse("mouseup");
-        expect(callbacks.onReordering.called).to.be.false;
-        expect(callbacks.onReordered.called).to.be.false;
-        expect(callbacks.onSelection.called).to.be.false;
-    });
-
-    it("does not work on a selection with FULL_TABLE cardinality", () => {
-        const callbacks = initCallbackStubs();
-        callbacks.locateClick.returns(Regions.column(OLD_INDEX));
-        callbacks.locateDrag.returns(OLD_INDEX);
-
-        const reorderable = harness.mount(
-            <DragReorderable {...callbacks} selectedRegions={[Regions.table()]} toRegion={toFullColumnRegion}>
-                {children}
-            </DragReorderable>,
-        );
-        const element = reorderable.find(ELEMENT_SELECTOR, OLD_INDEX);
-
-        element
-            .mouse("mousedown")
-            .mouse("mousemove")
-            .mouse("mouseup");
-        expect(callbacks.onReordering.called).to.be.false;
-        expect(callbacks.onReordered.called).to.be.false;
-        expect(callbacks.onSelection.called).to.be.false;
-    });
-
-    it("if enabled, selects the clicked region if the clicked region is not currently selected", () => {
-        const callbacks = initCallbackStubs();
-        callbacks.locateClick.returns(Regions.column(OLD_INDEX));
-        callbacks.locateDrag.returns(OLD_INDEX);
-
-        const reorderable = harness.mount(
-            <DragReorderable {...callbacks} selectedRegions={[]} toRegion={toFullColumnRegion}>
-                {children}
-            </DragReorderable>,
-        );
-        const element = reorderable.find(ELEMENT_SELECTOR, OLD_INDEX);
-
-        element
-            .mouse("mousedown")
-            .mouse("mousemove")
-            .mouse("mouseup");
-        expect(callbacks.onReordering.called).to.be.true;
-        expect(callbacks.onReordered.called).to.be.true;
-        expect(callbacks.onSelection.called).to.be.true;
-    });
-
-    it("does nothing if disabled", () => {
-        const callbacks = initCallbackStubs();
-        callbacks.locateClick.returns(Regions.column(OLD_INDEX));
-        callbacks.locateDrag.returns(GUIDE_INDEX_SINGLE_CASE);
-
-        const reorderable = harness.mount(
-            <DragReorderable
-                {...callbacks}
-                disabled={true}
-                selectedRegions={[Regions.column(OLD_INDEX)]}
-                toRegion={toFullColumnRegion}
-            >
-                {children}
-            </DragReorderable>,
-        );
-        const element = reorderable.find(ELEMENT_SELECTOR, OLD_INDEX);
-
-        element
-            .mouse("mousedown")
-            .mouse("mousemove")
-            .mouse("mouseup");
-        expect(callbacks.onReordering.called).to.be.false;
-        expect(callbacks.onReordered.called).to.be.false;
-        expect(callbacks.onSelection.called).to.be.false;
-    });
-
-    it("invokes callbacks appropriately throughout the drag-reorder interaction", () => {
-        const callbacks = initCallbackStubs();
-        callbacks.locateClick.returns(Regions.column(OLD_INDEX));
-        callbacks.locateDrag.returns(GUIDE_INDEX_SINGLE_CASE);
-
-        const reorderable = harness.mount(
-            <DragReorderable {...callbacks} selectedRegions={[Regions.column(OLD_INDEX)]} toRegion={toFullColumnRegion}>
-                {children}
-            </DragReorderable>,
-        );
-        const element = reorderable.find(ELEMENT_SELECTOR, OLD_INDEX);
-
-        element.mouse("mousedown").mouse("mousemove");
-        expect(callbacks.onReordering.calledWith(OLD_INDEX, NEW_INDEX, SINGLE_LENGTH)).to.be.true;
-        expect(callbacks.onReordered.called).to.be.false;
-        expect(callbacks.onSelection.called).to.be.false;
-
-        element.mouse("mouseup");
-        expect(callbacks.onReordering.callCount).to.equal(2); // called on drag end too
-        expect(callbacks.onReordered.calledWith(OLD_INDEX, NEW_INDEX, SINGLE_LENGTH)).to.be.true;
-        expect(callbacks.onSelection.calledWith([Regions.column(NEW_INDEX)])).to.be.true;
-=======
     describe("has no effect if", () => {
         it("clicked region is invalid", () => {
             const callbacks = initCallbackStubs();
@@ -170,7 +59,10 @@
             );
             const element = reorderable.find(ELEMENT_SELECTOR, OLD_INDEX);
 
-            element.mouse("mousedown").mouse("mousemove").mouse("mouseup");
+            element
+                .mouse("mousedown")
+                .mouse("mousemove")
+                .mouse("mouseup");
             expect(callbacks.onReordering.called).to.be.false;
             expect(callbacks.onReordered.called).to.be.false;
             expect(callbacks.onSelection.called).to.be.false;
@@ -183,17 +75,16 @@
             callbacks.locateDrag.returns(OLD_INDEX);
 
             const reorderable = harness.mount(
-                <DragReorderable
-                    {...callbacks}
-                    selectedRegions={[Regions.table()]}
-                    toRegion={toFullColumnRegion}
-                >
-                    {children}
-                </DragReorderable>,
-            );
-            const element = reorderable.find(ELEMENT_SELECTOR, OLD_INDEX);
-
-            element.mouse("mousedown").mouse("mousemove").mouse("mouseup");
+                <DragReorderable {...callbacks} selectedRegions={[Regions.table()]} toRegion={toFullColumnRegion}>
+                    {children}
+                </DragReorderable>,
+            );
+            const element = reorderable.find(ELEMENT_SELECTOR, OLD_INDEX);
+
+            element
+                .mouse("mousedown")
+                .mouse("mousemove")
+                .mouse("mouseup");
             expect(callbacks.onReordering.called).to.be.false;
             expect(callbacks.onReordered.called).to.be.false;
             expect(callbacks.onSelection.called).to.be.false;
@@ -216,12 +107,14 @@
             );
             const element = reorderable.find(ELEMENT_SELECTOR, OLD_INDEX);
 
-            element.mouse("mousedown").mouse("mousemove").mouse("mouseup");
+            element
+                .mouse("mousedown")
+                .mouse("mousemove")
+                .mouse("mouseup");
             expect(callbacks.onReordering.called).to.be.false;
             expect(callbacks.onReordered.called).to.be.false;
             expect(callbacks.onSelection.called).to.be.false;
         });
->>>>>>> 45c07c59
     });
 
     describe("general behavior", () => {
@@ -231,17 +124,16 @@
             callbacks.locateDrag.returns(OLD_INDEX);
 
             const reorderable = harness.mount(
-                <DragReorderable
-                    {...callbacks}
-                    selectedRegions={[]}
-                    toRegion={toFullColumnRegion}
-                >
-                    {children}
-                </DragReorderable>,
-            );
-            const element = reorderable.find(ELEMENT_SELECTOR, OLD_INDEX);
-
-            element.mouse("mousedown").mouse("mousemove").mouse("mouseup");
+                <DragReorderable {...callbacks} selectedRegions={[]} toRegion={toFullColumnRegion}>
+                    {children}
+                </DragReorderable>,
+            );
+            const element = reorderable.find(ELEMENT_SELECTOR, OLD_INDEX);
+
+            element
+                .mouse("mousedown")
+                .mouse("mousemove")
+                .mouse("mouseup");
             expect(callbacks.onReordering.called).to.be.true;
             expect(callbacks.onReordered.called).to.be.true;
             expect(callbacks.onSelection.called).to.be.true;
@@ -336,15 +228,7 @@
             ];
 
             const reorderable = harness.mount(
-<<<<<<< HEAD
-                <DragReorderable {...callbacks} selectedRegions={[Regions.row(OLD_INDEX)]} toRegion={toFullRowRegion}>
-=======
-                <DragReorderable
-                    {...callbacks}
-                    selectedRegions={selectedRegions}
-                    toRegion={toFullColumnRegion}
-                >
->>>>>>> 45c07c59
+                <DragReorderable {...callbacks} selectedRegions={selectedRegions} toRegion={toFullColumnRegion}>
                     {children}
                 </DragReorderable>,
             );
@@ -355,9 +239,8 @@
 
             element.mouse("mouseup");
             expect(callbacks.onReordered.calledWith(OLD_INDEX, NEW_INDEX, MULTI_LENGTH)).to.be.true;
-            expect(callbacks.onSelection.calledWith([
-                Regions.column(NEW_INDEX, NEW_INDEX + MULTI_LENGTH - 1),
-            ])).to.be.true;
+            expect(callbacks.onSelection.calledWith([Regions.column(NEW_INDEX, NEW_INDEX + MULTI_LENGTH - 1)])).to.be
+                .true;
         });
 
         it("does not invoke callbacks if nothing was reordered after drag", () => {
