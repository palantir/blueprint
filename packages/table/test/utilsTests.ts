/**
 * Copyright 2016 Palantir Technologies, Inc. All rights reserved.
 * Licensed under the BSD-3 License as modified (the “License”); you may obtain a copy
 * of the license at https://github.com/palantir/blueprint/blob/master/LICENSE
 * and https://github.com/palantir/blueprint/blob/master/PATENTS
 */

import { expect } from "chai";
import { Utils } from "../src/common/utils";

describe("Utils", () => {
    describe("toBase26Alpha", () => {
        it("converts to spreadsheet-like base26", () => {
            expect(Utils.toBase26Alpha(0)).to.equal("A");
            expect(Utils.toBase26Alpha(25)).to.equal("Z");
            expect(Utils.toBase26Alpha(26)).to.equal("AA");
            expect(Utils.toBase26Alpha(27)).to.equal("AB");
            expect(Utils.toBase26Alpha((26 + 1) * 26 - 1)).to.equal("ZZ");
            expect(Utils.toBase26Alpha((26 + 1) * 26)).to.equal("AAA");
        });
    });

    describe("toBase26CellName", () => {
        it("converts to spreadsheet-like base26 cell names", () => {
            expect(Utils.toBase26CellName(0, 0)).to.equal("A1");
            expect(Utils.toBase26CellName(25, 0)).to.equal("A26");
            expect(Utils.toBase26CellName(0, 25)).to.equal("Z1");
            expect(Utils.toBase26CellName(1, 27)).to.equal("AB2");
            expect(Utils.toBase26CellName(99, (26 + 1) * 26 - 1)).to.equal("ZZ100");
            expect(Utils.toBase26CellName(998, (26 + 1) * 26)).to.equal("AAA999");
        });
    });

    describe("binarySearch", () => {
        it("returns 0 for empty list", () => {
            const arr = [] as number[];
            const lookup = (i: number) => arr[i];

            expect(Utils.binarySearch(10, 0, lookup)).to.equal(0);
            expect(Utils.binarySearch(0, 0, lookup)).to.equal(0);
            expect(Utils.binarySearch(-10, 0, lookup)).to.equal(0);
        });

        it("returns max index if number is high", () => {
            const arr = [10, 20, 30, 30, 40];
            const lookup = (i: number) => arr[i];

            expect(Utils.binarySearch(1000, arr.length, lookup)).to.equal(arr.length);
        });

        it("returns min index if number is low", () => {
            const arr = [10, 20, 30, 30, 40];
            const lookup = (i: number) => arr[i];

            expect(Utils.binarySearch(-1000, arr.length, lookup)).to.equal(0);
        });

        it("returns index of exact match", () => {
            const arr = [10, 20, 30, 30, 40];
            const lookup = (i: number) => arr[i];

            expect(Utils.binarySearch(20, arr.length, lookup)).to.equal(1);
            expect(Utils.binarySearch(40, arr.length, lookup)).to.equal(4);
        });

        it("returns lowest index of multiple exact matches", () => {
            expect(Utils.binarySearch(30, 5, (i: number) => [10, 20, 30, 30, 40][i])).to.equal(2);
            expect(Utils.binarySearch(30, 5, (i: number) => [10, 11, 12, 30, 30][i])).to.equal(3);
            expect(Utils.binarySearch(30, 5, (i: number) => [30, 30, 30, 50, 60][i])).to.equal(0);
        });

        it("returns insertion index if no match", () => {
            const arr = [10, 20, 30, 30, 40];
            const lookup = (i: number) => arr[i];

            expect(Utils.binarySearch(19, arr.length, lookup)).to.equal(1);
            expect(Utils.binarySearch(21, arr.length, lookup)).to.equal(2);
        });
    });

    describe("times", () => {
        it("returns empty array for 0", () => {
            const arr = Utils.times(0, () => "test");
            expect(arr).to.deep.equal([]);
        });

        it("returns array of correct length", () => {
            const arr = Utils.times(4, () => "test");
            expect(arr).to.deep.equal(["test", "test", "test", "test"]);
        });

        it("works for high numbers of elements without throwing an error", () => {
            const HUGE_NUMBER = 3e6;
            expect(() => Utils.times(HUGE_NUMBER, () => "test")).to.not.throw();
        });

        it("uses argument length", () => {
            const arr = Utils.times(4, (i: number) => "test" + i);
            expect(arr).to.deep.equal(["test0", "test1", "test2", "test3"]);
        });
    });

    describe("arrayOfLength", () => {
        it("truncates if too long", () => {
            const original = Utils.times(5, () => "A");
            const result = Utils.arrayOfLength(original, 2, "B");

            expect(result).to.have.lengthOf(2);
            expect(result).to.deep.equal(["A", "A"]);
        });

        it("expands if too short", () => {
            const original = Utils.times(2, () => "A");
            const result = Utils.arrayOfLength(original, 5, "B");

            expect(result).to.have.lengthOf(5);
            expect(result).to.deep.equal(["A", "A", "B", "B", "B"]);
        });

        it("just copies if length is correct", () => {
            const original = Utils.times(5, () => "A");
            const result = Utils.arrayOfLength(original, 5, "B");

            expect(result).to.not.equal(original);
            expect(result).to.have.lengthOf(5);
            expect(result).to.deep.equal(["A", "A", "A", "A", "A"]);
        });
    });

    describe("assignSparseValues", () => {
        it("checks null and array length", () => {
            const defaults = Utils.times(3, () => "A");

            expect(Utils.assignSparseValues(defaults, null)).to.equal(defaults);
            expect(Utils.assignSparseValues(defaults, ["B"])).to.equal(defaults);
        });

        it("overrides with sparse values", () => {
            const defaults = Utils.times(3, () => "A");
            const result = Utils.assignSparseValues(defaults, [null, "B", null]);

            expect(result).to.deep.equal(["A", "B", "A"]);
        });
    });

    describe("guideIndexToReorderedIndex", () => {
        describe("leaving the thing in place", () => {
            runTest(0, 0, 1, 0);
            runTest(1, 1, 2, 1);
            runTest(10, 10, 5, 10);
        });

        describe("moving the thing one place to the right", () => {
            runTest(0, 2, 1, 1);
            runTest(0, 3, 2, 1);
            runTest(0, 6, 5, 1);
        });

        // test moving the thing one place to the left
        describe("moving the thing one place to the left", () => {
            runTest(1, 0, 1, 0);
            runTest(4, 3, 2, 3);
            runTest(20, 19, 5, 19);
        });

        describe("moving the thing two places to the right", () => {
            runTest(0, 3, 1, 2);
            runTest(4, 8, 2, 6);
            runTest(10, 17, 5, 12);
        });

        describe("moving the thing two places to the left", () => {
            runTest(2, 0, 1, 0);
            runTest(4, 2, 2, 2);
            runTest(20, 18, 5, 18);
        });

        describe("moving the thing within itself (no-op)", () => {
            runTest(2, 3, 2, 2);
            runTest(10, 14, 5, 10);
        });

        function runTest(oldIndex: number, newIndex: number, length: number, expectedResult: number) {
            it(`(oldIndex: ${oldIndex}, newIndex: ${newIndex}, length: ${length}) => ${expectedResult}`, () => {
                const actualResult = Utils.guideIndexToReorderedIndex(oldIndex, newIndex, length);
                expect(actualResult).to.equal(expectedResult);
            });
        }
    });

    describe("reorderedIndexToGuideIndex", () => {
        describe("leaving the thing in place", () => {
            runTest(0, 0, 1, 0);
            runTest(1, 1, 2, 1);
            runTest(10, 10, 5, 10);
        });

        describe("moving the thing one place to the right", () => {
            runTest(0, 1, 1, 2);
            runTest(0, 1, 2, 3);
            runTest(0, 1, 5, 6);
        });

        describe("moving the thing one place to the left", () => {
            runTest(1, 0, 1, 0);
            runTest(4, 3, 2, 3);
            runTest(20, 19, 5, 19);
        });

        describe("moving the thing two places to the right", () => {
            runTest(0, 2, 1, 3);
            runTest(4, 6, 2, 8);
            runTest(10, 12, 5, 17);
        });

        describe("moving the thing two places to the left", () => {
            runTest(2, 0, 1, 0);
            runTest(4, 2, 2, 2);
            runTest(20, 18, 5, 18);
        });

        function runTest(oldIndex: number, newIndex: number, length: number, expectedResult: number) {
            it(`(oldIndex: ${oldIndex}, newIndex: ${newIndex}, length: ${length}) => ${expectedResult}`, () => {
                const actualResult = Utils.reorderedIndexToGuideIndex(oldIndex, newIndex, length);
                expect(actualResult).to.equal(expectedResult);
            });
        }
    });

    describe("isLeftClick", () => {
        const LEFT_BUTTON_CODE = 0;
        const RIGHT_BUTTON_CODE = 1;

        it("returns true for left click", () => {
            expect(Utils.isLeftClick(({ button: LEFT_BUTTON_CODE } as any) as MouseEvent)).to.be.true;
        });

        it("returns false for right click", () => {
            expect(Utils.isLeftClick(({ button: RIGHT_BUTTON_CODE } as any) as MouseEvent)).to.be.false;
        });
    });

    describe("reorderArray", () => {
        const ARRAY_STRING = "ABCDEFG";
        const ARRAY = ARRAY_STRING.split("");
        const ARRAY_LENGTH = ARRAY.length;
        const FIRST_INDEX = 0;
        const LAST_INDEX = ARRAY_LENGTH - 1;
        const LENGTH = 3;

        describe("reorders a single element properly", () => {
            it("when moved from index 0", () => {
                assertArraysEqual(Utils.reorderArray(ARRAY, FIRST_INDEX, 2), "BCADEFG");
            });
            it("when moved from a middle index leftward", () => {
                assertArraysEqual(Utils.reorderArray(ARRAY, 3, 1), "ADBCEFG");
            });
            it("when moved from a middle index rightward", () => {
                assertArraysEqual(Utils.reorderArray(ARRAY, 3, 5), "ABCEFDG");
            });
            it("when moved from the end", () => {
                assertArraysEqual(Utils.reorderArray(ARRAY, LAST_INDEX, LAST_INDEX - 2), "ABCDGEF");
            });
        });

        describe("reorders multiple elements properly", () => {
            it("when moved from index 0", () => {
                assertArraysEqual(Utils.reorderArray(ARRAY, FIRST_INDEX, 2, LENGTH), "DEABCFG");
            });
            it("when moved from a middle index leftward", () => {
                assertArraysEqual(Utils.reorderArray(ARRAY, 3, 1, LENGTH), "ADEFBCG");
            });
            it("when moved from a middle index rightward", () => {
                assertArraysEqual(Utils.reorderArray(ARRAY, 2, 4, LENGTH), "ABFGCDE");
            });
            it("when moved from the end", () => {
                const fromIndex = LAST_INDEX - LENGTH + 1; // the index that yields the last LENGTH elements
                assertArraysEqual(Utils.reorderArray(ARRAY, fromIndex, fromIndex - 2, LENGTH), "ABEFGCD");
            });
        });

        describe("edge cases", () => {
            it("returns undefined if length < 0", () => {
                expect(Utils.reorderArray(ARRAY, 0, 1, -1)).to.be.undefined;
            });
            it("returns undefined if length > array.length", () => {
                expect(Utils.reorderArray(ARRAY, 0, 1, ARRAY_LENGTH + 1)).to.be.undefined;
            });
            it("returns undefined if from + length > array.length", () => {
                const fromIndex = LAST_INDEX - LENGTH + 2; // one spot too far to the right
                expect(Utils.reorderArray(ARRAY, fromIndex, fromIndex - 1, LENGTH)).to.be.undefined;
            });
            it("returns an unchanged copy of the array if length === 0", () => {
                assertArraysEqual(Utils.reorderArray(ARRAY, 0, 1, 0), ARRAY_STRING);
                assertArraysEqual(Utils.reorderArray(ARRAY, 0, 2, 0), ARRAY_STRING);
                assertArraysEqual(Utils.reorderArray(ARRAY, 1, 3, 0), ARRAY_STRING);
                assertArraysEqual(Utils.reorderArray(ARRAY, 3, 1, 0), ARRAY_STRING);
                assertArraysEqual(Utils.reorderArray(ARRAY, LAST_INDEX, LAST_INDEX - 1, 0), ARRAY_STRING);
            });
            it("returns an unchanged copy of the array if length === array.length", () => {
                assertArraysEqual(Utils.reorderArray(ARRAY, 0, 1, ARRAY_LENGTH), ARRAY_STRING);
                assertArraysEqual(Utils.reorderArray(ARRAY, 0, 2, ARRAY_LENGTH), ARRAY_STRING);
                assertArraysEqual(Utils.reorderArray(ARRAY, 1, 3, ARRAY_LENGTH), ARRAY_STRING);
                assertArraysEqual(Utils.reorderArray(ARRAY, 3, 1, ARRAY_LENGTH), ARRAY_STRING);
                assertArraysEqual(Utils.reorderArray(ARRAY, LAST_INDEX, LAST_INDEX - 1, ARRAY_LENGTH), ARRAY_STRING);
            });
            it("returns an unchanged copy of the array if from === to", () => {
                assertArraysEqual(Utils.reorderArray(ARRAY, 0, 0), ARRAY_STRING);
                assertArraysEqual(Utils.reorderArray(ARRAY, 1, 1), ARRAY_STRING);
                assertArraysEqual(Utils.reorderArray(ARRAY, 3, 3, ARRAY_LENGTH), ARRAY_STRING);
                assertArraysEqual(Utils.reorderArray(ARRAY, 4, 4, ARRAY_LENGTH), ARRAY_STRING);
                assertArraysEqual(Utils.reorderArray(ARRAY, LAST_INDEX, LAST_INDEX), ARRAY_STRING);
            });
        });

        function assertArraysEqual(result: string[], expected: string) {
            // use .eql to deeply compare arrays
            expect(result).to.eql(expected.split(""));
        }
    });
<<<<<<< HEAD

    describe("shallowCompareKeys", () => {
        describe("with `keys` defined as whitelist", () => {
            describe("returns true if only the specified values are shallowly equal", () => {
                runTest(true, { a: 1 }, { a: 1 }, wl(["a", "b", "c", "d"]));
                runTest(true, { a: 1, b: [1, 2, 3], c: "3" }, { b: [1, 2, 3], a: 1, c: "3" }, wl(["a", "c"]));
                runTest(true, { a: 1, b: "2", c: { a: 1 } }, { a: 1, b: "2", c: { a: 1 } }, wl(["a", "b"]));
            });

            describe("returns false if any specified values are not shallowly equal", () => {
                runTest(false, { a: [1, "2", true] }, { a: [1, "2", true] }, wl(["a"]));
                runTest(false, { a: 1, b: "2", c: { a: 1 } }, { a: 1, b: "2", c: { a: 1 } }, wl(["a", "b", "c"]));
                runTest(false, { a: 1, c: { a: 1 } }, { a: 1, b: "2" }, wl(["a", "b"]));
            });

            describe("edge cases that return true", () => {
                runTest(true, undefined, null, wl([]));
                runTest(true, undefined, undefined, wl(["a"]));
                runTest(true, null, null, wl(["a"]));
                runTest(true, {}, {}, wl(["a"]));
            });

            describe("edge cases that return false", () => {
                runTest(false, {}, undefined, wl([]));
                runTest(false, {}, [], wl([]));
                runTest(false, [], [], wl([]));
            });

            function runTest(
                expectedResult: boolean,
                a: any,
                b: any,
                keys: IKeyBlacklist<IKeys> | IKeyWhitelist<IKeys>,
            ) {
                it(getCompareTestDescription(a, b), () => {
                    expect(Utils.shallowCompareKeys(a, b, keys)).to.equal(expectedResult);
                });
            }
        });

        describe("with `keys` defined as blacklist", () => {
            describe("returns true if only the specified values are shallowly equal", () => {
                runTest(true, { a: 1 }, { a: 1 }, bl(["b", "c", "d"]));
                runTest(true, { a: 1, b: [1, 2, 3], c: "3" }, { b: [1, 2, 3], a: 1, c: "3" }, bl(["b"]));
                runTest(true, { a: 1, b: "2", c: { a: 1 } }, { a: 1, b: "2", c: { a: 1 } }, bl(["c"]));
            });

            describe("returns false if any specified values are not shallowly equal", () => {
                runTest(false, { a: [1, "2", true] }, { a: [1, "2", true] }, bl(["b, c"]));
                runTest(false, { a: 1, b: "2", c: { a: 1 } }, { a: 1, b: "2", c: { a: 1 } }, bl(["a", "b", "d"]));
                runTest(false, { a: 1, c: { a: 1 } }, { a: 1, b: "2" }, bl(["c"]));
            });

            describe("edge cases that return true", () => {
                runTest(true, undefined, null, bl([]));
                runTest(true, undefined, undefined, bl(["a"]));
                runTest(true, null, null, bl(["a"]));
                runTest(true, {}, {}, bl(["a"]));
            });

            describe("edge cases that return false", () => {
                runTest(false, {}, undefined, bl([]));
                runTest(false, {}, [], bl([]));
                runTest(false, [], [], bl([]));
            });

            function runTest(
                expectedResult: boolean,
                a: any,
                b: any,
                keys: IKeyBlacklist<IKeys> | IKeyWhitelist<IKeys>,
            ) {
                it(getCompareTestDescription(a, b), () => {
                    expect(Utils.shallowCompareKeys(a, b, keys)).to.equal(expectedResult);
                });
            }
        });

        describe("with `keys` not defined", () => {
            describe("returns true if values are shallowly equal", () => {
                runTest(true, { a: 1, b: "2", c: true }, { a: 1, b: "2", c: true });
                runTest(true, undefined, undefined);
                runTest(true, null, undefined);
            });

            describe("returns false if values are not shallowly equal", () => {
                runTest(false, undefined, {});
                runTest(false, null, {});
                runTest(false, {}, []);
                runTest(false, { a: 1, b: "2", c: { a: 1 } }, { a: 1, b: "2", c: { a: 1 } });
            });

            describe("returns false if keys are different", () => {
                runTest(false, {}, { a: 1 });
                runTest(false, { a: 1, b: "2" }, { b: "2" });
                runTest(false, { a: 1, b: "2", c: true }, { b: "2", c: true, d: 3 });
            });

            describe("returns true if same deeply-comparable instance is reused in both objects", () => {
                const deeplyComparableThing1 = { a: 1 };
                const deeplyComparableThing2 = [1, "2", true];
                runTest(true, { a: 1, b: deeplyComparableThing1 }, { a: 1, b: deeplyComparableThing1 });
                runTest(true, { a: 1, b: deeplyComparableThing2 }, { a: 1, b: deeplyComparableThing2 });
            });

            function runTest(expectedResult: boolean, a: any, b: any) {
                it(getCompareTestDescription(a, b), () => {
                    expect(Utils.shallowCompareKeys(a, b)).to.equal(expectedResult);
                });
            }
        });
    });

    describe("deepCompareKeys", () => {
        // tslint:disable:max-classes-per-file
        class DVD {
            public constructor() {
                /* Empty */
            }
        }

        class VHSTape {
            public constructor() {
                /* Empty */
            }
        }
        // tslint:enable:max-classes-per-file

        describe("with `keys` defined", () => {
            describe("returns true if only the specified values are deeply equal", () => {
                const customInstance1 = new DVD();
                const customInstance2 = new DVD();

                runTest(true, { a: 1 }, { a: 1 }, ["a", "b", "c", "d"]);
                runTest(true, { a: customInstance1 }, { a: customInstance2 }, ["a"]);
                runTest(true, { a: 1, b: [1, 2, 3], c: "3" }, { b: [1, 2, 3], a: 1, c: "3" }, ["b", "c"]);
                runTest(true, { a: 1, b: "2", c: { a: 1 } }, { a: 1, b: "2", c: { a: 1 } }, ["b", "c"]);
            });

            describe("returns false if any specified values are not deeply equal", () => {
                const customInstance1 = new DVD();
                const customInstance2 = new VHSTape();

                runTest(false, { a: [1, "2", true] }, { a: [1, "2", false] }, ["a"]);
                runTest(false, { a: customInstance1 }, { a: customInstance2 }, ["a"]);
                runTest(false, { a: 1, b: "2", c: { a: 1 } }, { a: 1, b: "2", c: { a: 2 } }, ["a", "b", "c"]);
            });

            describe("edge cases that return true", () => {
                runTest(true, undefined, null, []);
                runTest(true, undefined, undefined, ["a"]);
                runTest(true, null, null, ["a"]);
                runTest(true, {}, {}, ["a"]);
            });

            describe("edge cases that return false", () => {
                runTest(false, {}, undefined, []);
                runTest(false, {}, [], []);
            });

            function runTest(expectedResult: boolean, a: any, b: any, keys: string[]) {
                it(getCompareTestDescription(a, b), () => {
                    expect(Utils.deepCompareKeys(a, b, keys)).to.equal(expectedResult);
                });
            }
        });

        describe("with `keys` not defined", () => {
            describe("returns true if values are deeply equal", () => {
                const customInstance1 = new DVD();
                const customInstance2 = new DVD();

                runTest(true, { a: 1, b: "2", c: true }, { a: 1, b: "2", c: true });
                runTest(true, { a: 1, b: "2", c: { a: 1, b: "2" } }, { a: 1, b: "2", c: { a: 1, b: "2" } });
                runTest(true, [1, "2", true], [1, "2", true]);
                runTest(true, 1, 1);
                runTest(true, customInstance1, customInstance2);
                runTest(true, "2", "2");
                runTest(true, undefined, undefined);
                runTest(true, null, undefined);
            });

            describe("returns false if values are not deeply equal", () => {
                const customInstance1 = new DVD();
                const customInstance2 = new VHSTape();

                runTest(false, undefined, {});
                runTest(false, null, {});
                runTest(false, {}, []);
                runTest(false, { a: 1, b: "2", c: { a: 1 } }, { a: 1, b: "2", c: { a: "1" } });
                runTest(false, customInstance1, customInstance2);
            });

            describe("returns false if keys are different", () => {
                runTest(false, {}, { a: 1 });
                runTest(false, { a: 1, b: "2" }, { b: "2" });
                runTest(false, { a: 1, b: "2", c: true }, { b: "2", c: true, d: 3 });
            });

            describe("returns true if same deeply-comparable instance is reused in both objects", () => {
                const deeplyComparableThing1 = { a: 1 };
                const deeplyComparableThing2 = [1, "2", true];
                runTest(true, { a: 1, b: deeplyComparableThing1 }, { a: 1, b: deeplyComparableThing1 });
                runTest(true, { a: 1, b: deeplyComparableThing2 }, { a: 1, b: deeplyComparableThing2 });
            });

            function runTest(expectedResult: boolean, a: any, b: any) {
                it(getCompareTestDescription(a, b), () => {
                    expect(Utils.deepCompareKeys(a, b)).to.equal(expectedResult);
                });
            }
        });
    });

    describe("getShallowUnequalKeyValues", () => {
        describe("with `keys` defined as whitelist", () => {
            describe("returns empty array if the specified values are shallowly equal", () => {
                runTest([], { a: 1, b: [1, 2, 3], c: "3" }, { b: [1, 2, 3], a: 1, c: "3" }, wl(["a", "c"]));
            });

            describe("returns unequal key/values if any specified values are not shallowly equal", () => {
                // identical objects, but different instances
                runTest(
                    [{ key: "a", valueA: [1, "2", true], valueB: [1, "2", true] }],
                    { a: [1, "2", true] },
                    { a: [1, "2", true] },
                    wl(["a"]),
                );
                // different primitive-type values
                runTest([{ key: "a", valueA: 1, valueB: 2 }], { a: 1 }, { a: 2 }, wl(["a"]));
            });
        });

        describe("with `keys` defined as blacklist", () => {
            describe("returns empty array if the specified values are shallowly equal", () => {
                runTest([], { a: 1, b: [1, 2, 3], c: "3" }, { b: [1, 2, 3], a: 1, c: "3" }, bl(["b"]));
            });

            describe("returns unequal keys/values if any specified values are not shallowly equal", () => {
                runTest(
                    [{ key: "a", valueA: [1, "2", true], valueB: [1, "2", true] }],
                    { a: [1, "2", true] },
                    { a: [1, "2", true] },
                    bl(["b", "c"]),
                );
                runTest([{ key: "a", valueA: 1, valueB: 2 }], { a: 1 }, { a: 2 }, bl(["b"]));
            });
        });

        describe("with `keys` not defined", () => {
            describe("returns empty array if values are shallowly equal", () => {
                runTest([], { a: 1, b: "2", c: true }, { a: 1, b: "2", c: true });
                runTest([], undefined, undefined);
                runTest([], null, undefined);
            });

            describe("returns unequal key/values if any specified values are not shallowly equal", () => {
                runTest([{ key: "a", valueA: 1, valueB: 2 }], { a: 1 }, { a: 2 });
            });
        });

        function runTest(expectedResult: any[], a: any, b: any, keys?: IKeyBlacklist<IKeys> | IKeyWhitelist<IKeys>) {
            it(getCompareTestDescription(a, b, keys), () => {
                expect(Utils.getShallowUnequalKeyValues(a, b, keys)).to.deep.equal(expectedResult);
            });
        }
    });

    describe("getDeepUnequalKeyValues", () => {
        describe("with `keys` defined", () => {
            describe("returns empty array if only the specified values are deeply equal", () => {
                runTest([], { a: 1, b: [1, 2, 3], c: "3" }, { b: [1, 2, 3], a: 1, c: "3" }, ["b", "c"]);
            });

            describe("returns unequal key/values if any specified values are not deeply equal", () => {
                runTest(
                    [{ key: "a", valueA: 2, valueB: 1 }, { key: "b", valueA: [2, 3, 4], valueB: [1, 2, 3] }],
                    { a: 2, b: [2, 3, 4], c: "3" },
                    { b: [1, 2, 3], a: 1, c: "3" },
                    ["a", "b"],
                );
            });
        });

        describe("with `keys` not defined", () => {
            describe("returns empty arrau if values are deeply equal", () => {
                runTest([], { a: 1, b: "2", c: { a: 1, b: "2" } }, { a: 1, b: "2", c: { a: 1, b: "2" } });
            });

            describe("returns unequal key/values if values are not deeply equal", () => {
                runTest(
                    [{ key: "a", valueA: [1, "2", true], valueB: [1, "2", false] }],
                    { a: [1, "2", true] },
                    { a: [1, "2", false] },
                );
            });
        });

        function runTest(expectedResult: any[], a: any, b: any, keys?: string[]) {
            it(getCompareTestDescription(a, b, keys), () => {
                expect(Utils.getDeepUnequalKeyValues(a, b, keys)).to.deep.equal(expectedResult);
            });
        }
    });

    describe("arraysEqual", () => {
        describe("no compare function provided", () => {
            describe("should return true if the arrays are shallowly equal", () => {
                runTest(true, undefined, undefined);
                runTest(true, undefined, null);
                runTest(true, [3, "1", true], [3, "1", true]);
            });

            describe("should return false if the arrays are not shallowly equal", () => {
                runTest(false, null, [3]);
                runTest(false, [3, 1, 2], [3, 1]);
                runTest(false, [{ x: 1 }], [{ x: 1 }]);
            });
        });

        describe("compare function provided", () => {
            const COMPARE_FN = (a: any, b: any) => a.x === b.x;

            describe("should return true if the arrays are equal using a custom compare function", () => {
                runTest(true, undefined, undefined, COMPARE_FN);
                runTest(true, undefined, null, COMPARE_FN);
                runTest(true, [{ x: 1 }, { x: 2 }], [{ x: 1 }, { x: 2 }], COMPARE_FN);
            });

            describe("should return false if the arrays are not equal using custom compare function", () => {
                runTest(false, null, [], COMPARE_FN);
                runTest(false, [{ x: 1 }, {}], [{ x: 1 }, { x: 2 }], COMPARE_FN);
            });
        });

        function runTest(expectedResult: boolean, a: any, b: any, compareFn?: (a: any, b: any) => boolean) {
            it(getCompareTestDescription(a, b), () => {
                expect(Utils.arraysEqual(a, b, compareFn)).to.equal(expectedResult);
            });
        }
    });
});

function getCompareTestDescription(a?: any, b?: any, keys?: any) {
    const baseResult = `${JSON.stringify(a)} and ${JSON.stringify(b)}`;
    return keys != null ? baseResult + ` (keys: ${JSON.stringify(keys)})` : baseResult;
}

interface IKeys {
    a?: any;
    b?: any;
    c?: any;
    d?: any;
}

/**
 * A compactly named function for converting a string array to a key blacklist.
 */
function bl(keys: string[]): IKeyBlacklist<IKeys> {
    return { exclude: keys as Array<keyof IKeys> };
}

/**
 * A compactly named function for converting a string array to a key whitelist.
 */
function wl(keys: string[]): IKeyWhitelist<IKeys> {
    return { include: keys as Array<keyof IKeys> };
}
=======
});
>>>>>>> 4464dc89
<|MERGE_RESOLUTION|>--- conflicted
+++ resolved
@@ -318,375 +318,4 @@
             expect(result).to.eql(expected.split(""));
         }
     });
-<<<<<<< HEAD
-
-    describe("shallowCompareKeys", () => {
-        describe("with `keys` defined as whitelist", () => {
-            describe("returns true if only the specified values are shallowly equal", () => {
-                runTest(true, { a: 1 }, { a: 1 }, wl(["a", "b", "c", "d"]));
-                runTest(true, { a: 1, b: [1, 2, 3], c: "3" }, { b: [1, 2, 3], a: 1, c: "3" }, wl(["a", "c"]));
-                runTest(true, { a: 1, b: "2", c: { a: 1 } }, { a: 1, b: "2", c: { a: 1 } }, wl(["a", "b"]));
-            });
-
-            describe("returns false if any specified values are not shallowly equal", () => {
-                runTest(false, { a: [1, "2", true] }, { a: [1, "2", true] }, wl(["a"]));
-                runTest(false, { a: 1, b: "2", c: { a: 1 } }, { a: 1, b: "2", c: { a: 1 } }, wl(["a", "b", "c"]));
-                runTest(false, { a: 1, c: { a: 1 } }, { a: 1, b: "2" }, wl(["a", "b"]));
-            });
-
-            describe("edge cases that return true", () => {
-                runTest(true, undefined, null, wl([]));
-                runTest(true, undefined, undefined, wl(["a"]));
-                runTest(true, null, null, wl(["a"]));
-                runTest(true, {}, {}, wl(["a"]));
-            });
-
-            describe("edge cases that return false", () => {
-                runTest(false, {}, undefined, wl([]));
-                runTest(false, {}, [], wl([]));
-                runTest(false, [], [], wl([]));
-            });
-
-            function runTest(
-                expectedResult: boolean,
-                a: any,
-                b: any,
-                keys: IKeyBlacklist<IKeys> | IKeyWhitelist<IKeys>,
-            ) {
-                it(getCompareTestDescription(a, b), () => {
-                    expect(Utils.shallowCompareKeys(a, b, keys)).to.equal(expectedResult);
-                });
-            }
-        });
-
-        describe("with `keys` defined as blacklist", () => {
-            describe("returns true if only the specified values are shallowly equal", () => {
-                runTest(true, { a: 1 }, { a: 1 }, bl(["b", "c", "d"]));
-                runTest(true, { a: 1, b: [1, 2, 3], c: "3" }, { b: [1, 2, 3], a: 1, c: "3" }, bl(["b"]));
-                runTest(true, { a: 1, b: "2", c: { a: 1 } }, { a: 1, b: "2", c: { a: 1 } }, bl(["c"]));
-            });
-
-            describe("returns false if any specified values are not shallowly equal", () => {
-                runTest(false, { a: [1, "2", true] }, { a: [1, "2", true] }, bl(["b, c"]));
-                runTest(false, { a: 1, b: "2", c: { a: 1 } }, { a: 1, b: "2", c: { a: 1 } }, bl(["a", "b", "d"]));
-                runTest(false, { a: 1, c: { a: 1 } }, { a: 1, b: "2" }, bl(["c"]));
-            });
-
-            describe("edge cases that return true", () => {
-                runTest(true, undefined, null, bl([]));
-                runTest(true, undefined, undefined, bl(["a"]));
-                runTest(true, null, null, bl(["a"]));
-                runTest(true, {}, {}, bl(["a"]));
-            });
-
-            describe("edge cases that return false", () => {
-                runTest(false, {}, undefined, bl([]));
-                runTest(false, {}, [], bl([]));
-                runTest(false, [], [], bl([]));
-            });
-
-            function runTest(
-                expectedResult: boolean,
-                a: any,
-                b: any,
-                keys: IKeyBlacklist<IKeys> | IKeyWhitelist<IKeys>,
-            ) {
-                it(getCompareTestDescription(a, b), () => {
-                    expect(Utils.shallowCompareKeys(a, b, keys)).to.equal(expectedResult);
-                });
-            }
-        });
-
-        describe("with `keys` not defined", () => {
-            describe("returns true if values are shallowly equal", () => {
-                runTest(true, { a: 1, b: "2", c: true }, { a: 1, b: "2", c: true });
-                runTest(true, undefined, undefined);
-                runTest(true, null, undefined);
-            });
-
-            describe("returns false if values are not shallowly equal", () => {
-                runTest(false, undefined, {});
-                runTest(false, null, {});
-                runTest(false, {}, []);
-                runTest(false, { a: 1, b: "2", c: { a: 1 } }, { a: 1, b: "2", c: { a: 1 } });
-            });
-
-            describe("returns false if keys are different", () => {
-                runTest(false, {}, { a: 1 });
-                runTest(false, { a: 1, b: "2" }, { b: "2" });
-                runTest(false, { a: 1, b: "2", c: true }, { b: "2", c: true, d: 3 });
-            });
-
-            describe("returns true if same deeply-comparable instance is reused in both objects", () => {
-                const deeplyComparableThing1 = { a: 1 };
-                const deeplyComparableThing2 = [1, "2", true];
-                runTest(true, { a: 1, b: deeplyComparableThing1 }, { a: 1, b: deeplyComparableThing1 });
-                runTest(true, { a: 1, b: deeplyComparableThing2 }, { a: 1, b: deeplyComparableThing2 });
-            });
-
-            function runTest(expectedResult: boolean, a: any, b: any) {
-                it(getCompareTestDescription(a, b), () => {
-                    expect(Utils.shallowCompareKeys(a, b)).to.equal(expectedResult);
-                });
-            }
-        });
-    });
-
-    describe("deepCompareKeys", () => {
-        // tslint:disable:max-classes-per-file
-        class DVD {
-            public constructor() {
-                /* Empty */
-            }
-        }
-
-        class VHSTape {
-            public constructor() {
-                /* Empty */
-            }
-        }
-        // tslint:enable:max-classes-per-file
-
-        describe("with `keys` defined", () => {
-            describe("returns true if only the specified values are deeply equal", () => {
-                const customInstance1 = new DVD();
-                const customInstance2 = new DVD();
-
-                runTest(true, { a: 1 }, { a: 1 }, ["a", "b", "c", "d"]);
-                runTest(true, { a: customInstance1 }, { a: customInstance2 }, ["a"]);
-                runTest(true, { a: 1, b: [1, 2, 3], c: "3" }, { b: [1, 2, 3], a: 1, c: "3" }, ["b", "c"]);
-                runTest(true, { a: 1, b: "2", c: { a: 1 } }, { a: 1, b: "2", c: { a: 1 } }, ["b", "c"]);
-            });
-
-            describe("returns false if any specified values are not deeply equal", () => {
-                const customInstance1 = new DVD();
-                const customInstance2 = new VHSTape();
-
-                runTest(false, { a: [1, "2", true] }, { a: [1, "2", false] }, ["a"]);
-                runTest(false, { a: customInstance1 }, { a: customInstance2 }, ["a"]);
-                runTest(false, { a: 1, b: "2", c: { a: 1 } }, { a: 1, b: "2", c: { a: 2 } }, ["a", "b", "c"]);
-            });
-
-            describe("edge cases that return true", () => {
-                runTest(true, undefined, null, []);
-                runTest(true, undefined, undefined, ["a"]);
-                runTest(true, null, null, ["a"]);
-                runTest(true, {}, {}, ["a"]);
-            });
-
-            describe("edge cases that return false", () => {
-                runTest(false, {}, undefined, []);
-                runTest(false, {}, [], []);
-            });
-
-            function runTest(expectedResult: boolean, a: any, b: any, keys: string[]) {
-                it(getCompareTestDescription(a, b), () => {
-                    expect(Utils.deepCompareKeys(a, b, keys)).to.equal(expectedResult);
-                });
-            }
-        });
-
-        describe("with `keys` not defined", () => {
-            describe("returns true if values are deeply equal", () => {
-                const customInstance1 = new DVD();
-                const customInstance2 = new DVD();
-
-                runTest(true, { a: 1, b: "2", c: true }, { a: 1, b: "2", c: true });
-                runTest(true, { a: 1, b: "2", c: { a: 1, b: "2" } }, { a: 1, b: "2", c: { a: 1, b: "2" } });
-                runTest(true, [1, "2", true], [1, "2", true]);
-                runTest(true, 1, 1);
-                runTest(true, customInstance1, customInstance2);
-                runTest(true, "2", "2");
-                runTest(true, undefined, undefined);
-                runTest(true, null, undefined);
-            });
-
-            describe("returns false if values are not deeply equal", () => {
-                const customInstance1 = new DVD();
-                const customInstance2 = new VHSTape();
-
-                runTest(false, undefined, {});
-                runTest(false, null, {});
-                runTest(false, {}, []);
-                runTest(false, { a: 1, b: "2", c: { a: 1 } }, { a: 1, b: "2", c: { a: "1" } });
-                runTest(false, customInstance1, customInstance2);
-            });
-
-            describe("returns false if keys are different", () => {
-                runTest(false, {}, { a: 1 });
-                runTest(false, { a: 1, b: "2" }, { b: "2" });
-                runTest(false, { a: 1, b: "2", c: true }, { b: "2", c: true, d: 3 });
-            });
-
-            describe("returns true if same deeply-comparable instance is reused in both objects", () => {
-                const deeplyComparableThing1 = { a: 1 };
-                const deeplyComparableThing2 = [1, "2", true];
-                runTest(true, { a: 1, b: deeplyComparableThing1 }, { a: 1, b: deeplyComparableThing1 });
-                runTest(true, { a: 1, b: deeplyComparableThing2 }, { a: 1, b: deeplyComparableThing2 });
-            });
-
-            function runTest(expectedResult: boolean, a: any, b: any) {
-                it(getCompareTestDescription(a, b), () => {
-                    expect(Utils.deepCompareKeys(a, b)).to.equal(expectedResult);
-                });
-            }
-        });
-    });
-
-    describe("getShallowUnequalKeyValues", () => {
-        describe("with `keys` defined as whitelist", () => {
-            describe("returns empty array if the specified values are shallowly equal", () => {
-                runTest([], { a: 1, b: [1, 2, 3], c: "3" }, { b: [1, 2, 3], a: 1, c: "3" }, wl(["a", "c"]));
-            });
-
-            describe("returns unequal key/values if any specified values are not shallowly equal", () => {
-                // identical objects, but different instances
-                runTest(
-                    [{ key: "a", valueA: [1, "2", true], valueB: [1, "2", true] }],
-                    { a: [1, "2", true] },
-                    { a: [1, "2", true] },
-                    wl(["a"]),
-                );
-                // different primitive-type values
-                runTest([{ key: "a", valueA: 1, valueB: 2 }], { a: 1 }, { a: 2 }, wl(["a"]));
-            });
-        });
-
-        describe("with `keys` defined as blacklist", () => {
-            describe("returns empty array if the specified values are shallowly equal", () => {
-                runTest([], { a: 1, b: [1, 2, 3], c: "3" }, { b: [1, 2, 3], a: 1, c: "3" }, bl(["b"]));
-            });
-
-            describe("returns unequal keys/values if any specified values are not shallowly equal", () => {
-                runTest(
-                    [{ key: "a", valueA: [1, "2", true], valueB: [1, "2", true] }],
-                    { a: [1, "2", true] },
-                    { a: [1, "2", true] },
-                    bl(["b", "c"]),
-                );
-                runTest([{ key: "a", valueA: 1, valueB: 2 }], { a: 1 }, { a: 2 }, bl(["b"]));
-            });
-        });
-
-        describe("with `keys` not defined", () => {
-            describe("returns empty array if values are shallowly equal", () => {
-                runTest([], { a: 1, b: "2", c: true }, { a: 1, b: "2", c: true });
-                runTest([], undefined, undefined);
-                runTest([], null, undefined);
-            });
-
-            describe("returns unequal key/values if any specified values are not shallowly equal", () => {
-                runTest([{ key: "a", valueA: 1, valueB: 2 }], { a: 1 }, { a: 2 });
-            });
-        });
-
-        function runTest(expectedResult: any[], a: any, b: any, keys?: IKeyBlacklist<IKeys> | IKeyWhitelist<IKeys>) {
-            it(getCompareTestDescription(a, b, keys), () => {
-                expect(Utils.getShallowUnequalKeyValues(a, b, keys)).to.deep.equal(expectedResult);
-            });
-        }
-    });
-
-    describe("getDeepUnequalKeyValues", () => {
-        describe("with `keys` defined", () => {
-            describe("returns empty array if only the specified values are deeply equal", () => {
-                runTest([], { a: 1, b: [1, 2, 3], c: "3" }, { b: [1, 2, 3], a: 1, c: "3" }, ["b", "c"]);
-            });
-
-            describe("returns unequal key/values if any specified values are not deeply equal", () => {
-                runTest(
-                    [{ key: "a", valueA: 2, valueB: 1 }, { key: "b", valueA: [2, 3, 4], valueB: [1, 2, 3] }],
-                    { a: 2, b: [2, 3, 4], c: "3" },
-                    { b: [1, 2, 3], a: 1, c: "3" },
-                    ["a", "b"],
-                );
-            });
-        });
-
-        describe("with `keys` not defined", () => {
-            describe("returns empty arrau if values are deeply equal", () => {
-                runTest([], { a: 1, b: "2", c: { a: 1, b: "2" } }, { a: 1, b: "2", c: { a: 1, b: "2" } });
-            });
-
-            describe("returns unequal key/values if values are not deeply equal", () => {
-                runTest(
-                    [{ key: "a", valueA: [1, "2", true], valueB: [1, "2", false] }],
-                    { a: [1, "2", true] },
-                    { a: [1, "2", false] },
-                );
-            });
-        });
-
-        function runTest(expectedResult: any[], a: any, b: any, keys?: string[]) {
-            it(getCompareTestDescription(a, b, keys), () => {
-                expect(Utils.getDeepUnequalKeyValues(a, b, keys)).to.deep.equal(expectedResult);
-            });
-        }
-    });
-
-    describe("arraysEqual", () => {
-        describe("no compare function provided", () => {
-            describe("should return true if the arrays are shallowly equal", () => {
-                runTest(true, undefined, undefined);
-                runTest(true, undefined, null);
-                runTest(true, [3, "1", true], [3, "1", true]);
-            });
-
-            describe("should return false if the arrays are not shallowly equal", () => {
-                runTest(false, null, [3]);
-                runTest(false, [3, 1, 2], [3, 1]);
-                runTest(false, [{ x: 1 }], [{ x: 1 }]);
-            });
-        });
-
-        describe("compare function provided", () => {
-            const COMPARE_FN = (a: any, b: any) => a.x === b.x;
-
-            describe("should return true if the arrays are equal using a custom compare function", () => {
-                runTest(true, undefined, undefined, COMPARE_FN);
-                runTest(true, undefined, null, COMPARE_FN);
-                runTest(true, [{ x: 1 }, { x: 2 }], [{ x: 1 }, { x: 2 }], COMPARE_FN);
-            });
-
-            describe("should return false if the arrays are not equal using custom compare function", () => {
-                runTest(false, null, [], COMPARE_FN);
-                runTest(false, [{ x: 1 }, {}], [{ x: 1 }, { x: 2 }], COMPARE_FN);
-            });
-        });
-
-        function runTest(expectedResult: boolean, a: any, b: any, compareFn?: (a: any, b: any) => boolean) {
-            it(getCompareTestDescription(a, b), () => {
-                expect(Utils.arraysEqual(a, b, compareFn)).to.equal(expectedResult);
-            });
-        }
-    });
-});
-
-function getCompareTestDescription(a?: any, b?: any, keys?: any) {
-    const baseResult = `${JSON.stringify(a)} and ${JSON.stringify(b)}`;
-    return keys != null ? baseResult + ` (keys: ${JSON.stringify(keys)})` : baseResult;
-}
-
-interface IKeys {
-    a?: any;
-    b?: any;
-    c?: any;
-    d?: any;
-}
-
-/**
- * A compactly named function for converting a string array to a key blacklist.
- */
-function bl(keys: string[]): IKeyBlacklist<IKeys> {
-    return { exclude: keys as Array<keyof IKeys> };
-}
-
-/**
- * A compactly named function for converting a string array to a key whitelist.
- */
-function wl(keys: string[]): IKeyWhitelist<IKeys> {
-    return { include: keys as Array<keyof IKeys> };
-}
-=======
-});
->>>>>>> 4464dc89
+});