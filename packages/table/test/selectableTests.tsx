/**
 * Copyright 2016 Palantir Technologies, Inc. All rights reserved.
 * Licensed under the BSD-3 License as modified (the “License”); you may obtain a copy
 * of the license at https://github.com/palantir/blueprint/blob/master/LICENSE
 * and https://github.com/palantir/blueprint/blob/master/PATENTS
 */

import { expect } from "chai";
import * as React from "react";

import { IFocusedCellCoordinates } from "../src/common/cell";
import * as FocusedCellUtils from "../src/common/internal/focusedCellUtils";
import { DragSelectable, IDragSelectableProps } from "../src/interactions/selectable";
import { IRegion, Regions } from "../src/regions";
import { ElementHarness, ReactHarness } from "./harness";

const REGION = Regions.cell(0, 0);
const REGION_2 = Regions.cell(1, 1);
const REGION_3 = Regions.cell(2, 2);
const TRANSFORMED_REGION = Regions.row(0);
const TRANSFORMED_REGION_2 = Regions.row(1);

describe("DragSelectable", () => {
    const harness = new ReactHarness();

    const onSelection = sinon.spy();
    const onFocus = sinon.spy();
    const locateClick = sinon.stub();
    const locateDrag = sinon.stub();

    const children = (
        <div className="single-child">
            <div className="selectable">Zero</div>
            <div className="selectable">One</div>
            <div className="selectable">Two</div>
        </div>
    );

    afterEach(() => {
        harness.unmount();

        onSelection.reset();
        onFocus.reset();

        locateClick.returns(undefined);
        locateDrag.returns(undefined);

        locateClick.reset();
        locateDrag.reset();
    });

    after(() => {
        harness.destroy();
    });

    describe("on mousedown", () => {
        describe("has no effect", () => {
            beforeEach(() => {
                locateClick.returns(Regions.cell(0, 0));
            });

            it("if event happened within any ignoredSelectors", () => {
                const component = mountDragSelectable({ ignoredSelectors: [".single-child"] });

<<<<<<< HEAD
        selectable
            .find(".selectable", 0)
            .mouse("mousedown")
            .mouse("mouseup");
        expect(onSelection.called).to.be.true;
        expect(onSelection.args[0][0]).to.deep.equal([Regions.column(0)]);
        expect(onFocus.called).to.be.true;
        expect(onFocus.args[0][0]).to.deep.equal({ col: 0, row: 0, focusSelectionIndex: 0 });
    });
=======
                getItem(component).mouse("mousedown");
>>>>>>> 45c07c59

                expectOnSelectionNotCalled();
                expectOnFocusNotCalled();
            });

            it("if props.disabled=true", () => {
                const component = mountDragSelectable({ disabled: true });

<<<<<<< HEAD
        locateClick.onCall(0).returns(Regions.column(0));
        locateClick.onCall(1).returns(Regions.column(0));
        selectable
            .find(".selectable", 0)
            .mouse("mousedown")
            .mouse("mouseup");
        expect(onSelection.called).to.be.true;
        expect(onSelection.lastCall.args[0]).to.deep.equal([Regions.column(0)]);

        locateClick.reset();
        locateClick.onCall(0).returns(Regions.column(1));
        locateClick.onCall(1).returns(Regions.column(2));
        locateClick.onCall(2).returns(Regions.column(2));
        selectable.find(".selectable", 1).mouse("mousedown");
        selectable
            .find(".selectable", 2)
            .mouse("mousemove")
            .mouse("mouseup");
        expect(onSelection.lastCall.args[0]).to.deep.equal([Regions.column(2)]);
    });
=======
                getItem(component).mouse("mousedown");

                expectOnSelectionNotCalled();
                expectOnFocusNotCalled();
            });
>>>>>>> 45c07c59

            it("if was triggered by a right- or middle-click", () => {
                const component = mountDragSelectable();

                const RIGHT_BUTTON = 1;
                const MIDDLE_BUTTON = 2;

                getItem(component).mouse("mousedown", { button: RIGHT_BUTTON });
                getItem(component).mouse("mousedown", { button: MIDDLE_BUTTON });

<<<<<<< HEAD
        selectable.find(".selectable", 0).mouse("mousedown");
        selectable.find(".selectable", 1).mouse("mousemove");
        selectable
            .find(".selectable", 2)
            .mouse("mousemove")
            .mouse("mouseup");

        expect(onFocus.callCount).to.equal(4);
        expect(onFocus.args[0][0]).to.deep.equal({ col: 0, row: 0, focusSelectionIndex: 0 });
        expect(onFocus.args[1][0]).to.deep.equal({ col: 1, row: 0, focusSelectionIndex: 0 });
        expect(onFocus.args[2][0]).to.deep.equal({ col: 2, row: 0, focusSelectionIndex: 0 });
        expect(onFocus.args[3][0]).to.deep.equal({ col: 2, row: 0, focusSelectionIndex: 0 });
    });
=======
                expectOnSelectionNotCalled();
                expectOnFocusNotCalled();
            });

            it("if clicked region is invalid", () => {
                locateClick.returns(null);
                const component = mountDragSelectable();
>>>>>>> 45c07c59

                getItem(component).mouse("mousedown");

                expectOnSelectionNotCalled();
                expectOnFocusNotCalled();
            });
        });

        describe("if region matches one already selected", () => {
            beforeEach(() => {
                locateClick.returns(REGION);
            });

<<<<<<< HEAD
        selectable.find(".selectable", 0).mouse("mousedown");
        selectable.find(".selectable", 1).mouse("mousemove");
        selectable
            .find(".selectable", 2)
            .mouse("mousemove")
            .mouse("mouseup");

        expect(onSelection.callCount).to.equal(3);
        expect(onSelection.args[0][0]).to.deep.equal([Regions.column(0, 0)]);
        expect(onSelection.args[1][0]).to.deep.equal([Regions.column(0, 1)]);
        expect(onSelection.args[2][0]).to.deep.equal([Regions.column(0, 2)]);
        expect(onFocus.callCount).to.equal(1);
        expect(onFocus.args[0][0]).to.deep.equal({ col: 0, row: 0, focusSelectionIndex: 0 });
    });
=======
            it("deselects just that region if CMD key was depressed", () => {
                const component = mountDragSelectable({
                    selectedRegions: [REGION_2, REGION, REGION_3],
                });

                getItem(component).mouse("mousedown", { metaKey: true });
>>>>>>> 45c07c59

                expectOnSelectionCalledWith([REGION_2, REGION_3]);
                expectOnFocusCalledWith(REGION_3, 1);
            });

            it("deselects all regions if no modifier keys were depressed", () => {
                const component = mountDragSelectable({
                    selectedRegions: [REGION_2, REGION, REGION_3],
                });

                getItem(component).mouse("mousedown");

                expectOnSelectionCalledWith([]);
                expectOnFocusNotCalled(); // leave focused cell where it is
            });

            it("works with a selectedRegionTransform too", () => {
                const component = mountDragSelectable({
                    selectedRegionTransform: sinon.stub().returns(TRANSFORMED_REGION),
                    selectedRegions: [REGION_2, TRANSFORMED_REGION, REGION_3],
                });

                getItem(component).mouse("mousedown", { metaKey: true });

                expectOnSelectionCalledWith([REGION_2, REGION_3]);
                expectOnFocusCalledWith(REGION_3, 1);
            });
        });

<<<<<<< HEAD
        const shiftKey = true;
        selectable
            .find(".selectable", 0)
            .mouse("mousedown", 0, 0, false, shiftKey)
            .mouse("mouseup");
        expect(onSelection.called).to.be.true;
        expect(onSelection.args[0][0]).to.deep.equal([Regions.column(0, 2)]);
        expect(onFocus.called).to.be.true;
        // this isn't proper behavior in the long run, but we'll address focus-cell stuff later
        // (see: https://github.com/palantir/blueprint/issues/823)
        expect(onFocus.args[0][0]).to.deep.equal({ col: 2, row: 0, focusSelectionIndex: 0 });
=======
        describe("if SHIFT key was depressed", () => {
            beforeEach(() => {
                locateClick.returns(REGION_2);
            });

            it("does not expand selection if allowMultipleSelection=false", () => {
                const component = mountDragSelectable({
                    allowMultipleSelection: false,
                    selectedRegions: [REGION],
                });

                getItem(component).mouse("mousedown", { shiftKey: true });

                expectOnSelectionCalledWith([REGION_2]);
                expectOnFocusCalledWith(REGION_2, 0);
            });

            it("if no active selections, selects just the clicked region", () => {
                const component = mountDragSelectable({
                    selectedRegions: [],
                });

                getItem(component).mouse("mousedown", { shiftKey: true });

                expectOnSelectionCalledWith([REGION_2]);
                expectOnFocusCalledWith(REGION_2, 0);
            });

            it("if focusedCell exists, expands the most recent selection using focusedCell and clicked region", () => {
                // meta assertions (just need to do this in one place)
                expectSingleCellRegion(REGION);
                expectSingleCellRegion(REGION_2);

                const expandFocusedSpy = sinon.spy(FocusedCellUtils, "expandFocusedRegion");
                const expandSpy = sinon.spy(Regions, "expandRegion");
                const component = mountDragSelectable({
                    focusedCell: toFocusedCell(REGION),
                    selectedRegions: [REGION],
                });

                getItem(component).mouse("mousedown", { shiftKey: true });

                expect(expandFocusedSpy.calledOnce).to.be.true;
                expect(expandSpy.called).to.be.false;
                expectOnSelectionCalledWith([expandFocusedSpy.firstCall.returnValue]);

                // unwrap the sinon spies
                (FocusedCellUtils.expandFocusedRegion as any).restore();
                (Regions.expandRegion as any).restore();
            });

            it("otherwise, expands the most recent one to the clicked region", () => {
                const expandFocusedSpy = sinon.spy(FocusedCellUtils, "expandFocusedRegion");
                const expandSpy = sinon.spy(Regions, "expandRegion");
                const component = mountDragSelectable({
                    selectedRegions: [REGION],
                });

                getItem(component).mouse("mousedown", { shiftKey: true });

                expect(expandFocusedSpy.calledOnce).to.be.false;
                expect(expandSpy.called).to.be.true;
                expectOnSelectionCalledWith([expandSpy.firstCall.returnValue]);

                (FocusedCellUtils.expandFocusedRegion as any).restore();
                (Regions.expandRegion as any).restore();
            });

            it("expands selection even if CMD key was pressed", () => {
                const expandFocusedSpy = sinon.spy(FocusedCellUtils, "expandFocusedRegion");
                const component = mountDragSelectable({
                    focusedCell: toFocusedCell(REGION),
                    selectedRegions: [REGION],
                });

                getItem(component).mouse("mousedown", { shiftKey: true, metaKey: true });

                expect(expandFocusedSpy.calledOnce).to.be.true;
                expectOnSelectionCalledWith([expandFocusedSpy.firstCall.returnValue]);

                (FocusedCellUtils.expandFocusedRegion as any).restore();
            });

            it("works with a selectedRegionTransform too", () => {
                const expandFocusedSpy = sinon.spy(FocusedCellUtils, "expandFocusedRegion");
                const focusedCell = toFocusedCell(REGION);
                const component = mountDragSelectable({
                    focusedCell,
                    selectedRegionTransform: sinon.stub().returns(TRANSFORMED_REGION_2),
                    selectedRegions: [REGION],
                });

                getItem(component).mouse("mousedown", { shiftKey: true, metaKey: true });

                expect(expandFocusedSpy.calledOnce).to.be.true;
                expect(expandFocusedSpy.firstCall.calledWith(focusedCell, TRANSFORMED_REGION_2)).to.be.true;

                (FocusedCellUtils.expandFocusedRegion as any).restore();
            });
        });

        describe("if CMD key was pressed", () => {
            beforeEach(() => {
                locateClick.returns(REGION_2);
            });

            it("does not add disjoint selection if allowMultipleSelection=false", () => {
                const component = mountDragSelectable({
                    allowMultipleSelection: false,
                    selectedRegions: [REGION],
                });

                getItem(component).mouse("mousedown", { metaKey: true });

                expectOnSelectionCalledWith([REGION_2]);
                expectOnFocusCalledWith(REGION_2, 0);
            });

            it("adds clicked region as a new disjoint selection", () => {
                const component = mountDragSelectable({
                    selectedRegions: [REGION],
                });

                getItem(component).mouse("mousedown", { metaKey: true });

                expectOnSelectionCalledWith([REGION, REGION_2]);
                expectOnFocusCalledWith(REGION_2, 1);
            });

            it("works with a selectedRegionTransform too", () => {
                const component = mountDragSelectable({
                    selectedRegionTransform: sinon.stub().returns(TRANSFORMED_REGION_2),
                    selectedRegions: [REGION],
                });

                getItem(component).mouse("mousedown", { metaKey: true });

                const expectedFocusedCell = Regions.getFocusCellCoordinatesFromRegion(TRANSFORMED_REGION_2);
                expectOnSelectionCalledWith([REGION, TRANSFORMED_REGION_2]);
                expectOnFocusCalledWith(FocusedCellUtils.toFullCoordinates(expectedFocusedCell), 1);
            });
        });

        // wrap in a `describe` to preserve the output order
        describe("replaces the selection otherwise", () => {
            beforeEach(() => {
                locateClick.returns(REGION_2);
            });

            it("using the clicked region by default", () => {

                const component = mountDragSelectable({
                    selectedRegions: [REGION],
                });

                getItem(component).mouse("mousedown");

                expectOnSelectionCalledWith([REGION_2]);
                expectOnFocusCalledWith(REGION_2, 0);
            });

            it("works with a selectedRegionTransform too", () => {
                const component = mountDragSelectable({
                    selectedRegionTransform: sinon.stub().returns(TRANSFORMED_REGION_2),
                    selectedRegions: [REGION],
                });

                getItem(component).mouse("mousedown");

                const expectedFocusedCell = Regions.getFocusCellCoordinatesFromRegion(TRANSFORMED_REGION_2);
                expectOnSelectionCalledWith([TRANSFORMED_REGION_2]);
                expectOnFocusCalledWith(FocusedCellUtils.toFullCoordinates(expectedFocusedCell), 0);
            });
        });
>>>>>>> 45c07c59
    });

    describe("on click (i.e. on immediate mouseup with no mousemove)", () => {
        it("invokes onSelectionEnd", () => {
            locateClick.returns(REGION_2);

            const onSelectionEnd = sinon.spy();
            const selectedRegions = [REGION]; // create a new array instance

<<<<<<< HEAD
        selectable
            .find(".selectable", 0)
            .mouse("mousedown")
            .mouse("mouseup");
        expect(onSelection.lastCall.args[0]).to.deep.equal([], "no meta clears everything");

        selectable
            .find(".selectable", 0)
            .mouse("mousedown", 0, 0, true)
            .mouse("mouseup", 0, 0, true);
        expect(onSelection.lastCall.args[0]).to.deep.equal([Regions.column(2)], "meta only clears exact region");
=======
            const component = mountDragSelectable({ onSelectionEnd, selectedRegions });

            // be sure to test "click"s as sequentional "mousedown"-"mouseup"s, because those
            // are the events we actually listen for deep in DragEvents.
            getItem(component).mouse("mousedown").mouse("mouseup");

            expect(onSelectionEnd.calledOnce).to.be.true;
            expect(onSelectionEnd.firstCall.args[0] === selectedRegions).to.be.true; // check for same instance
        });
>>>>>>> 45c07c59
    });

    describe("on drag move", () => {
        beforeEach(() => {
            locateClick.returns(REGION_2);
        });

<<<<<<< HEAD
            selectable
                .find(".selectable", 0)
                .mouse("mousedown")
                .mouse("mouseup");
            expect(onSelection.called).to.be.false;
            expect(onFocus.called).to.be.false;
=======
        describe("if SHIFT depressed", () => {
            let expandFocusedSpy: Sinon.SinonSpy;
            let expandSpy: Sinon.SinonSpy;

            beforeEach(() => {
                expandFocusedSpy = sinon.spy(FocusedCellUtils, "expandFocusedRegion");
                expandSpy = sinon.spy(Regions, "expandRegion");
                locateDrag.returns(REGION_3);
            });

            afterEach(() => {
                (FocusedCellUtils.expandFocusedRegion as any).restore();
                (Regions.expandRegion as any).restore();
            });

            it("expands selection from focused cell (if provided)", () => {
                const component = mountDragSelectable({
                    focusedCell: toFocusedCell(REGION),
                    selectedRegions: [REGION],
                });
                const item = getItem(component);

                item.mouse("mousedown", { shiftKey: true });
                expect(expandFocusedSpy.calledOnce, "calls FCU.expandFocusedRegion on mousedown").to.be.true;
                expect(onSelection.calledOnce, "calls onSelection on mousedown").to.be.true;

                item.mouse("mousemove", { shiftKey: true });
                expect(expandFocusedSpy.calledTwice, "calls FCU.expandFocusedRegion on mousemove").to.be.true;
                expect(onSelection.calledTwice, "calls onSelection on mousemove").to.be.true;
                expect(
                    onSelection.secondCall.calledWith([expandFocusedSpy.secondCall.returnValue]),
                    "calls onSelection on mousemove with proper args",
                ).to.be.true;

                expect(expandSpy.called, "doesn't call Regions.expandRegion").to.be.false;
                expect(onFocus.called, "doesn't call onFocus").to.be.false;
            });

            it("expands selection using Regions.expandRegion if focusedCell not provided", () => {
                const component = mountDragSelectable({ selectedRegions: [REGION] });
                const item = getItem(component);

                item.mouse("mousedown", { shiftKey: true });
                expect(expandSpy.calledOnce, "calls Regions.expandRegion on mousedown").to.be.true;

                item.mouse("mousemove", { shiftKey: true });
                expect(expandSpy.calledTwice, "calls Regions.expandRegion on mousemove").to.be.true;
                expect(onSelection.calledTwice, "calls onSelection on mousemove").to.be.true;
                expect(
                    onSelection.secondCall.calledWith([expandSpy.secondCall.returnValue]),
                    "calls onSelection on mousemove with proper args",
                ).to.be.true;

                expect(expandFocusedSpy.called, "calls FocusedCellUtils.expandFocusedRegion").to.be.false;
                expect(onFocus.called, "doesn't call onFocus").to.be.false;
            });
>>>>>>> 45c07c59
        });

        it("if SHIFT not depressed, replaces last region with the result of locateDrag", () => {
            const boundingRegion = Regions.cell(
                // the bounding region of the two subregions
                REGION_2.rows[0],
                REGION_2.cols[0],
                REGION_3.rows[0],
                REGION_3.cols[0],
            );
            locateDrag.returns(boundingRegion);

            const component = mountDragSelectable({ selectedRegions: [REGION, REGION_3] });
            const item = getItem(component);

            item.mouse("mousedown");
            runMouseDownChecks();

            item.mouse("mousemove");
            expect(locateDrag.calledOnce, "calls locateDrag on mousemove").to.be.true;
            expect(onSelection.calledTwice, "calls onSelection on mousemove").to.be.true;
            expect(
                onSelection.secondCall.calledWith([REGION, boundingRegion]),
                "calls onSelection on mousemove with proper args",
            ).to.be.true;
            expect(onFocus.calledTwice, "doesn't call onFocus on mousedown").to.be.false;
        });

        it("has no effect if dragged region is invalid", () => {
            locateDrag.returns(null); // invalid

            const component = mountDragSelectable({ selectedRegions: [REGION] });
            const item = getItem(component);

<<<<<<< HEAD
            selectable
                .find(".selectable", 0)
                .mouse("mousedown")
                .mouse("mouseup");
            expect(onSelection.callCount).to.equal(1);
            expect(onSelection.args[0][0]).to.deep.equal([Regions.column(0)]);
=======
            item.mouse("mousedown");
            runMouseDownChecks();

            item.mouse("mousemove");
            expect(onSelection.calledTwice, "doesn't call onSelection on mousemove").to.be.false;
            expect(onFocus.calledTwice, "doesn't call onFocus on mousemove").to.be.false;
>>>>>>> 45c07c59
        });

        it("applies a selectedRegionTransform if provided", () => {
            locateDrag.returns(REGION_3);

            const component = mountDragSelectable({
                selectedRegionTransform: sinon.stub().returns(TRANSFORMED_REGION),
                selectedRegions: [REGION],
            });

            getItem(component).mouse("mousedown").mouse("mousemove");

            expect(onSelection.calledTwice, "calls onSelection on mousemove").to.be.true;
            expect(
                onSelection.secondCall.calledWith([TRANSFORMED_REGION]),
                "calls onSelection on mousemove with proper args",
            ).to.be.true;
        });

        // tslint:disable-next-line:max-line-length
        it("if allowMultipleSelection=false, moves selection (and focused cell) instead of expanding it", () => {
            locateClick.onCall(0).returns(REGION_2);
            locateClick.onCall(1).returns(REGION_3);

            const component = mountDragSelectable({
                allowMultipleSelection: false,
                selectedRegions: [REGION],
            });

            getItem(component)
                .mouse("mousedown")
                .mouse("mousemove");

            expect(locateClick.calledTwice, "calls locateClick on mousemove").to.be.true;
            expect(locateDrag.called, "doesn't call locateDrag on mousemove").to.be.false;
            expect(onSelection.calledTwice, "calls onSelection on mousemove").to.be.true;
            expect(
                onSelection.secondCall.calledWith([REGION_3]),
                "calls onSelection on mousemove with proper args",
            ).to.be.true;
            expect(
                onFocus.secondCall.calledWith(toFocusedCell(REGION_3)),
                "moves focusedCell with the selection",
            );
        });

        it("doesn't invoke onSelection if the selection didn't change", () => {
            locateDrag.returns(REGION_3);

<<<<<<< HEAD
            selectable.find(".selectable", 0).mouse("mousedown");
            selectable
                .find(".selectable", 1)
                .mouse("mousemove")
                .mouse("mouseup");
=======
            const component = mountDragSelectable({ selectedRegions: [REGION_3] });
            const item = getItem(component);
>>>>>>> 45c07c59

            item.mouse("mousedown");
            expect(onSelection.callCount, "calls onSelection on mousedown").to.equal(1);
            item.mouse("mousemove");
            expect(onSelection.callCount, "does not call onSelection again on mousemove").to.equal(1);
        });

        // running these checks separately clarifies the subsequent effects of the "mousemove" event.
        function runMouseDownChecks() {
            expect(locateClick.calledOnce, "calls locateClick on mousedown").to.be.true;
            expect(onSelection.calledOnce, "calls onSelection on mousedown").to.be.true;
            expect(onFocus.calledOnce, "calls onFocus on mousedown").to.be.true;
        }
    });

    describe("on drag end", () => {
        it("invokes onSelectionEnd", () => {
            locateClick.returns(REGION_2);

            const onSelectionEnd = sinon.spy();
            const selectedRegions = [REGION]; // create a new array instance

            const component = mountDragSelectable({ onSelectionEnd, selectedRegions });

            getItem(component)
                .mouse("mousedown")
                .mouse("mousemove")
                .mouse("mouseup");

            expect(onSelectionEnd.calledOnce).to.be.true;
            expect(onSelectionEnd.firstCall.args[0] === selectedRegions).to.be.true;
        });
    });

    function mountDragSelectable(props: Partial<IDragSelectableProps> & object = {}) {
        return harness.mount(
            <DragSelectable
                allowMultipleSelection={true}
                onFocus={onFocus}
                onSelection={onSelection}
                locateClick={locateClick}
                locateDrag={locateDrag}
                {...props}
            >
                {children}
            </DragSelectable>,
        );
    }

    function getItem(component: ElementHarness, index: number = 0) {
        return component.find(".selectable", index);
    }

    function toCell(region: IRegion) {
        // assumes a 1-cell region
        return { row: region.rows[0], col: region.cols[0] };
    }

    function toFocusedCell(singleCellRegion: IRegion) {
        return FocusedCellUtils.toFullCoordinates(toCell(singleCellRegion));
    }

    function expectSingleCellRegion(region: IRegion) {
        // helper function to assert the test regions are all single cells
        const [startRow, endRow] = region.rows;
        const [startCol, endCol] = region.cols;
        expect(startRow, "single-cell region should not span multiple rows").to.equal(endRow);
        expect(startCol, "single-cell region should not span multiple columns").to.equal(endCol);
    }

    function expectOnSelectionNotCalled() {
        expect(onSelection.called).to.be.false;
    }

    function expectOnFocusNotCalled() {
        expect(onFocus.called).to.be.false;
    }

    function expectOnSelectionCalledWith(selectedRegions: IRegion[]) {
        expect(onSelection.called, "should call onSelection").to.be.true;
        expect(onSelection.firstCall.args[0], "should call onSelection with correct arg")
            .to.deep.equal(selectedRegions);
    }

    function expectOnFocusCalledWith(regionOrCoords: IRegion | IFocusedCellCoordinates, focusSelectionIndex: number) {
        expect(onFocus.called, "should call onFocus").to.be.true;

        const region = regionOrCoords as IRegion;
        const expectedCoords = region.rows != null
            ? { col: region.cols[0], row: region.rows[0] }
            : regionOrCoords as IFocusedCellCoordinates;
        expect(onFocus.firstCall.args[0], "should call onFocus with correct arg").to.deep.equal({
            ...expectedCoords,
            focusSelectionIndex,
        });
    }
});<|MERGE_RESOLUTION|>--- conflicted
+++ resolved
@@ -62,19 +62,7 @@
             it("if event happened within any ignoredSelectors", () => {
                 const component = mountDragSelectable({ ignoredSelectors: [".single-child"] });
 
-<<<<<<< HEAD
-        selectable
-            .find(".selectable", 0)
-            .mouse("mousedown")
-            .mouse("mouseup");
-        expect(onSelection.called).to.be.true;
-        expect(onSelection.args[0][0]).to.deep.equal([Regions.column(0)]);
-        expect(onFocus.called).to.be.true;
-        expect(onFocus.args[0][0]).to.deep.equal({ col: 0, row: 0, focusSelectionIndex: 0 });
-    });
-=======
                 getItem(component).mouse("mousedown");
->>>>>>> 45c07c59
 
                 expectOnSelectionNotCalled();
                 expectOnFocusNotCalled();
@@ -83,34 +71,11 @@
             it("if props.disabled=true", () => {
                 const component = mountDragSelectable({ disabled: true });
 
-<<<<<<< HEAD
-        locateClick.onCall(0).returns(Regions.column(0));
-        locateClick.onCall(1).returns(Regions.column(0));
-        selectable
-            .find(".selectable", 0)
-            .mouse("mousedown")
-            .mouse("mouseup");
-        expect(onSelection.called).to.be.true;
-        expect(onSelection.lastCall.args[0]).to.deep.equal([Regions.column(0)]);
-
-        locateClick.reset();
-        locateClick.onCall(0).returns(Regions.column(1));
-        locateClick.onCall(1).returns(Regions.column(2));
-        locateClick.onCall(2).returns(Regions.column(2));
-        selectable.find(".selectable", 1).mouse("mousedown");
-        selectable
-            .find(".selectable", 2)
-            .mouse("mousemove")
-            .mouse("mouseup");
-        expect(onSelection.lastCall.args[0]).to.deep.equal([Regions.column(2)]);
-    });
-=======
                 getItem(component).mouse("mousedown");
 
                 expectOnSelectionNotCalled();
                 expectOnFocusNotCalled();
             });
->>>>>>> 45c07c59
 
             it("if was triggered by a right- or middle-click", () => {
                 const component = mountDragSelectable();
@@ -121,21 +86,6 @@
                 getItem(component).mouse("mousedown", { button: RIGHT_BUTTON });
                 getItem(component).mouse("mousedown", { button: MIDDLE_BUTTON });
 
-<<<<<<< HEAD
-        selectable.find(".selectable", 0).mouse("mousedown");
-        selectable.find(".selectable", 1).mouse("mousemove");
-        selectable
-            .find(".selectable", 2)
-            .mouse("mousemove")
-            .mouse("mouseup");
-
-        expect(onFocus.callCount).to.equal(4);
-        expect(onFocus.args[0][0]).to.deep.equal({ col: 0, row: 0, focusSelectionIndex: 0 });
-        expect(onFocus.args[1][0]).to.deep.equal({ col: 1, row: 0, focusSelectionIndex: 0 });
-        expect(onFocus.args[2][0]).to.deep.equal({ col: 2, row: 0, focusSelectionIndex: 0 });
-        expect(onFocus.args[3][0]).to.deep.equal({ col: 2, row: 0, focusSelectionIndex: 0 });
-    });
-=======
                 expectOnSelectionNotCalled();
                 expectOnFocusNotCalled();
             });
@@ -143,7 +93,6 @@
             it("if clicked region is invalid", () => {
                 locateClick.returns(null);
                 const component = mountDragSelectable();
->>>>>>> 45c07c59
 
                 getItem(component).mouse("mousedown");
 
@@ -157,29 +106,12 @@
                 locateClick.returns(REGION);
             });
 
-<<<<<<< HEAD
-        selectable.find(".selectable", 0).mouse("mousedown");
-        selectable.find(".selectable", 1).mouse("mousemove");
-        selectable
-            .find(".selectable", 2)
-            .mouse("mousemove")
-            .mouse("mouseup");
-
-        expect(onSelection.callCount).to.equal(3);
-        expect(onSelection.args[0][0]).to.deep.equal([Regions.column(0, 0)]);
-        expect(onSelection.args[1][0]).to.deep.equal([Regions.column(0, 1)]);
-        expect(onSelection.args[2][0]).to.deep.equal([Regions.column(0, 2)]);
-        expect(onFocus.callCount).to.equal(1);
-        expect(onFocus.args[0][0]).to.deep.equal({ col: 0, row: 0, focusSelectionIndex: 0 });
-    });
-=======
             it("deselects just that region if CMD key was depressed", () => {
                 const component = mountDragSelectable({
                     selectedRegions: [REGION_2, REGION, REGION_3],
                 });
 
                 getItem(component).mouse("mousedown", { metaKey: true });
->>>>>>> 45c07c59
 
                 expectOnSelectionCalledWith([REGION_2, REGION_3]);
                 expectOnFocusCalledWith(REGION_3, 1);
@@ -209,19 +141,6 @@
             });
         });
 
-<<<<<<< HEAD
-        const shiftKey = true;
-        selectable
-            .find(".selectable", 0)
-            .mouse("mousedown", 0, 0, false, shiftKey)
-            .mouse("mouseup");
-        expect(onSelection.called).to.be.true;
-        expect(onSelection.args[0][0]).to.deep.equal([Regions.column(0, 2)]);
-        expect(onFocus.called).to.be.true;
-        // this isn't proper behavior in the long run, but we'll address focus-cell stuff later
-        // (see: https://github.com/palantir/blueprint/issues/823)
-        expect(onFocus.args[0][0]).to.deep.equal({ col: 2, row: 0, focusSelectionIndex: 0 });
-=======
         describe("if SHIFT key was depressed", () => {
             beforeEach(() => {
                 locateClick.returns(REGION_2);
@@ -372,7 +291,6 @@
             });
 
             it("using the clicked region by default", () => {
-
                 const component = mountDragSelectable({
                     selectedRegions: [REGION],
                 });
@@ -396,7 +314,6 @@
                 expectOnFocusCalledWith(FocusedCellUtils.toFullCoordinates(expectedFocusedCell), 0);
             });
         });
->>>>>>> 45c07c59
     });
 
     describe("on click (i.e. on immediate mouseup with no mousemove)", () => {
@@ -406,29 +323,17 @@
             const onSelectionEnd = sinon.spy();
             const selectedRegions = [REGION]; // create a new array instance
 
-<<<<<<< HEAD
-        selectable
-            .find(".selectable", 0)
-            .mouse("mousedown")
-            .mouse("mouseup");
-        expect(onSelection.lastCall.args[0]).to.deep.equal([], "no meta clears everything");
-
-        selectable
-            .find(".selectable", 0)
-            .mouse("mousedown", 0, 0, true)
-            .mouse("mouseup", 0, 0, true);
-        expect(onSelection.lastCall.args[0]).to.deep.equal([Regions.column(2)], "meta only clears exact region");
-=======
             const component = mountDragSelectable({ onSelectionEnd, selectedRegions });
 
             // be sure to test "click"s as sequentional "mousedown"-"mouseup"s, because those
             // are the events we actually listen for deep in DragEvents.
-            getItem(component).mouse("mousedown").mouse("mouseup");
+            getItem(component)
+                .mouse("mousedown")
+                .mouse("mouseup");
 
             expect(onSelectionEnd.calledOnce).to.be.true;
             expect(onSelectionEnd.firstCall.args[0] === selectedRegions).to.be.true; // check for same instance
         });
->>>>>>> 45c07c59
     });
 
     describe("on drag move", () => {
@@ -436,14 +341,6 @@
             locateClick.returns(REGION_2);
         });
 
-<<<<<<< HEAD
-            selectable
-                .find(".selectable", 0)
-                .mouse("mousedown")
-                .mouse("mouseup");
-            expect(onSelection.called).to.be.false;
-            expect(onFocus.called).to.be.false;
-=======
         describe("if SHIFT depressed", () => {
             let expandFocusedSpy: Sinon.SinonSpy;
             let expandSpy: Sinon.SinonSpy;
@@ -500,7 +397,6 @@
                 expect(expandFocusedSpy.called, "calls FocusedCellUtils.expandFocusedRegion").to.be.false;
                 expect(onFocus.called, "doesn't call onFocus").to.be.false;
             });
->>>>>>> 45c07c59
         });
 
         it("if SHIFT not depressed, replaces last region with the result of locateDrag", () => {
@@ -535,21 +431,12 @@
             const component = mountDragSelectable({ selectedRegions: [REGION] });
             const item = getItem(component);
 
-<<<<<<< HEAD
-            selectable
-                .find(".selectable", 0)
-                .mouse("mousedown")
-                .mouse("mouseup");
-            expect(onSelection.callCount).to.equal(1);
-            expect(onSelection.args[0][0]).to.deep.equal([Regions.column(0)]);
-=======
             item.mouse("mousedown");
             runMouseDownChecks();
 
             item.mouse("mousemove");
             expect(onSelection.calledTwice, "doesn't call onSelection on mousemove").to.be.false;
             expect(onFocus.calledTwice, "doesn't call onFocus on mousemove").to.be.false;
->>>>>>> 45c07c59
         });
 
         it("applies a selectedRegionTransform if provided", () => {
@@ -560,7 +447,9 @@
                 selectedRegions: [REGION],
             });
 
-            getItem(component).mouse("mousedown").mouse("mousemove");
+            getItem(component)
+                .mouse("mousedown")
+                .mouse("mousemove");
 
             expect(onSelection.calledTwice, "calls onSelection on mousemove").to.be.true;
             expect(
@@ -586,29 +475,16 @@
             expect(locateClick.calledTwice, "calls locateClick on mousemove").to.be.true;
             expect(locateDrag.called, "doesn't call locateDrag on mousemove").to.be.false;
             expect(onSelection.calledTwice, "calls onSelection on mousemove").to.be.true;
-            expect(
-                onSelection.secondCall.calledWith([REGION_3]),
-                "calls onSelection on mousemove with proper args",
-            ).to.be.true;
-            expect(
-                onFocus.secondCall.calledWith(toFocusedCell(REGION_3)),
-                "moves focusedCell with the selection",
-            );
+            expect(onSelection.secondCall.calledWith([REGION_3]), "calls onSelection on mousemove with proper args").to
+                .be.true;
+            expect(onFocus.secondCall.calledWith(toFocusedCell(REGION_3)), "moves focusedCell with the selection");
         });
 
         it("doesn't invoke onSelection if the selection didn't change", () => {
             locateDrag.returns(REGION_3);
 
-<<<<<<< HEAD
-            selectable.find(".selectable", 0).mouse("mousedown");
-            selectable
-                .find(".selectable", 1)
-                .mouse("mousemove")
-                .mouse("mouseup");
-=======
             const component = mountDragSelectable({ selectedRegions: [REGION_3] });
             const item = getItem(component);
->>>>>>> 45c07c59
 
             item.mouse("mousedown");
             expect(onSelection.callCount, "calls onSelection on mousedown").to.equal(1);
@@ -689,17 +565,19 @@
 
     function expectOnSelectionCalledWith(selectedRegions: IRegion[]) {
         expect(onSelection.called, "should call onSelection").to.be.true;
-        expect(onSelection.firstCall.args[0], "should call onSelection with correct arg")
-            .to.deep.equal(selectedRegions);
+        expect(onSelection.firstCall.args[0], "should call onSelection with correct arg").to.deep.equal(
+            selectedRegions,
+        );
     }
 
     function expectOnFocusCalledWith(regionOrCoords: IRegion | IFocusedCellCoordinates, focusSelectionIndex: number) {
         expect(onFocus.called, "should call onFocus").to.be.true;
 
         const region = regionOrCoords as IRegion;
-        const expectedCoords = region.rows != null
-            ? { col: region.cols[0], row: region.rows[0] }
-            : regionOrCoords as IFocusedCellCoordinates;
+        const expectedCoords =
+            region.rows != null
+                ? { col: region.cols[0], row: region.rows[0] }
+                : regionOrCoords as IFocusedCellCoordinates;
         expect(onFocus.firstCall.args[0], "should call onFocus with correct arg").to.deep.equal({
             ...expectedCoords,
             focusSelectionIndex,
