/*
 * Copyright 2021 Palantir Technologies, Inc. All rights reserved.
 *
 * Licensed under the Apache License, Version 2.0 (the "License");
 * you may not use this file except in compliance with the License.
 * You may obtain a copy of the License at
 *
 *     http://www.apache.org/licenses/LICENSE-2.0
 *
 * Unless required by applicable law or agreed to in writing, software
 * distributed under the License is distributed on an "AS IS" BASIS,
 * WITHOUT WARRANTIES OR CONDITIONS OF ANY KIND, either express or implied.
 * See the License for the specific language governing permissions and
 * limitations under the License.
 */

import { expect } from "chai";
import { MountRendererProps, ReactWrapper, mount as untypedMount } from "enzyme";
<<<<<<< HEAD
import * as React from "react";
import * as ReactDOM from "react-dom";
=======
import React from "react";
import ReactDOM from "react-dom";
import * as TestUtils from "react-dom/test-utils";
>>>>>>> 61cf7a05
import sinon from "sinon";

import { Utils as CoreUtils } from "@blueprintjs/core";
import { dispatchMouseEvent, expectPropValidationError } from "@blueprintjs/test-commons";

import { Cell, Column, RegionCardinality, Table2, TableLoadingOption, TableProps } from "../src";
import type { CellCoordinates, FocusedCellCoordinates } from "../src/common/cellTypes";
import * as Classes from "../src/common/classes";
import * as Errors from "../src/common/errors";
import type { ColumnIndices, RowIndices } from "../src/common/grid";
import { Rect } from "../src/common/rect";
import { RenderMode } from "../src/common/renderMode";
import { TableQuadrant } from "../src/quadrants/tableQuadrant";
import { TableQuadrantStack } from "../src/quadrants/tableQuadrantStack";
import { Region, Regions } from "../src/regions";
import { TableState } from "../src/tableState";
import { CellType, expectCellLoading } from "./cellTestUtils";
import { ElementHarness, ReactHarness } from "./harness";
import { createStringOfLength, createTableOfSize } from "./mocks/table";

/**
 * @see https://github.com/DefinitelyTyped/DefinitelyTyped/issues/26979#issuecomment-465304376
 */
const mount = (el: React.ReactElement<TableProps>, options?: MountRendererProps) => untypedMount<Table2>(el, options);

describe("<Table2>", function (this) {
    // allow retrying failed tests here to reduce flakes.
    this.retries(2);

    const COLUMN_HEADER_SELECTOR = `.${Classes.TABLE_QUADRANT_MAIN} .${Classes.TABLE_COLUMN_HEADERS} .${Classes.TABLE_HEADER}`;

    let containerElement: HTMLElement | undefined;
    const harness = new ReactHarness();

    beforeEach(() => {
        containerElement = document.createElement("div");
        document.body.appendChild(containerElement);
    });

    afterEach(() => {
        harness.unmount();
        if (containerElement !== undefined) {
            ReactDOM.unmountComponentAtNode(containerElement);
            containerElement.remove();
        }
    });

    after(() => {
        harness.destroy();
    });

    describe("Basic rendering", () => {
        it("Defaults to Base26Alpha column names", () => {
            const table = harness.mount(
                <Table2>
                    <Column />
                    <Column />
                    <Column name="My Name" />
                </Table2>,
            );

            expect(table.find(`.${Classes.TABLE_COLUMN_NAME_TEXT}`, 2)!.text()).to.equal("My Name");
            expect(table.find(`.${Classes.TABLE_COLUMN_NAME_TEXT}`, 1)!.text()).to.equal("B");
        });

        it("Adds custom className to table container", () => {
            const CLASS_NAME = "my-custom-class-name";
            const table = harness.mount(
                <Table2 className={CLASS_NAME}>
                    <Column />
                    <Column />
                    <Column />
                </Table2>,
            );
            const hasCustomClass = table.find(`.${Classes.TABLE_CONTAINER}`, 0)!.hasClass(CLASS_NAME);
            expect(hasCustomClass).to.be.true;
        });

        it("Renders without ghost cells", () => {
            const table = harness.mount(
                <Table2>
                    <Column />
                </Table2>,
            );
            expect(table.find(COLUMN_HEADER_SELECTOR, 0)!.element).to.be.ok;
            expect(table.find(COLUMN_HEADER_SELECTOR, 1)!.element).to.not.be.ok;
        });

        it("Renders ghost cells", () => {
            const table = harness.mount(
                <Table2 enableGhostCells={true}>
                    <Column />
                </Table2>,
            );

            expect(table.find(COLUMN_HEADER_SELECTOR, 0)!.element).to.be.ok;
            expect(table.find(COLUMN_HEADER_SELECTOR, 1)!.element).to.be.ok;
        });

        it("Renders correctly with loading options", () => {
            const loadingOptions = [
                TableLoadingOption.CELLS,
                TableLoadingOption.COLUMN_HEADERS,
                TableLoadingOption.ROW_HEADERS,
            ];
            const tableHarness = harness.mount(
                <Table2 loadingOptions={loadingOptions} numRows={2}>
                    <Column name="Column0" cellRenderer={renderDummyCell} />
                    <Column name="Column1" cellRenderer={renderDummyCell} />
                </Table2>,
            );

            expect(tableHarness.text()).to.equal("");

            const cells = Array.from(tableHarness.element!.querySelectorAll(`.${Classes.TABLE_CELL}`));
            cells.forEach(cell => expectCellLoading(cell, CellType.BODY_CELL));

            const columnHeaders = Array.from(tableHarness.element!.querySelectorAll(COLUMN_HEADER_SELECTOR));
            columnHeaders.forEach(columnHeader => expectCellLoading(columnHeader, CellType.COLUMN_HEADER));

            const rowHeaders = Array.from(
                tableHarness.element!.querySelectorAll(`.${Classes.TABLE_ROW_HEADERS} .${Classes.TABLE_HEADER}`),
            );
            rowHeaders.forEach(rowHeader => expectCellLoading(rowHeader, CellType.ROW_HEADER));
        });
    });

    describe("onVisibleCellsChange callback", () => {
        it("Invokes onVisibleCellsChange on mount", () => {
            const onVisibleCellsChange = sinon.spy();
            const cellRenderer = () => <Cell>foo</Cell>;
            mount(
                <Table2 onVisibleCellsChange={onVisibleCellsChange} numRows={3}>
                    <Column name="Column0" cellRenderer={cellRenderer} />
                </Table2>,
            );

            // the callback is called quite often even in the course of a single render cycle.
            // don't bother to count the invocations.
            expect(onVisibleCellsChange.called).to.be.true;
            const rowIndices: RowIndices = { rowIndexStart: 0, rowIndexEnd: 2 };
            const columnIndices: ColumnIndices = { columnIndexStart: 0, columnIndexEnd: 0 };
            expect(onVisibleCellsChange.lastCall.calledWith(rowIndices, columnIndices)).to.be.true;
        });

        it("Invokes onVisibleCellsChange when the table body scrolls", () => {
            const onVisibleCellsChange = sinon.spy();
            const cellRenderer = () => <Cell>foo</Cell>;
            const table = mount(
                <Table2 onVisibleCellsChange={onVisibleCellsChange} numRows={3}>
                    <Column name="Column0" cellRenderer={cellRenderer} />
                </Table2>,
            );
            table
                .find(`.${Classes.TABLE_QUADRANT_MAIN} .${Classes.TABLE_QUADRANT_SCROLL_CONTAINER}`)
                .simulate("scroll");
            expect(onVisibleCellsChange.callCount).to.be.greaterThan(1);
            const rowIndices: RowIndices = { rowIndexStart: 0, rowIndexEnd: 2 };
            const columnIndices: ColumnIndices = { columnIndexStart: 0, columnIndexEnd: 0 };
            expect(onVisibleCellsChange.lastCall.calledWith(rowIndices, columnIndices)).to.be.true;
        });
    });

    describe("Horizontally scrolling", () => {
        const CONTAINER_WIDTH = 500;
        const CONTAINER_HEIGHT = 500;

        describe("with no rows of data and ghost cells enabled", () => {
            it("isn't disabled when there are actual columns filling width", () => {
                // large values that will force scrolling
                const LARGE_COLUMN_WIDTH = 300;
                const columnWidths = Array(3).fill(LARGE_COLUMN_WIDTH);

                const table = mountTable({ columnWidths });
                const tableContainer = table.find(`.${Classes.TABLE_CONTAINER}`);
                expect(tableContainer.hasClass(Classes.TABLE_NO_HORIZONTAL_SCROLL)).to.be.false;
            });

            it("is disabled when there are ghost cells filling width", () => {
                // small value so no scrolling needed
                const SMALL_COLUMN_WIDTH = 50;
                const columnWidths = Array(3).fill(SMALL_COLUMN_WIDTH);

                const table = mountTable({ columnWidths });
                const tableContainer = table.find(`.${Classes.TABLE_CONTAINER}`);
                expect(tableContainer.hasClass(Classes.TABLE_NO_HORIZONTAL_SCROLL)).to.be.true;
            });
        });

        it("does not render ghost columns when there is horizontal overflow", () => {
            mountTable(
                { numRows: 2, defaultRowHeight: 20, defaultColumnWidth: 100 },
                {
                    height: 200,
                    // 300px leaves just enough space for the 3 columns, but there is 30px taken up by
                    // the row header, which will overflow.
                    width: 300,
                },
            );
            const numGhostCellsInFirstRow = containerElement!.querySelectorAll(
                `.${Classes.TABLE_CELL_GHOST}.${Classes.rowCellIndexClass(0)}`,
            ).length;
            expect(numGhostCellsInFirstRow).to.be.eq(0);
        });

        function mountTable(
            tableProps: Partial<TableProps> = {},
            tableDimensions: { width: number; height: number } = { width: CONTAINER_WIDTH, height: CONTAINER_HEIGHT },
        ) {
            containerElement!.style.width = `${tableDimensions.width}px`;
            containerElement!.style.height = `${tableDimensions.height}px`;

            TableQuadrantStack.defaultProps.throttleScrolling = false;
            return mount(
                <Table2 numRows={0} enableGhostCells={true} {...tableProps}>
                    <Column cellRenderer={renderDummyCell} />
                    <Column cellRenderer={renderDummyCell} />
                    <Column cellRenderer={renderDummyCell} />
                </Table2>,
                { attachTo: containerElement },
            );
        }
    });

    describe("Vertically scrolling", () => {
        runTestToEnsureScrollingIsEnabled(true);
        runTestToEnsureScrollingIsEnabled(false);

        it("does not render ghost rows when there is vertical overflow", () => {
            // we need _some_ amount of vertical overflow to avoid the code path which disables vertical scroll
            // in the table altogether. 200px leaves just enough space for the rows, but there is 30px taken up by
            // the column header, which will overflow.
            runTestToEnsureGhostCellsAreNotVisible(200);
        });

        it("does not render ghost rows when there is vertical exact fit", () => {
            // 200px for row heights, 30px for row header
            runTestToEnsureGhostCellsAreNotVisible(230);
        });

        function runTestToEnsureGhostCellsAreNotVisible(height: number) {
            mountTable(
                { defaultRowHeight: 20, enableGhostCells: true },
                {
                    height,
                    width: 300,
                },
            );
            const numGhostCellsInFirstColumn = containerElement!.querySelectorAll(
                `.${Classes.TABLE_CELL_GHOST}.${Classes.columnCellIndexClass(0)}`,
            ).length;
            expect(numGhostCellsInFirstColumn).to.be.eq(0);
        }

        function runTestToEnsureScrollingIsEnabled(enableGhostCells: boolean) {
            it(`isn't disabled when there is half a row left to scroll to and enableGhostCells is set to ${enableGhostCells}`, () => {
                const table = mountTable(
                    { defaultRowHeight: 30, enableGhostCells },
                    {
                        height: 320,
                        width: 300,
                    },
                );
                const tableContainer = table.find(`.${Classes.TABLE_CONTAINER}`);
                // There should be 10px left of scrolling. Height is 320, rows take up 300, and headerRow takes up 30
                expect(tableContainer.hasClass(Classes.TABLE_NO_VERTICAL_SCROLL)).to.be.false;
            });
        }

        function mountTable(tableProps: Partial<TableProps> = {}, tableDimensions: { width: number; height: number }) {
            containerElement!.style.width = `${tableDimensions.width}px`;
            containerElement!.style.height = `${tableDimensions.height}px`;

            TableQuadrantStack.defaultProps.throttleScrolling = false;
            return mount(
                <Table2 numRows={10} {...tableProps}>
                    <Column cellRenderer={renderDummyCell} />
                </Table2>,
                { attachTo: containerElement },
            );
        }
    });

    describe("Instance methods", () => {
        describe("resizeRowsByApproximateHeight", () => {
            const STR_LENGTH_SHORT = 10;
            const STR_LENGTH_LONG = 100;
            const NUM_ROWS = 4;

            const cellTextShort = createStringOfLength(STR_LENGTH_SHORT);
            const cellTextLong = createStringOfLength(STR_LENGTH_LONG);

            const getCellText = (rowIndex: number) => {
                return rowIndex === 0 ? cellTextShort : cellTextLong;
            };
            const cellRenderer = (rowIndex: number) => {
                return <Cell wrapText={true}>{getCellText(rowIndex)}</Cell>;
            };

            let table: Table2 | undefined;
            const saveTable = (t: Table2) => (table = t);

            beforeEach(() => {
                harness.mount(
                    <Table2 ref={saveTable} numRows={NUM_ROWS}>
                        <Column name="Column0" cellRenderer={cellRenderer} />
                        <Column name="Column1" cellRenderer={cellRenderer} />
                    </Table2>,
                );
            });

            afterEach(() => {
                table = undefined;
            });

            it("resizes each row to fit its respective tallest cell", () => {
                table!.resizeRowsByApproximateHeight(getCellText);
                expect(table!.state.rowHeights).to.deep.equal([36, 144, 144, 144]);
            });

            it("still uses defaults if an empty `options` object is passed", () => {
                table!.resizeRowsByApproximateHeight(getCellText, {});
                expect(table!.state.rowHeights).to.deep.equal([36, 144, 144, 144]);
            });

            it("can customize options", () => {
                table!.resizeRowsByApproximateHeight(getCellText, { getNumBufferLines: 2 });
                expect(table!.state.rowHeights).to.deep.equal([54, 162, 162, 162]);
            });
        });

        describe("resizeRowsByTallestCell", () => {
            // HACKHACK: skipping since MAX_HEIGHT ends up being 60px instead of 40px in CI (but works fine locally)
            // see https://github.com/palantir/blueprint/issues/1794
            it.skip("Gets and sets the tallest cell by columns correctly", () => {
                const DEFAULT_RESIZE_HEIGHT = 20;
                const MAX_HEIGHT = 40;

                const renderCellLong = () => <Cell wrapText={true}>my cell value with lots and lots of words</Cell>;
                const renderCellShort = () => <Cell wrapText={false}>short value</Cell>;

                let table: Table2;

                const saveTable = (t: Table2) => (table = t);

                harness.mount(
                    <Table2 ref={saveTable} numRows={4}>
                        <Column name="Column0" cellRenderer={renderCellLong} />
                        <Column name="Column1" cellRenderer={renderCellShort} />
                    </Table2>,
                );

                table!.resizeRowsByTallestCell(0);
                expect(table!.state.rowHeights[0], "resizes by first column").to.equal(MAX_HEIGHT);

                table!.resizeRowsByTallestCell(1);
                expect(table!.state.rowHeights[0], "resizes by second column").to.equal(DEFAULT_RESIZE_HEIGHT);

                table!.resizeRowsByTallestCell([0, 1]);
                expect(table!.state.rowHeights[0], "resizes by both column").to.equal(MAX_HEIGHT);

                table!.resizeRowsByTallestCell([1]);
                expect(table!.state.rowHeights[0], "resizes by second column via array").to.equal(
                    DEFAULT_RESIZE_HEIGHT,
                );

                table!.resizeRowsByTallestCell();
                expect(table!.state.rowHeights[0], "resizes by visible columns").to.equal(MAX_HEIGHT);
            });

            it("Works on a frozen column when the corresponding MAIN-quadrant column is out of view", () => {
                const CONTAINER_WIDTH = 500;
                const CONTAINER_HEIGHT = 500;
                const EXPECTED_MAX_ROW_HEIGHT = 20;
                const FROZEN_COLUMN_INDEX = 0;

                const cellRenderer = () => <Cell wrapText={true}>my cell value with lots and lots of words</Cell>;

                // huge values that will force scrolling
                const LARGE_COLUMN_WIDTH = 1000;
                // need 5 columns to ensure the first column won't be included
                // in the 3 "bleed" columns once we scroll rightward.
                const columnWidths = Array(5).fill(LARGE_COLUMN_WIDTH);

                // resize container element to enforce a maximum viewport size
                // small enough to cause scrolling.
                containerElement!.style.width = `${CONTAINER_WIDTH}px`;
                containerElement!.style.height = `${CONTAINER_HEIGHT}px`;

                // need to mount directly into the DOM for this test to work
                const table = mount(
                    <Table2 numRows={4} numFrozenColumns={1} columnWidths={columnWidths}>
                        <Column name="Column0" cellRenderer={cellRenderer} />
                        <Column name="Column1" cellRenderer={cellRenderer} />
                        <Column name="Column2" cellRenderer={cellRenderer} />
                        <Column name="Column3" cellRenderer={cellRenderer} />
                        <Column name="Column4" cellRenderer={cellRenderer} />
                    </Table2>,
                    { attachTo: containerElement },
                );

                // scroll the frozen column out of view in the MAIN quadrant,
                // and expect a non-zero height.
                const tableInstance = table.instance() as Table2;
                tableInstance.scrollToRegion(Regions.column(columnWidths.length - 1));
                tableInstance.resizeRowsByTallestCell(FROZEN_COLUMN_INDEX);
                expect(table.state().rowHeights[0]).to.equal(EXPECTED_MAX_ROW_HEIGHT);
            });
        });

        describe("scrollToRegion", () => {
            const CONTAINER_WIDTH = 200;
            const CONTAINER_HEIGHT = 200;

            const ROW_HEIGHT = 300;
            const COLUMN_WIDTH = 400;

            const NUM_ROWS = 3;
            const NUM_COLUMNS = 3;

            const TARGET_ROW = 1;
            const TARGET_COLUMN = 2;

            let tableInstance: Table2;

            it("should calculate coordinates for scrolling to cell", () => {
                mountTable();
                checkInstanceMethod(
                    Regions.cell(TARGET_ROW, TARGET_COLUMN),
                    TARGET_COLUMN * COLUMN_WIDTH,
                    TARGET_ROW * ROW_HEIGHT,
                );
            });

            it("should calculate coordinates for scrolling to frozen cell", () => {
                mountTable({ numFrozenRows: TARGET_ROW + 1, numFrozenColumns: TARGET_COLUMN + 1 });
                checkInstanceMethod(Regions.cell(TARGET_ROW, TARGET_COLUMN), 0, 0);
            });

            it("should calculate coordinates for scrolling to row", () => {
                mountTable();
                checkInstanceMethod(Regions.row(TARGET_ROW), 0, TARGET_ROW * ROW_HEIGHT);
            });

            it("should calculate coordinates for scrolling to frozen row", () => {
                mountTable({ numFrozenRows: TARGET_ROW + 1 });
                checkInstanceMethod(Regions.row(TARGET_ROW), 0, 0);
            });

            it("should calculate coordinates for scrolling to column", () => {
                mountTable();
                checkInstanceMethod(Regions.column(TARGET_COLUMN), TARGET_COLUMN * COLUMN_WIDTH, 0);
            });

            it("should calculate coordinates for scrolling to frozen column", () => {
                mountTable({ numFrozenColumns: TARGET_COLUMN + 1 });
                checkInstanceMethod(Regions.column(TARGET_COLUMN), 0, 0);
            });

            it("should calculate coordinates for scrolling to full table", () => {
                mountTable();
                checkInstanceMethod(Regions.table(), 0, 0);
            });

            function checkInstanceMethod(region: Region, expectedScrollLeft: number, expectedScrollTop: number) {
                // cast as `any` to access private members
                const spy = sinon.spy((tableInstance as any).quadrantStackInstance, "scrollToPosition");
                tableInstance.scrollToRegion(region);
                // just check that the scroll event would be triggered with the proper args; don't
                // bother checking the result of the whole action
                expect(spy.firstCall.args).to.deep.equal([expectedScrollLeft, expectedScrollTop]);
                spy.restore();
            }

            function saveTable(ref: Table2) {
                tableInstance = ref;
            }

            function mountTable(tableProps: Partial<TableProps> = {}) {
                mount(
                    <div style={{ width: CONTAINER_WIDTH, height: CONTAINER_HEIGHT }}>
                        <Table2
                            columnWidths={Array(NUM_COLUMNS).fill(COLUMN_WIDTH)}
                            numRows={NUM_ROWS}
                            rowHeights={Array(NUM_ROWS).fill(ROW_HEIGHT)}
                            ref={saveTable}
                            {...tableProps}
                        >
                            <Column cellRenderer={renderDummyCell} />
                            <Column cellRenderer={renderDummyCell} />
                            <Column cellRenderer={renderDummyCell} />
                        </Table2>
                    </div>,
                );
            }
        });
    });

    describe("Full-table selection", () => {
        const onFocusedCell = sinon.spy();
        const onSelection = sinon.spy();

        afterEach(() => {
            onFocusedCell.resetHistory();
            onSelection.resetHistory();
        });

        it("Selects all and moves focus cell to (0, 0) on click of upper-left corner", () => {
            const table = mountTable();
            selectFullTable(table);

            expect(onSelection.args[0][0]).to.deep.equal([Regions.table()]);
            expect(onFocusedCell.args[0][0]).to.deep.equal({
                col: 0,
                focusSelectionIndex: 0,
                row: 0,
            });
        });

        it("Does not move focused cell on shift+click", () => {
            const table = mountTable();
            selectFullTable(table, { shiftKey: true });

            expect(onSelection.args[0][0]).to.deep.equal([Regions.table()]);
            expect(onFocusedCell.called).to.be.false;
        });

        it("Selects and deselects column/row headers when selecting and deselecting the full table", () => {
            const table = mountTable();

            // select the full table
            selectFullTable(table);
            let columnHeader = table.find(COLUMN_HEADER_SELECTOR).hostNodes().first();
            let rowHeader = table
                .find(`.${Classes.TABLE_ROW_HEADERS}`)
                .find(`.${Classes.TABLE_HEADER}`)
                .hostNodes()
                .first();
            expect(columnHeader.hasClass(Classes.TABLE_HEADER_SELECTED)).to.be.true;
            expect(rowHeader.hasClass(Classes.TABLE_HEADER_SELECTED)).to.be.true;

            // deselect the full table
            table.setProps({ selectedRegions: [] });
            table.update();
            columnHeader = table.find(COLUMN_HEADER_SELECTOR).hostNodes().first();
            rowHeader = table
                .find(`.${Classes.TABLE_ROW_HEADERS}`)
                .find(`.${Classes.TABLE_HEADER}`)
                .hostNodes()
                .first();
            expect(columnHeader.hasClass(Classes.TABLE_HEADER_SELECTED)).to.be.false;
            expect(rowHeader.hasClass(Classes.TABLE_HEADER_SELECTED)).to.be.false;
        });

        it("Aligns properly with the table borders", () => {
            const table = mountTable();
            selectFullTable(table);

            // we'll pass this to parseInt as the radix argument.
            const BASE_10 = 10;

            // the test framework doesn't necessarily return the expected values
            // via getBoundingClientRect(), so let's just grab the inline
            // width/height styles from the bottom container.
            const bottomContainer = table
                .find(`.${Classes.TABLE_QUADRANT_MAIN}`)
                .find(`.${Classes.TABLE_BOTTOM_CONTAINER}`)
                .hostNodes()
                .getDOMNode() as HTMLElement;
            const { width: expectedWidth, height: expectedHeight } = bottomContainer.style;
            const [expectedWidthAsNumber, expectedHeightAsNumber] = [expectedWidth, expectedHeight].map(n =>
                parseInt(n, BASE_10),
            );

            // use chained .find()'s instead of one long selector just for the
            // sake of reducing line length
            const selectionOverlay = table
                .find(`.${Classes.TABLE_QUADRANT_MAIN}`)
                .find(`.${Classes.TABLE_QUADRANT_BODY_CONTAINER}`)
                .find(`.${Classes.TABLE_SELECTION_REGION}`)
                .hostNodes()
                .getDOMNode() as HTMLElement;
            const { width: actualWidth, height: actualHeight } = selectionOverlay.style;
            const [actualWidthAsNumber, actualHeightAsNumber] = [actualWidth, actualHeight].map(n =>
                parseInt(n, BASE_10),
            );

            // the "actual" selection width should be 1px greater than the
            // "expected' table width, because of a correction necessary for
            // maintaining proper alignment on the bottom/right sides of the
            // selection region (see: styleBodyRegion() in table.tsx).
            expect(actualWidthAsNumber).to.equal(expectedWidthAsNumber + 1);
            expect(actualHeightAsNumber).to.equal(expectedHeightAsNumber + 1);
        });

        function mountTable() {
            return mount(
                <Table2 enableFocusedCell={true} onFocusedCell={onFocusedCell} onSelection={onSelection} numRows={10}>
                    <Column cellRenderer={renderDummyCell} />
                    <Column cellRenderer={renderDummyCell} />
                    <Column cellRenderer={renderDummyCell} />
                </Table2>,
            );
        }

        function selectFullTable(table: ReactWrapper<any>, ...mouseEventArgs: any[]) {
            const menu = table.find(`.${Classes.TABLE_QUADRANT_MAIN} .${Classes.TABLE_MENU}`);
            menu.simulate("mousedown", ...mouseEventArgs).simulate("mouseup", ...mouseEventArgs);
        }
    });

    describe("Changing selectionModes", () => {
        it("Removes uncontrolled selected region if selectionModes change to make it invalid", () => {
            const table = mount(
                <Table2 selectionModes={[RegionCardinality.FULL_COLUMNS]}>
                    <Column />
                </Table2>,
            );
            table.setState({ selectedRegions: [Regions.column(0)] });
            table.setProps({ selectionModes: [] });
            expect(table.state("selectedRegions").length).to.equal(0);
        });

        it("Leaves controlled selected region if selectionModes change to make it invalid", () => {
            const table = mount(
                <Table2 selectionModes={[RegionCardinality.FULL_COLUMNS]} selectedRegions={[Regions.column(0)]}>
                    <Column />
                </Table2>,
            );
            table.setProps({ selectionModes: [] });
            expect(table.state("selectedRegions").length).to.equal(1);
        });
    });

    describe("onCompleteRender", () => {
        it("triggers immediately on mount/update with RenderMode.NONE", () => {
            const onCompleteRenderSpy = sinon.spy();
            const table = mount(
                <Table2 numRows={100} onCompleteRender={onCompleteRenderSpy} renderMode={RenderMode.NONE}>
                    <Column cellRenderer={renderDummyCell} />
                </Table2>,
            );
            expect(onCompleteRenderSpy.callCount, "call count on mount").to.equal(1);
            table.setProps({ numRows: 101 });
            expect(onCompleteRenderSpy.callCount, "call count on update").to.equal(2);
        });

        it("does not try to render cells that no longer exist", () => {
            const onCompleteRenderSpy = sinon.spy();
            let numRows = 2;
            const cellRenderer = (rowIndex: number) => {
                if (rowIndex >= numRows) {
                    throw new Error(`There is no row with index ${rowIndex}`);
                }
                return <Cell>Row ${rowIndex}</Cell>;
            };
            const table = mount(
                <Table2 numRows={numRows} onCompleteRender={onCompleteRenderSpy} renderMode={RenderMode.NONE}>
                    <Column cellRenderer={cellRenderer} />
                </Table2>,
            );
            numRows = 1;
            expect(() => table.setProps({ numRows })).does.not.throw();
        });

        it("triggers immediately on mount with RenderMode.BATCH_ON_UPDATE", () => {
            const onCompleteRenderSpy = sinon.spy();
            mount(
                <Table2 onCompleteRender={onCompleteRenderSpy} numRows={100} renderMode={RenderMode.BATCH_ON_UPDATE}>
                    <Column cellRenderer={renderDummyCell} />
                </Table2>,
            );
            expect(onCompleteRenderSpy.callCount, "call count on mount").to.equal(2);
        });

        it("triggers immediately on mount/update with RenderMode.BATCH for very small batches", () => {
            const onCompleteRenderSpy = sinon.spy();
            const numRows = 1;

            // RenderMode.BATCH is the default
            const table = mount(
                <Table2 numRows={numRows} onCompleteRender={onCompleteRenderSpy}>
                    <Column cellRenderer={renderDummyCell} />
                </Table2>,
            );

            expect(onCompleteRenderSpy.callCount, "call count on mount").to.equal(2);
            table.setProps({ numRows: 2 }); // still small enough to fit in one batch
            expect(onCompleteRenderSpy.callCount, "call count on update").to.equal(3);
        });
    });

    describe("Freezing", () => {
        let consoleWarn: sinon.SinonStub | undefined;

        before(() => (consoleWarn = sinon.stub(console, "warn")));
        afterEach(() => consoleWarn?.resetHistory());
        after(() => consoleWarn?.restore());

        describe("columns validation", () => {
            it("doesn't print a warning with default (0) frozen", () => {
                const table = mount(<Table2 />);
                expect(table.state("numFrozenColumnsClamped")).to.equal(0, "clamped state");
                expect(consoleWarn?.calledWith(Errors.TABLE_NUM_FROZEN_COLUMNS_BOUND_WARNING)).to.be.false;
            });

            it("prints a warning and clamps numFrozenColumns with 0 columns, 1 frozen", () => {
                const table = mount(<Table2 numFrozenColumns={1} />);
                expect(table.state("numFrozenColumnsClamped")).to.equal(0, "clamped state");
                expect(consoleWarn?.calledWith(Errors.TABLE_NUM_FROZEN_COLUMNS_BOUND_WARNING)).to.be.true;
            });

            it("prints a warning and clamps numFrozenColumns with 1 column, 2 frozen", () => {
                const table = mount(
                    <Table2 numFrozenColumns={2}>
                        <Column />
                    </Table2>,
                );
                expect(table.state("numFrozenColumnsClamped")).to.equal(1, "clamped state");
                expect(consoleWarn?.calledWith(Errors.TABLE_NUM_FROZEN_COLUMNS_BOUND_WARNING)).to.be.true;
            });
        });

        describe("rows validation", () => {
            it("doesn't print a warning with default (0) frozen", () => {
                const table = mount(<Table2 />);
                expect(table.state("numFrozenRowsClamped")).to.equal(0, "clamped state");
                expect(consoleWarn?.calledWith(Errors.TABLE_NUM_FROZEN_ROWS_BOUND_WARNING)).to.be.false;
            });

            it("prints a warning and clamps numFrozenRows with 0 rows, 1 frozen", () => {
                const table = mount(<Table2 numFrozenRows={1} numRows={0} />);
                expect(table.state("numFrozenRowsClamped")).to.equal(0, "clamped state");
                expect(consoleWarn?.calledWith(Errors.TABLE_NUM_FROZEN_ROWS_BOUND_WARNING)).to.be.true;
            });

            it("prints a warning and clamps numFrozenRows with 1 row, 2 frozen", () => {
                const table = mount(
                    <Table2 numFrozenRows={2} numRows={1}>
                        <Column />
                    </Table2>,
                );
                expect(table.state("numFrozenRowsClamped")).to.equal(1, "clamped state");
                expect(consoleWarn?.calledWith(Errors.TABLE_NUM_FROZEN_ROWS_BOUND_WARNING)).to.be.true;
            });
        });

        const NUM_ROWS = 4;
        const NUM_COLUMNS = 3;

        // assuming numFrozenColumns=1 and numFrozenRows=1
        const NUM_TOP_LEFT_COLUMNS = 1;
        const NUM_TOP_LEFT_ROWS = 1;
        const NUM_TOP = NUM_COLUMNS - NUM_TOP_LEFT_COLUMNS;
        const NUM_LEFT = NUM_ROWS - NUM_TOP_LEFT_ROWS;
        const NUM_TOP_LEFT = NUM_TOP_LEFT_COLUMNS * NUM_TOP_LEFT_ROWS;

        it("does not render frozen bleed cells if numFrozenRows=0 and numFrozenColumns=0", () => {
            const table = mount(createTableOfSize(NUM_COLUMNS, NUM_ROWS));
            expect(table.find(`.${Classes.TABLE_QUADRANT_TOP} .${Classes.TABLE_CELL}`).length).to.equal(0);
            expect(table.find(`.${Classes.TABLE_QUADRANT_LEFT} .${Classes.TABLE_CELL}`).length).to.equal(0);
            expect(table.find(`.${Classes.TABLE_QUADRANT_TOP_LEFT} .${Classes.TABLE_CELL}`).length).to.equal(0);
        });

        it("renders only one row of frozen cells (i.e. no bleed cells) if numFrozenRows = 1", () => {
            const table = mount(createTableOfSize(NUM_COLUMNS, NUM_ROWS, {}, { numFrozenRows: 1 }));
            expect(table.find(`.${Classes.TABLE_QUADRANT_TOP} .${Classes.TABLE_CELL}`).length).to.equal(NUM_COLUMNS);
            expect(table.find(`.${Classes.TABLE_QUADRANT_LEFT} .${Classes.TABLE_CELL}`).length).to.equal(0);
            expect(table.find(`.${Classes.TABLE_QUADRANT_TOP_LEFT} .${Classes.TABLE_CELL}`).length).to.equal(0);
        });

        it("renders only one column of frozen cells (i.e. no bleed cells) if numFrozenColumns = 1", () => {
            const table = mount(createTableOfSize(NUM_COLUMNS, NUM_ROWS, {}, { numFrozenColumns: 1 }));
            expect(table.find(`.${Classes.TABLE_QUADRANT_TOP} .${Classes.TABLE_CELL}`).length).to.equal(0);
            expect(table.find(`.${Classes.TABLE_QUADRANT_LEFT} .${Classes.TABLE_CELL}`).length).to.equal(NUM_ROWS);
            expect(table.find(`.${Classes.TABLE_QUADRANT_TOP_LEFT} .${Classes.TABLE_CELL}`).length).to.equal(0);
        });

        it("renders correct number of frozen cells if numFrozenRows = 1 and numFrozenColumns = 1", () => {
            const table = mount(
                createTableOfSize(NUM_COLUMNS, NUM_ROWS, {}, { numFrozenRows: 1, numFrozenColumns: 1 }),
            );
            expect(table.find(`.${Classes.TABLE_QUADRANT_TOP} .${Classes.TABLE_CELL}`).length).to.equal(NUM_TOP);
            expect(table.find(`.${Classes.TABLE_QUADRANT_LEFT} .${Classes.TABLE_CELL}`).length).to.equal(NUM_LEFT);
            expect(table.find(`.${Classes.TABLE_QUADRANT_TOP_LEFT} .${Classes.TABLE_CELL}`).length).to.equal(
                NUM_TOP_LEFT,
            );
        });

        it("renders correct number of frozen cells if numFrozenRows and numFrozenColumns are changed to > 0", () => {
            const table = mount(createTableOfSize(NUM_COLUMNS, NUM_ROWS));
            table.setProps({ numFrozenRows: 1, numFrozenColumns: 1 });
            table.update();
            expect(table.find(`.${Classes.TABLE_QUADRANT_TOP} .${Classes.TABLE_CELL}`).length).to.equal(NUM_TOP);
            expect(table.find(`.${Classes.TABLE_QUADRANT_LEFT} .${Classes.TABLE_CELL}`).length).to.equal(NUM_LEFT);
            expect(table.find(`.${Classes.TABLE_QUADRANT_TOP_LEFT} .${Classes.TABLE_CELL}`).length).to.equal(
                NUM_TOP_LEFT,
            );
        });

        it("renders correct number of frozen cells if numFrozenRows and numFrozenColumns are changed to 0", () => {
            const table = mount(
                createTableOfSize(NUM_COLUMNS, NUM_ROWS, {}, { numFrozenRows: 1, numFrozenColumns: 1 }),
            );
            table.setProps({ numFrozenRows: 0, numFrozenColumns: 0 });
            table.update();
            expect(table.find(`.${Classes.TABLE_QUADRANT_TOP} .${Classes.TABLE_CELL}`).length).to.equal(0);
            expect(table.find(`.${Classes.TABLE_QUADRANT_LEFT} .${Classes.TABLE_CELL}`).length).to.equal(0);
            expect(table.find(`.${Classes.TABLE_QUADRANT_TOP_LEFT} .${Classes.TABLE_CELL}`).length).to.equal(0);
        });
    });

    describe("Resizing", () => {
        it("Resizes selected rows together", () => {
            const table = mountTable();
            const rows = getRowHeadersWrapper(table)!;
            const resizeHandleTarget = getResizeHandle(rows, 0)!;

            resizeHandleTarget.mouse("mousemove").mouse("mousedown").mouse("mousemove", 0, 2).mouse("mouseup");

            expect(rows.find(`.${Classes.TABLE_HEADER}`, 0)!.bounds()!.height).to.equal(3);
            expect(rows.find(`.${Classes.TABLE_HEADER}`, 1)!.bounds()!.height).to.equal(3);
            expect(rows.find(`.${Classes.TABLE_HEADER}`, 2)!.bounds()!.height).to.equal(1);
            expect(rows.find(`.${Classes.TABLE_HEADER}`, 3)!.bounds()!.height).to.equal(1);
            expect(rows.find(`.${Classes.TABLE_HEADER}`, 4)!.bounds()!.height).to.equal(3);
            expect(rows.find(`.${Classes.TABLE_HEADER}`, 5)!.bounds()!.height).to.equal(3);
            expect(rows.find(`.${Classes.TABLE_HEADER}`, 6)!.bounds()!.height).to.equal(3);
            expect(rows.find(`.${Classes.TABLE_HEADER}`, 7)!.bounds()!.height).to.equal(1);
            expect(rows.find(`.${Classes.TABLE_HEADER}`, 8)!.bounds()!.height).to.equal(3);
        });

        it("Resizes columns when row headers are hidden without throwing an error", () => {
            const table = mountTable({ enableRowHeader: false });
            const columnHeader = table.find(`.${Classes.TABLE_COLUMN_HEADERS}`)!;
            const resizeHandleTarget = getResizeHandle(columnHeader, 0)!;

            expect(() => {
                resizeHandleTarget.mouse("mousemove").mouse("mousedown").mouse("mousemove", 0, 2).mouse("mouseup");
            }).not.to.throw();
        });

        it("Hides selected-region styles while resizing", () => {
            const table = mountTable();
            const resizeHandleTarget = getResizeHandle(getRowHeadersWrapper(table)!, 0)!;

            resizeHandleTarget.mouse("mousemove").mouse("mousedown").mouse("mousemove", 0, 2);
            expect(table.find(`.${Classes.TABLE_SELECTION_REGION}`)!.exists()).to.be.false;

            resizeHandleTarget.mouse("mouseup");
            expect(table.find(`.${Classes.TABLE_SELECTION_REGION}`)!.exists()).to.be.true;
        });

        it("resizes frozen column on double-click when corresponding MAIN-quadrant column not in view", () => {
            const CONTAINER_WIDTH = 500;
            const CONTAINER_HEIGHT = 500;
            const EXPECTED_COLUMN_WIDTH_WITH_LOCAL_KARMA = 212;
            const EXPECTED_ROW_HEADER_WIDTH = 30;
            const FROZEN_COLUMN_INDEX = 0;

            const cellRenderer = () => <Cell wrapText={false}>my cell value with lots and lots of words</Cell>;

            // huge values that will force scrolling
            const LARGE_COLUMN_WIDTH = 1000;
            // need 5 columns to ensure the first column won't be included
            // in the 3 "bleed" columns once we scroll rightward.
            const columnWidths = Array(5).fill(LARGE_COLUMN_WIDTH);

            // set dimennsions on container element to enforce a maximum viewport size
            // small enough to cause scrolling.
            containerElement!.style.width = `${CONTAINER_WIDTH}px`;
            containerElement!.style.height = `${CONTAINER_HEIGHT}px`;

            // need to mount directly into the DOM for this test to work
            let table: Table2 | undefined;
            const saveTable = (ref: Table2) => (table = ref);
            const tableElement = harness.mount(
                <Table2 ref={saveTable} numRows={1} numFrozenColumns={1} columnWidths={columnWidths}>
                    <Column name="Column0" cellRenderer={cellRenderer} />
                    <Column name="Column1" cellRenderer={cellRenderer} />
                    <Column name="Column2" cellRenderer={cellRenderer} />
                    <Column name="Column3" cellRenderer={cellRenderer} />
                    <Column name="Column4" cellRenderer={cellRenderer} />
                </Table2>,
            );

            // scroll the frozen column out of view in the MAIN quadrant,
            // and expect a non-zero height.
            table!.scrollToRegion(Regions.column(columnWidths.length - 1));

            const quadrantSelector = `.${Classes.TABLE_QUADRANT_LEFT}`;
            const columnHeaderSelector = `${quadrantSelector} .${Classes.TABLE_COLUMN_HEADERS}`;
            const resizeHandleSelector = `${columnHeaderSelector} .${Classes.TABLE_RESIZE_HANDLE_TARGET}`;

            const quadrantElement = tableElement.find(quadrantSelector, 0)!;
            const frozenColumnResizeHandle = tableElement.find(resizeHandleSelector, FROZEN_COLUMN_INDEX)!;

            // double-click the frozen column's resize handle
            frozenColumnResizeHandle.mouse("mousedown").mouse("mouseup", 10).mouse("mousedown").mouse("mouseup", 10);

            const columnWidth = table!.state.columnWidths[0];
            const quadrantWidth = parseInt(quadrantElement.style()!.width, 10);
            const expectedQuadrantWidth = EXPECTED_ROW_HEADER_WIDTH + EXPECTED_COLUMN_WIDTH_WITH_LOCAL_KARMA;

            // local `gulp karma` expects 216px, and Circle CI `gulp test`
            // expects 265px. :/ .at.least() seems more reliable than bounding
            // the width in [216,265] and introducing potential test flakiness.
            expect(columnWidth, "column resizes correctly").to.be.at.least(EXPECTED_COLUMN_WIDTH_WITH_LOCAL_KARMA);
            expect(quadrantWidth, "quadrant resizes correctly").to.be.at.least(expectedQuadrantWidth);
        });

        function mountTable(tableProps: Partial<TableProps> = {}) {
            return harness.mount(
                // set the row height so small so they can all fit in the viewport and be rendered
                <Table2
                    defaultRowHeight={1}
                    enableRowResizing={true}
                    minRowHeight={1}
                    numRows={10}
                    selectedRegions={[Regions.row(0, 1), Regions.row(4, 6), Regions.row(8)]}
                    {...tableProps}
                >
                    <Column cellRenderer={renderDummyCell} />
                    <Column cellRenderer={renderDummyCell} />
                    <Column cellRenderer={renderDummyCell} />
                </Table2>,
            );
        }

        function getRowHeadersWrapper(table: ElementHarness) {
            return table.find(`.${Classes.TABLE_ROW_HEADERS}`);
        }

        function getResizeHandle(header: ElementHarness, index: number) {
            return header.find(`.${Classes.TABLE_RESIZE_HANDLE_TARGET}`, index);
        }
    });

    describe("Reordering", () => {
        const OLD_INDEX = 0;
        const NEW_INDEX = 1;
        const LENGTH = 2;
        const NUM_COLUMNS = 5;
        const NUM_ROWS = 5;

        // considerations:
        // - make the rows and columns fit exactly in the table dimensions; not trying to test scrolling.
        // - ensure the columns are wide enough to fit their reorder handle.
        const CONTAINER_WIDTH_IN_PX = 200;
        const CONTAINER_HEIGHT_IN_PX = 200;
        const ROW_HEIGHT_IN_PX = CONTAINER_HEIGHT_IN_PX / NUM_ROWS;
        const COLUMN_WIDTH_IN_PX = CONTAINER_WIDTH_IN_PX / NUM_COLUMNS;

        const OFFSET_X = (NEW_INDEX + LENGTH) * COLUMN_WIDTH_IN_PX;
        const OFFSET_Y = (NEW_INDEX + LENGTH) * ROW_HEIGHT_IN_PX;

        const onColumnsReordered = sinon.spy();
        const onRowsReordered = sinon.spy();
        const onSelection = sinon.spy();

        afterEach(() => {
            onColumnsReordered.resetHistory();
            onRowsReordered.resetHistory();
            onSelection.resetHistory();
        });

        it("Shows preview guide and invokes callback when selected columns reordered", () => {
            const table = mountTable({
                enableColumnReordering: true,
                onColumnsReordered,
                selectedRegions: [Regions.column(OLD_INDEX, LENGTH - 1)],
            });
            const headerCell = getHeaderCell(getColumnHeadersWrapper(table)!, 0)!;
            const reorderHandle = getReorderHandle(headerCell)!;
            reorderHandle.mouse("mousedown").mouse("mousemove", getAdjustedOffsetX(OFFSET_X, reorderHandle));

            const guide = table.find(`.${Classes.TABLE_VERTICAL_GUIDE}`);
            expect(guide).to.exist;

            reorderHandle.mouse("mouseup", getAdjustedOffsetX(OFFSET_X, reorderHandle));
            expect(onColumnsReordered.called).to.be.true;
            expect(onColumnsReordered.calledWith(OLD_INDEX, NEW_INDEX, LENGTH)).to.be.true;
        });

        it("Shows preview guide and invokes callback when selected rows reordered", () => {
            const table = mountTable({
                enableRowReordering: true,
                onRowsReordered,
                selectedRegions: [Regions.row(OLD_INDEX, LENGTH - 1)],
            });
            const headerCell = getHeaderCell(getRowHeadersWrapper(table)!, 0)!;
            headerCell.mouse("mousedown").mouse("mousemove", 0, OFFSET_Y);

            const guide = table.find(`.${Classes.TABLE_HORIZONTAL_GUIDE}`)!;
            expect(guide, "Could not find preview guide").to.exist;

            headerCell.mouse("mouseup", 0, OFFSET_Y);
            expect(onRowsReordered.called, "Reorder callback not called").to.be.true;
            // HACKHACK: https://github.com/palantir/blueprint/issues/1794
            // expect(
            //     onRowsReordered.calledWith(OLD_INDEX, NEW_INDEX, LENGTH),
            //     "Reorder callback called with unexpected args",
            // ).to.be.true;
        });

        it("Reorders an unselected column and selects it afterward", () => {
            const table = mountTable({
                enableColumnReordering: true,
                onColumnsReordered,
                onSelection,
            });
            const headerCell = getHeaderCell(getColumnHeadersWrapper(table)!, 0)!;
            const reorderHandle = getReorderHandle(headerCell)!;
            reorderHandle
                .mouse("mousedown")
                .mouse("mousemove", getAdjustedOffsetX(OFFSET_X, reorderHandle))
                .mouse("mouseup", getAdjustedOffsetX(OFFSET_X, reorderHandle));
            expect(onColumnsReordered.called).to.be.true;
            expect(onSelection.firstCall.calledWith([Regions.column(0)]));
        });

        it("Doesn't work on rows if there is no selected region defined yet", () => {
            const table = mountTable({
                enableColumnReordering: true,
                onColumnsReordered,
            });
            getHeaderCell(getColumnHeadersWrapper(table)!, 0)!
                .mouse("mousedown")
                .mouse("mousemove", OFFSET_X)
                .mouse("mouseup", OFFSET_X);
            expect(onColumnsReordered.called).to.be.false;
        });

        it("Clears all selections except the reordered column after reordering", () => {
            const table = mountTable({
                enableColumnReordering: true,
                onColumnsReordered,
                onSelection,
                selectedRegions: [Regions.column(2)], // some other column
            });
            const headerCell = getHeaderCell(getColumnHeadersWrapper(table)!, 0)!;
            const reorderHandle = getReorderHandle(headerCell)!;

            // now we can reorder the column one spot to the right
            const newIndex = 1;
            const length = 1;
            const offsetX = (newIndex + length) * COLUMN_WIDTH_IN_PX;
            const adjustedOffsetX = getAdjustedOffsetX(offsetX, reorderHandle);
            reorderHandle.mouse("mousedown").mouse("mousemove", adjustedOffsetX).mouse("mouseup", adjustedOffsetX);

            // called once on mousedown (to select column 0), once on mouseup (to move the selection)
            expect(onSelection.callCount).to.equal(2);
            expect(onSelection.getCall(1).args).to.deep.equal([[Regions.column(newIndex)]]);
        });

        it("Deselects a selected row on cmd+click (without reordering)", () => {
            const table = mountTable({
                enableRowReordering: true,
                onRowsReordered,
                onSelection,
                selectedRegions: [Regions.row(OLD_INDEX)],
            });
            const headerCell = getHeaderCell(getRowHeadersWrapper(table)!, 0)!;
            headerCell.mouse("mousedown", { metaKey: true }).mouse("mousemove", 0, OFFSET_Y);

            const guide = table.find(`.${Classes.TABLE_HORIZONTAL_GUIDE}`)!;
            expect(guide.exists(), "guide not drawn").be.false;

            headerCell.mouse("mouseup", 0, OFFSET_Y);
            expect(onSelection.called, "onSelection called").to.be.true;
            expect(onSelection.calledWith([]), "onSelection called with []").to.be.true;
            expect(onRowsReordered.called, "onRowsReordered not called").to.be.false;
        });

        it("Deselects a selected column on cmd+click (without reordering)", () => {
            const table = mountTable({
                enableColumnReordering: true,
                onColumnsReordered,
                onSelection,
                selectedRegions: [Regions.column(OLD_INDEX)],
            });
            const headerCell = getHeaderCell(getColumnHeadersWrapper(table)!, 0)!;
            headerCell.mouse("mousedown", { metaKey: true }).mouse("mousemove", 0, OFFSET_Y);

            const guide = table.find(`.${Classes.TABLE_VERTICAL_GUIDE}`)!;
            expect(guide.exists(), "guide not drawn").be.false;

            headerCell.mouse("mouseup", 0, OFFSET_Y);
            expect(onSelection.called, "onSelection called").to.be.true;
            expect(onSelection.calledWith([]), "onSelection called with []").to.be.true;
            expect(onColumnsReordered.called, "onColumnsReordered not called").to.be.false;
        });

        it("Does not deselect a selected column when the reorder handle is cmd+click'd", () => {
            const table = mountTable({
                enableColumnReordering: true,
                onColumnsReordered,
                onSelection,
            });
            const headerCell = getHeaderCell(getColumnHeadersWrapper(table)!, 0)!;
            const reorderHandle = getReorderHandle(headerCell)!;
            reorderHandle
                .mouse("mousedown", { metaKey: true })
                .mouse("mousemove", getAdjustedOffsetX(OFFSET_X, reorderHandle))
                .mouse("mouseup", getAdjustedOffsetX(OFFSET_X, reorderHandle));
            expect(onColumnsReordered.called).to.be.true;
            expect(onSelection.firstCall.calledWith([Regions.column(0)]));
        });

        function mountTable(props: Partial<TableProps>) {
            const table = harness.mount(
                <div style={{ width: CONTAINER_WIDTH_IN_PX, height: CONTAINER_HEIGHT_IN_PX }}>
                    <Table2
                        columnWidths={Array(NUM_COLUMNS).fill(COLUMN_WIDTH_IN_PX)}
                        numRows={NUM_ROWS}
                        rowHeights={Array(NUM_ROWS).fill(ROW_HEIGHT_IN_PX)}
                        {...props}
                    >
                        <Column cellRenderer={renderDummyCell} />
                        <Column cellRenderer={renderDummyCell} />
                        <Column cellRenderer={renderDummyCell} />
                        <Column cellRenderer={renderDummyCell} />
                        <Column cellRenderer={renderDummyCell} />
                    </Table2>
                </div>,
            );
            return table;
        }

        function getColumnHeadersWrapper(table: ElementHarness) {
            return table.find(`.${Classes.TABLE_COLUMN_HEADERS}`);
        }

        function getRowHeadersWrapper(table: ElementHarness) {
            return table.find(`.${Classes.TABLE_ROW_HEADERS}`);
        }

        function getHeaderCell(headersWrapper: ElementHarness, index: number) {
            return headersWrapper.find(`.${Classes.TABLE_HEADER}`, index);
        }

        function getReorderHandle(header: ElementHarness) {
            return header.find(`.${Classes.TABLE_REORDER_HANDLE_TARGET}`);
        }

        function getAdjustedOffsetX(offsetX: number, reorderHandle: ElementHarness) {
            // adjust the x coordinate to account for the rendered width of the reorder handle
            return offsetX - reorderHandle.bounds()!.width;
        }
    });

    // HACKHACK: https://github.com/palantir/blueprint/issues/5114
    describe.skip("Focused cell", () => {
        let onFocusedCell: sinon.SinonSpy;
        let onVisibleCellsChange: sinon.SinonSpy;

        const NUM_ROWS = 3;
        const NUM_COLS = 3;

        // center the initial focus cell
        const DEFAULT_FOCUSED_CELL_COORDS: FocusedCellCoordinates = { row: 1, col: 1 } as any;

        // Enzyme appears to render our Table2 at 60px high x 400px wide. make all rows and columns
        // the same size as the table to force scrolling no matter which direction we move the focus
        // cell.
        const ROW_HEIGHT = 60;
        const COL_WIDTH = 400;

        // make these values arbitrarily bigger than the table bounds
        const OVERSIZED_ROW_HEIGHT = 10000;
        const OVERSIZED_COL_WIDTH = 10000;

        beforeEach(() => {
            onFocusedCell = sinon.spy();
            onVisibleCellsChange = sinon.spy();
        });

        it("removes the focused cell if enableFocusedCell is reset to false", () => {
            const { component } = mountTable();
            const focusCellSelector = `.${Classes.TABLE_FOCUS_REGION}`;
            expect(component.find(focusCellSelector).exists()).to.be.true;
            component.setProps({ enableFocusedCell: false });
            component.update();
            expect(component.find(focusCellSelector).exists()).to.be.false;
        });

        describe("moves a focus cell with arrow keys", () => {
            runFocusCellMoveTest("ArrowUp", { row: 0, col: 1, focusSelectionIndex: 0 });
            runFocusCellMoveTest("ArrowDown", {
                col: 1,
                focusSelectionIndex: 0,
                row: 2,
            });
            runFocusCellMoveTest("ArrowLeft", {
                col: 0,
                focusSelectionIndex: 0,
                row: 1,
            });
            runFocusCellMoveTest("ArrowRight", {
                col: 2,
                focusSelectionIndex: 0,
                row: 1,
            });

            it("doesn't move a focus cell if modifier key is pressed", () => {
                const { component } = mountTable();
                component.simulate("keyDown", createKeyEventConfig(component, "ArrowRight", true));
                expect(onFocusedCell.called).to.be.false;
            });

            function runFocusCellMoveTest(key: string, expectedCoords: FocusedCellCoordinates) {
                it(key, () => {
                    const { component } = mountTable();
                    component.simulate("keyDown", createKeyEventConfig(component, key));
                    expect(onFocusedCell.called).to.be.true;
                    expect(onFocusedCell.getCall(0).args[0]).to.deep.equal(expectedCoords);
                });
            }
        });

        describe("moves a focus cell internally with tab and enter", () => {
            function runFocusCellMoveInternalTest(
                name: string,
                key: string,
                shiftKey: boolean,
                focusCellCoords: FocusedCellCoordinates,
                expectedCoords: FocusedCellCoordinates,
            ) {
                it(name, () => {
                    const selectedRegions: Region[] = [
                        { cols: [0, 1], rows: [0, 1] },
                        { cols: [2, 2], rows: [2, 2] },
                    ];
                    const tableHarness = mount(
                        <Table2
                            numRows={5}
                            enableFocusedCell={true}
                            focusedCell={focusCellCoords}
                            onFocusedCell={onFocusedCell}
                            selectedRegions={selectedRegions}
                        >
                            <Column name="Column0" cellRenderer={renderDummyCell} />
                            <Column name="Column1" cellRenderer={renderDummyCell} />
                            <Column name="Column2" cellRenderer={renderDummyCell} />
                            <Column name="Column3" cellRenderer={renderDummyCell} />
                            <Column name="Column4" cellRenderer={renderDummyCell} />
                        </Table2>,
                    );
                    tableHarness.simulate("keyDown", createKeyEventConfig(tableHarness, key, shiftKey));
                    expect(onFocusedCell.args[0][0]).to.deep.equal(expectedCoords);
                });
            }
            runFocusCellMoveInternalTest(
                "moves a focus cell on tab",
                "Tab",
                false,
                { row: 0, col: 0, focusSelectionIndex: 0 },
                { row: 0, col: 1, focusSelectionIndex: 0 },
            );
            runFocusCellMoveInternalTest(
                "wraps a focus cell around with tab",
                "Tab",
                false,
                { row: 0, col: 1, focusSelectionIndex: 0 },
                { row: 1, col: 0, focusSelectionIndex: 0 },
            );
            runFocusCellMoveInternalTest(
                "moves a focus cell to next region with tab",
                "Tab",
                false,
                { row: 1, col: 1, focusSelectionIndex: 0 },
                { row: 2, col: 2, focusSelectionIndex: 1 },
            );

            runFocusCellMoveInternalTest(
                "moves a focus cell on enter",
                "Enter",
                false,
                { row: 0, col: 0, focusSelectionIndex: 0 },
                { row: 1, col: 0, focusSelectionIndex: 0 },
            );
            runFocusCellMoveInternalTest(
                "wraps a focus cell around with enter",
                "Enter",
                false,
                { row: 1, col: 0, focusSelectionIndex: 0 },
                { row: 0, col: 1, focusSelectionIndex: 0 },
            );
            runFocusCellMoveInternalTest(
                "moves a focus cell to next region with enter",
                "Enter",
                false,
                { row: 1, col: 1, focusSelectionIndex: 0 },
                { row: 2, col: 2, focusSelectionIndex: 1 },
            );

            runFocusCellMoveInternalTest(
                "moves a focus cell on shift+tab",
                "Tab",
                true,
                { row: 0, col: 1, focusSelectionIndex: 0 },
                { row: 0, col: 0, focusSelectionIndex: 0 },
            );
            runFocusCellMoveInternalTest(
                "wraps a focus cell around with shift+tab",
                "Tab",
                true,
                { row: 1, col: 0, focusSelectionIndex: 0 },
                { row: 0, col: 1, focusSelectionIndex: 0 },
            );
            runFocusCellMoveInternalTest(
                "moves a focus cell to prev region with shift+tab",
                "Tab",
                true,
                { row: 0, col: 0, focusSelectionIndex: 0 },
                { row: 2, col: 2, focusSelectionIndex: 1 },
            );

            runFocusCellMoveInternalTest(
                "moves a focus cell on shift+enter",
                "Enter",
                true,
                { row: 1, col: 0, focusSelectionIndex: 0 },
                { row: 0, col: 0, focusSelectionIndex: 0 },
            );
            runFocusCellMoveInternalTest(
                "wraps a focus cell around with shift+enter",
                "Enter",
                true,
                { row: 0, col: 1, focusSelectionIndex: 0 },
                { row: 1, col: 0, focusSelectionIndex: 0 },
            );
            runFocusCellMoveInternalTest(
                "moves a focus cell to next region with shift+enter",
                "Enter",
                true,
                { row: 0, col: 0, focusSelectionIndex: 0 },
                { row: 2, col: 2, focusSelectionIndex: 1 },
            );
        });

        describe("scrolls viewport to fit focused cell after moving it", () => {
            runFocusCellViewportScrollTest("ArrowUp", "top", ROW_HEIGHT * 0);
            runFocusCellViewportScrollTest("ArrowDown", "top", ROW_HEIGHT * 2);
            runFocusCellViewportScrollTest("ArrowLeft", "left", COL_WIDTH * 0);
            runFocusCellViewportScrollTest("ArrowRight", "left", COL_WIDTH * 2);

            it("keeps top edge of oversized focus cell in view when moving left and right", () => {
                // subtract one pixel to avoid clipping the focus cell
                const EXPECTED_TOP_OFFSET = OVERSIZED_ROW_HEIGHT * 1 - 1;

                const { component } = mountTable(OVERSIZED_ROW_HEIGHT, OVERSIZED_COL_WIDTH);
                const keyEventConfig = createKeyEventConfig(component, "ArrowRight");

                // move right twice, expecting the viewport to snap to the top of the oversize
                // focused cell both times

                component.simulate("keyDown", keyEventConfig);
                expect(component.state("viewportRect")!.top).to.equal(EXPECTED_TOP_OFFSET);
                component.simulate("keyDown", keyEventConfig);
                expect(component.state("viewportRect")!.top).to.equal(EXPECTED_TOP_OFFSET);
            });

            it("keeps left edge of oversized focus cell in view when moving up and down", () => {
                // subtract one pixel to avoid clipping the focus cell
                const EXPECTED_LEFT_OFFSET = OVERSIZED_COL_WIDTH * 1 - 1;

                const { component } = mountTable(OVERSIZED_ROW_HEIGHT, OVERSIZED_COL_WIDTH);
                const keyEventConfig = createKeyEventConfig(component, "ArrowDown");

                // move down twice, expecting the viewport to snap to the left of the oversize
                // focused cell both times

                component.simulate("keyDown", keyEventConfig);
                expect(component.state("viewportRect")!.left).to.equal(EXPECTED_LEFT_OFFSET);
                component.simulate("keyDown", keyEventConfig);
                expect(component.state("viewportRect")!.left).to.equal(EXPECTED_LEFT_OFFSET);
            });

            function runFocusCellViewportScrollTest(key: string, attrToCheck: "top" | "left", expectedOffset: number) {
                it(key, () => {
                    const { component } = mountTable();
                    component.simulate("keyDown", createKeyEventConfig(component, key));
                    expect(component.state("viewportRect")![attrToCheck]).to.equal(expectedOffset);
                    expect(onVisibleCellsChange.callCount, "onVisibleCellsChange call count").to.equal(6);

                    const rowIndices: RowIndices = { rowIndexStart: 0, rowIndexEnd: NUM_ROWS - 1 };
                    const columnIndices: ColumnIndices = {
                        columnIndexEnd: NUM_COLS - 1,
                        columnIndexStart: 0,
                    };
                    expect(
                        onVisibleCellsChange.lastCall.calledWith(rowIndices, columnIndices),
                        "onVisibleCellsChange row/col indices",
                    ).to.be.true;
                });
            }
        });

        function mountTable(rowHeight = ROW_HEIGHT, colWidth = COL_WIDTH) {
            const attachTo = document.createElement("div");
            // need to `.fill` with some explicit value so that mapping will work, apparently
            const columns = Array(NUM_COLS)
                .fill(undefined)
                .map((_, i) => <Column key={i} cellRenderer={renderDummyCell} />);
            const component = mount(
                <Table2
                    columnWidths={Array(NUM_ROWS).fill(colWidth)}
                    enableFocusedCell={true}
                    focusedCell={DEFAULT_FOCUSED_CELL_COORDS}
                    onFocusedCell={onFocusedCell}
                    onVisibleCellsChange={onVisibleCellsChange}
                    rowHeights={Array(NUM_ROWS).fill(rowHeight)}
                    numRows={NUM_ROWS}
                >
                    {columns}
                </Table2>,
                { attachTo },
            );

            // center the viewport on the focused cell
            const viewportLeft = DEFAULT_FOCUSED_CELL_COORDS.col * COL_WIDTH;
            const viewportTop = DEFAULT_FOCUSED_CELL_COORDS.row * ROW_HEIGHT;
            const viewportWidth = COL_WIDTH;
            const viewportHeight = ROW_HEIGHT;
            component.setState({
                viewportRect: new Rect(viewportLeft, viewportTop, viewportWidth, viewportHeight),
            });

            return { attachTo, component };
        }
    });

    // HACKHACK: https://github.com/palantir/blueprint/issues/5114
    describe.skip("Manually scrolling while drag-selecting", () => {
        const ACTIVATION_CELL_COORDS: CellCoordinates = { row: 1, col: 1 };

        const NUM_ROWS = 3;
        const NUM_COLS = 3;

        const ROW_HEIGHT = 60;
        const COL_WIDTH = 400;

        let onSelection: sinon.SinonSpy;

        beforeEach(() => {
            onSelection = sinon.spy();
        });

        runTest("up");
        runTest("down");
        runTest("left");
        runTest("right");

        function runTest(direction: "up" | "down" | "left" | "right") {
            // create a new object so that tests don't keep mutating the same object instance.
            const { row, col } = ACTIVATION_CELL_COORDS;
            const nextCellCoords = { row, col };

            if (direction === "up") {
                nextCellCoords.col -= 1;
            } else if (direction === "down") {
                nextCellCoords.col += 1;
            } else if (direction === "left") {
                nextCellCoords.row -= 1;
            } else {
                // if direction === "right"
                nextCellCoords.row += 1;
            }

            it(`should keep the same activation coordinates when manually scrolling ${direction}`, () => {
                assertActivationCellUnaffected(nextCellCoords);
            });
        }

        function assertActivationCellUnaffected(nextCellCoords: CellCoordinates) {
            // setup
            const table = mountTable();
            const { grid, locator } = table.instance() as Table2;
            const prevViewportRect = locator!.getViewportRect();

            // get native DOM nodes
            const tableNode = table.getDOMNode();
            const tableBodySelector = `.${Classes.TABLE_BODY_VIRTUAL_CLIENT}`;
            const tableBodyNode = ReactDOM.findDOMNode(tableNode.querySelector(tableBodySelector));

            // trigger a drag-selection starting at the center of the activation cell
            const activationX = COL_WIDTH / 2;
            const activationY = ROW_HEIGHT / 2;
            dispatchMouseEvent(tableBodyNode!, "mousedown", activationX, activationY);

            // scroll the next cell into view
            updateLocatorElements(
                table,
                grid!.getCumulativeWidthBefore(nextCellCoords.col),
                grid!.getCumulativeHeightBefore(nextCellCoords.row),
                prevViewportRect.height,
                prevViewportRect.width,
            );

            // move the mouse a little to trigger a selection update
            dispatchMouseEvent(document, "mousemove", activationX, activationY + 1);

            // verify the selection is still anchored to the activation cell
            // (onSelection will now have been called after the "mousedown" and after the "mousemove")
            const selections = onSelection.getCall(1).args[0];
            const selection = selections[0];

            const selectedCols = selection.cols;
            const selectedRows = selection.rows;

            const expectedCols = sortInterval(ACTIVATION_CELL_COORDS.col, nextCellCoords.col);
            const expectedRows = sortInterval(ACTIVATION_CELL_COORDS.row, nextCellCoords.row);

            expect(CoreUtils.arraysEqual(selectedCols, expectedCols)).to.be.true;
            expect(CoreUtils.arraysEqual(selectedRows, expectedRows)).to.be.true;
        }

        function mountTable(rowHeight = ROW_HEIGHT, colWidth = COL_WIDTH) {
            // need to explicitly `.fill` a new array with empty values for mapping to work
            const defineColumn = (_unused: any, i: number) => <Column key={i} cellRenderer={renderDummyCell} />;
            const columns = Array(NUM_COLS).fill(undefined).map(defineColumn);

            const table = mount(
                <Table2
                    columnWidths={Array(NUM_COLS).fill(colWidth)}
                    onSelection={onSelection}
                    rowHeights={Array(NUM_ROWS).fill(rowHeight)}
                    numRows={NUM_ROWS}
                >
                    {columns}
                </Table2>,
            );

            // scroll to the activation cell
            updateLocatorElements(
                table,
                ACTIVATION_CELL_COORDS.col * colWidth,
                ACTIVATION_CELL_COORDS.row * rowHeight,
                colWidth,
                rowHeight,
            );

            return table;
        }

        function sortInterval(coord1: number, coord2: number) {
            return coord1 > coord2 ? [coord2, coord1] : [coord1, coord2];
        }
    });

    // HACKHACK: https://github.com/palantir/blueprint/issues/5114
    // These tests were not running their assertions correctly for a while, and when that was fixed, the tests broke.
    // Skipping for now so that the rest of the suite can run without error.
    describe.skip("Autoscrolling when rows/columns decrease in count or size", () => {
        const COL_WIDTH = 400;
        const ROW_HEIGHT = 60;

        const NUM_COLS = 10;
        const NUM_ROWS = 10;

        const UPDATED_NUM_COLS = NUM_COLS - 1;
        const UPDATED_NUM_ROWS = NUM_ROWS - 1;

        // small, 1px tweaks that keep the entire table larger than the viewport but that also
        // require autoscrolling
        const UPDATED_COL_WIDTH = COL_WIDTH - 1;
        const UPDATED_ROW_HEIGHT = ROW_HEIGHT - 1;

        let onVisibleCellsChange: sinon.SinonSpy;

        beforeEach(() => {
            onVisibleCellsChange = sinon.spy();
        });

        it("when column count decreases", done => {
            const table = mountTable(NUM_COLS, 1);
            scrollTable(table, (NUM_COLS - 1) * COL_WIDTH, 0, () => {
                const newColumns = renderColumns(UPDATED_NUM_COLS);
                table.setProps({ children: newColumns, columnWidths: Array(UPDATED_NUM_COLS).fill(COL_WIDTH) });

                // the viewport should have auto-scrolled to fit the last column in view
                const viewportRect = table.state("viewportRect")!;
                expect(viewportRect.left).to.equal(UPDATED_NUM_COLS * COL_WIDTH - viewportRect.width);

                // this callback is invoked more than necessary in response to a single change.
                // feel free to tighten the screws and reduce this expected count.
                expect(onVisibleCellsChange.callCount).to.equal(5);
                done();
            });
        });

        it("when row count decreases", done => {
            const table = mountTable(1, NUM_ROWS);
            scrollTable(table, 0, (NUM_ROWS - 1) * ROW_HEIGHT, () => {
                table.setProps({ numRows: UPDATED_NUM_ROWS, rowHeights: Array(UPDATED_NUM_ROWS).fill(ROW_HEIGHT) });

                const viewportRect = table.state("viewportRect")!;
                expect(viewportRect.top).to.equal(UPDATED_NUM_ROWS * ROW_HEIGHT - viewportRect.height);
                expect(onVisibleCellsChange.callCount).to.equal(5);
                done();
            });
        });

        it("when column widths decrease", done => {
            const table = mountTable(NUM_COLS, 1);
            scrollTable(table, (NUM_COLS - 1) * COL_WIDTH, 0, () => {
                table.setProps({ columnWidths: Array(NUM_COLS).fill(UPDATED_COL_WIDTH) });

                const viewportRect = table.state("viewportRect")!;
                expect(viewportRect.left).to.equal(NUM_COLS * UPDATED_COL_WIDTH - viewportRect.width);
                expect(onVisibleCellsChange.callCount).to.equal(5);
                done();
            });
        });

        it("when row heights decrease", done => {
            const table = mountTable(1, NUM_ROWS);
            scrollTable(table, 0, (NUM_ROWS - 1) * ROW_HEIGHT, () => {
                table.setProps({ rowHeights: Array(NUM_ROWS).fill(UPDATED_ROW_HEIGHT) });

                const viewportRect = table.state("viewportRect")!;
                expect(viewportRect.top).to.equal(NUM_ROWS * UPDATED_ROW_HEIGHT - viewportRect.height);
                expect(onVisibleCellsChange.callCount).to.equal(5);
                done();
            });
        });

        function mountTable(numCols: number, numRows: number) {
            return mount(
                <Table2
                    columnWidths={Array(numCols).fill(COL_WIDTH)}
                    rowHeights={Array(numRows).fill(ROW_HEIGHT)}
                    numRows={numRows}
                    onVisibleCellsChange={onVisibleCellsChange}
                >
                    {renderColumns(numCols)}
                </Table2>,
            );
        }

        function renderColumns(numCols: number) {
            return Array(numCols).fill(undefined).map(renderColumn);
        }

        function renderColumn(_unused: any, i: number) {
            return <Column key={i} cellRenderer={renderDummyCell} />;
        }

        function scrollTable(table: ReactWrapper<any>, scrollLeft: number, scrollTop: number, callback: () => void) {
            // make the viewport small enough to fit only one cell
            updateLocatorElements(table, scrollLeft, scrollTop, COL_WIDTH, ROW_HEIGHT);
            table.find(TableQuadrant).first().simulate("scroll");

            // delay to next frame to let throttled scroll logic execute first
            delayToNextFrame(callback);
        }
    });

    describe("Validation", () => {
        describe("on mount", () => {
            describe("errors", () => {
                // const DEFAULT_NUM_ROWS = 3;
                // const DEFAULT_NUM_COLS = 3;

                // const consoleErrorSpy = sinon.spy(console, "error");

                // function mountTable(props?: Partial<TableProps>, rowHeight = 60, colWidth = 400) {
                //     // need to explicitly `.fill` a new array with empty values for mapping to work
                //     const defineColumn = (_unused: any, i: number) => <Column key={i} cellRenderer={renderDummyCell} />;
                //     const columns = Array(DEFAULT_NUM_COLS).fill(undefined).map(defineColumn);

                //     return mount(
                //         <Table2
                //             columnWidths={Array(DEFAULT_NUM_COLS).fill(colWidth)}
                //             rowHeights={Array(DEFAULT_NUM_ROWS).fill(rowHeight)}
                //             numRows={DEFAULT_NUM_ROWS}
                //             {...props}
                //         >
                //             {columns}
                //         </Table2>,
                //     );
                // }

                // beforeEach(() => {
                //     consoleErrorSpy.resetHistory();
                // });

                // `expectPropValidationError` incorrectly infers the prop type from the constructor,
                // which includes the default prop keys... so we need to cast to the more partial props type
                const TableClass = Table2 as React.ComponentClass<TableProps>;

                it("throws an error if numRows < 0", () => {
                    expectPropValidationError(TableClass, { numRows: -1 }, Errors.TABLE_NUM_ROWS_NEGATIVE);
                    // mountTable({ numRows: -1 });
                    // expect(consoleErrorSpy.calledWith(Errors.TABLE_NUM_ROWS_NEGATIVE));
                });

                it("throws an error if numFrozenRows < 0", () => {
                    expectPropValidationError(TableClass, { numFrozenRows: -1 }, Errors.TABLE_NUM_FROZEN_ROWS_NEGATIVE);
                });

                it("throws an error if numFrozenColumns < 0", () => {
                    expectPropValidationError(
                        TableClass,
                        { numFrozenColumns: -1 },
                        Errors.TABLE_NUM_FROZEN_COLUMNS_NEGATIVE,
                    );
                });

                it("throws an error if rowHeights.length !== numRows", () => {
                    expectPropValidationError(
                        TableClass,
                        { numRows: 3, rowHeights: [1, 2] },
                        Errors.TABLE_NUM_ROWS_ROW_HEIGHTS_MISMATCH,
                    );
                });

                it("throws an error if columnWidths.length !== number of <Column>s", () => {
                    expectPropValidationError(
                        TableClass,
                        {
                            children: [<Column key={0} />, <Column key={1} />, <Column key={2} />],
                            columnWidths: [1, 2],
                        },
                        Errors.TABLE_NUM_COLUMNS_COLUMN_WIDTHS_MISMATCH,
                    );
                });

                it("throws an error if a non-<Column> child is provided", () => {
                    // we were printing a warning before, but the Table2 would
                    // eventually throw an error from deep inside, so might as
                    // well just throw a clear error at the outset.
                    expectPropValidationError(
                        TableClass,
                        {
                            children: <span>I'm a span, not a column</span>,
                        },
                        Errors.TABLE_NON_COLUMN_CHILDREN_WARNING,
                    );
                });
            });

            describe("warnings", () => {
                let consoleWarn: sinon.SinonStub;
                before(() => (consoleWarn = sinon.stub(console, "warn")));
                afterEach(() => consoleWarn.resetHistory());
                after(() => consoleWarn.restore());

                it("should print a warning when numFrozenRows > numRows", () => {
                    mount(<Table2 numRows={1} numFrozenRows={2} />);
                    expect(consoleWarn.calledOnce);
                    expect(consoleWarn.firstCall.args).to.deep.equal([Errors.TABLE_NUM_FROZEN_ROWS_BOUND_WARNING]);
                });

                it("should print a warning when numFrozenColumns > num <Column>s", () => {
                    mount(
                        <Table2 numFrozenColumns={2}>
                            <Column />
                        </Table2>,
                    );
                    expect(consoleWarn.calledOnce);
                    expect(consoleWarn.firstCall.args).to.deep.equal([Errors.TABLE_NUM_FROZEN_COLUMNS_BOUND_WARNING]);
                });
            });
        });
    });

    // HACKHACK: https://github.com/palantir/blueprint/issues/5114
    it.skip("Accepts a sparse array of column widths", () => {
        const table = harness.mount(
            <Table2 columnWidths={[null, 200, null]} defaultColumnWidth={75}>
                <Column />
                <Column />
                <Column />
            </Table2>,
        );

        const columns = table.find(`.${Classes.TABLE_COLUMN_HEADERS}`)!;
        expect(columns.find(`.${Classes.TABLE_HEADER}`, 0)!.bounds()!.width).to.equal(75);
        expect(columns.find(`.${Classes.TABLE_HEADER}`, 1)!.bounds()!.width).to.equal(200);
        expect(columns.find(`.${Classes.TABLE_HEADER}`, 2)!.bounds()!.width).to.equal(75);
    });

    // HACKHACK: https://github.com/palantir/blueprint/issues/5114
    describe.skip("Persists column widths", () => {
        const expectHeaderWidth = (table: ElementHarness, index: number, width: number) => {
            expect(
                table.find(`.${Classes.TABLE_COLUMN_HEADERS}`)!.find(`.${Classes.TABLE_HEADER}`, index)!.bounds()!
                    .width,
            ).to.equal(width);
        };

        it("remembers width for columns that have an ID", () => {
            const columns = [<Column key="a" id="a" />, <Column key="b" id="b" />, <Column key="c" id="c" />];

            // default and explicit sizes sizes
            const table0 = harness.mount(
                <Table2 columnWidths={[null, 100, null]} defaultColumnWidth={50}>
                    {columns}
                </Table2>,
            );
            expectHeaderWidth(table0, 0, 50);
            expectHeaderWidth(table0, 1, 100);
            expectHeaderWidth(table0, 2, 50);

            // removing explicit size props
            const table1 = harness.mount(<Table2>{columns}</Table2>);
            expectHeaderWidth(table1, 0, 50);
            expectHeaderWidth(table1, 1, 100);
            expectHeaderWidth(table1, 2, 50);

            // re-arranging and REMOVING columns
            const table2 = harness.mount(<Table2>{[columns[1], columns[0]]}</Table2>);
            expectHeaderWidth(table2, 0, 100);
            expectHeaderWidth(table2, 1, 50);

            // re-arranging and ADDING columns
            const table3 = harness.mount(<Table2 defaultColumnWidth={51}>{columns}</Table2>);
            expectHeaderWidth(table3, 0, 50);
            expectHeaderWidth(table3, 1, 100);
            expectHeaderWidth(table3, 2, 51);
        });

        it("remembers width for columns without IDs using index", () => {
            const columns = [<Column key="a" id="a" />, <Column key="b" />, <Column key="c" />];

            // default and explicit sizes sizes
            const table0 = harness.mount(
                <Table2 columnWidths={[null, 100, null]} defaultColumnWidth={50}>
                    {columns}
                </Table2>,
            );
            expectHeaderWidth(table0, 0, 50);
            expectHeaderWidth(table0, 1, 100);
            expectHeaderWidth(table0, 2, 50);

            // removing explicit size props
            const table1 = harness.mount(<Table2>{columns}</Table2>);
            expectHeaderWidth(table1, 0, 50);
            expectHeaderWidth(table1, 1, 100);
            expectHeaderWidth(table1, 2, 50);

            // re-arranging and REMOVING columns
            const table2 = harness.mount(<Table2>{[columns[1], columns[0]]}</Table2>);
            expectHeaderWidth(table2, 0, 50); // <= difference when no IDs
            expectHeaderWidth(table2, 1, 50);

            // re-arranging and ADDING columns
            const table3 = harness.mount(<Table2 defaultColumnWidth={51}>{columns}</Table2>);
            expectHeaderWidth(table3, 0, 50);
            expectHeaderWidth(table3, 1, 50); // <= difference when no IDs
            expectHeaderWidth(table3, 2, 51);
        });
    });

    describe("Empty-state", () => {
        const CELL_INDEX = 0;
        const SELECTED_REGIONS = [Regions.row(0), Regions.column(0), Regions.cell(0, 0), Regions.table()];

        let table: ReactWrapper<TableProps, TableState>;

        describe("disables all selection modes", () => {
            it("when numRows = 0", () => {
                table = mountTable(0, 1);
                clickColumnHeaderCell();
                expectNoSelectedRegions();
                clickTableMenu();
                expectNoSelectedRegions();
            });

            it("when numCols = 0", () => {
                table = mountTable(1, 0);
                clickRowHeaderCell();
                expectNoSelectedRegions();
                clickTableMenu();
                expectNoSelectedRegions();
            });
        });

        describe("clears all uncontrolled selections", () => {
            it("when numRows becomes 0", () => {
                table = mountTable(1, 1);
                table.setState({ selectedRegions: SELECTED_REGIONS });
                table.setProps({ numRows: 0 });
                expectNoSelectedRegions();
            });

            it("when numCols becomes 0", () => {
                table = mountTable(1, 1);
                table.setState({ selectedRegions: SELECTED_REGIONS });
                table.setProps({ children: [] });
                expectNoSelectedRegions();
            });
        });

        describe("leaves controlled selections in place", () => {
            it("when numRows becomes 0", () => {
                table = mountTable(1, 1, { selectedRegions: SELECTED_REGIONS });
                table.setProps({ numRows: 0, selectedRegions: SELECTED_REGIONS });
                expect(table.state().selectedRegions).to.deep.equal(SELECTED_REGIONS);
            });

            it("when numCols becomes 0", () => {
                table = mountTable(1, 1, { selectedRegions: SELECTED_REGIONS });
                table.setProps({ children: [], selectedRegions: SELECTED_REGIONS });
                expect(table.state().selectedRegions).to.deep.equal(SELECTED_REGIONS);
            });
        });

        function mountTable(numRows: number, numCols: number, tableProps: Partial<TableProps> = {}) {
            // this createTableOfSize API is backwards from the codebase's
            // normal [row, column] parameter order. :/
            return mount(
                createTableOfSize(numCols, numRows, {
                    cellRenderer: renderDummyCell,
                    enableGhostCells: true,
                    enableRowHeader: true,
                    ...tableProps,
                }),
            );
        }

        function click(component: ReactWrapper<any, any>) {
            component.simulate("mousedown").simulate("mouseup");
        }

        function find(selector: string) {
            return table.find(`.${Classes.TABLE_QUADRANT_MAIN} ${selector}`);
        }

        function clickRowHeaderCell() {
            click(find(`.${Classes.TABLE_ROW_HEADERS} .${Classes.TABLE_HEADER}`).at(CELL_INDEX));
        }

        function clickColumnHeaderCell() {
            click(find(`.${Classes.TABLE_COLUMN_HEADERS} .${Classes.TABLE_HEADER}`).at(CELL_INDEX));
        }

        function clickTableMenu() {
            click(find(`.${Classes.TABLE_MENU}`));
        }

        function expectNoSelectedRegions() {
            expect(table.state("selectedRegions")).to.be.empty;
        }
    });

    // HACKHACK: https://github.com/palantir/blueprint/issues/6107
    describe.skip("Hotkey: shift + arrow keys", () => {
        const NUM_ROWS = 3;
        const NUM_COLS = 3;

        const SELECTED_CELL_ROW = 1;
        const SELECTED_CELL_COL = 1;
        const selectedRegions = [Regions.cell(SELECTED_CELL_ROW, SELECTED_CELL_COL)];

        it("resizes a selection on shift + arrow keys", () => {
            const onSelection = sinon.spy();
            const component = mount(createTableOfSize(NUM_COLS, NUM_ROWS, {}, { onSelection, selectedRegions }), {
                attachTo: containerElement,
            });
            const tableContainerEl = component.find(`.${Classes.TABLE_CONTAINER}`).getDOMNode();

            TestUtils.Simulate.keyDown(tableContainerEl, { key: "ArrowRight", shiftKey: true });
            expect(onSelection.callCount).to.equal(1, "should expand rightward");
            expect(onSelection.firstCall.args).to.deep.equal([
                [Regions.cell(SELECTED_CELL_ROW, SELECTED_CELL_COL, SELECTED_CELL_ROW, SELECTED_CELL_COL + 1)],
            ]);
        });

        it("resizes a selection on shift + arrow keys if focusedCell is defined", () => {
            const onSelection = sinon.spy();
            const focusedCell = {
                col: SELECTED_CELL_COL,
                focusSelectionIndex: 0,
                row: SELECTED_CELL_ROW,
            };
            const tableProps = {
                enableFocusedCell: true,
                focusedCell,
                onSelection,
                selectedRegions,
            };
            const component = mount(createTableOfSize(NUM_COLS, NUM_ROWS, {}, tableProps), {
                attachTo: containerElement,
            });
            const tableContainerEl = component.find(`.${Classes.TABLE_CONTAINER}`).getDOMNode();

            const expectedSelectedRegions = [
                Regions.cell(SELECTED_CELL_ROW, SELECTED_CELL_COL, SELECTED_CELL_ROW, SELECTED_CELL_COL + 1),
            ];

            // should expand rightward
            TestUtils.Simulate.keyDown(tableContainerEl, { key: "ArrowRight", shiftKey: true });
            expect(onSelection.callCount).to.equal(1, "should expand rightward");
            expect(onSelection.firstCall.args).to.deep.equal([expectedSelectedRegions]);
            onSelection.resetHistory();

            // pretend the selection change persisted
            component.setProps({ selectedRegions: expectedSelectedRegions });

            // should undo the expansion
            TestUtils.Simulate.keyDown(tableContainerEl, { key: "ArrowLeft", shiftKey: true });
            expect(onSelection.callCount).to.equal(1, "should contract selection leftward");
            expect(onSelection.firstCall.args).to.deep.equal([selectedRegions]);
        });

        it("does not change a selection on shift + arrow keys if enableMultipleSelection=false", () => {
            const onSelection = sinon.spy();
            const tableProps = { enableMultipleSelection: false, onSelection, selectedRegions };
            const component = mount(createTableOfSize(NUM_COLS, NUM_ROWS, {}, tableProps), {
                attachTo: containerElement,
            });
            const tableContainerEl = component.find(`.${Classes.TABLE_CONTAINER}`).getDOMNode();

            TestUtils.Simulate.keyDown(tableContainerEl, { key: "ArrowRight", shiftKey: true });
            expect(onSelection.callCount).to.equal(0, "should not change selection");
        });
    });

    describe("EXPERIMENTAL: cellRendererDependencies", () => {
        it("Does not re-render cells when dependencies don't change", () => {
            const dependencies: any[] = ["stable"];
            const cellRenderer = sinon.stub().returns(<Cell>foo</Cell>);
            const table = mount(
                <Table2 numRows={1} cellRendererDependencies={dependencies}>
                    <Column name="Column0" cellRenderer={cellRenderer} />
                </Table2>,
            );
            const originalCallCount = cellRenderer.callCount;

            // replace the single dependency with a shallow-equal value
            dependencies[0] = "stable";
            table.setProps({ cellRendererDependencies: dependencies });

            expect(cellRenderer.callCount).to.be.equal(
                originalCallCount,
                "cellRenderer should not have been called again when cellRendererDependencies are the same",
            );
        });

        it("Does re-render cells when dependencies change", () => {
            const dependencies: string[] = ["some data from external store"];
            const cellRenderer = () => <Cell>{dependencies[0]}</Cell>;
            const table = mount(
                <Table2 numRows={1} cellRendererDependencies={dependencies.slice()}>
                    <Column name="Column0" cellRenderer={cellRenderer} />
                </Table2>,
            );
            expect(getFirstCellText()).to.equal(dependencies[0]);

            // replace the single dependency with a shallow-equal value
            dependencies[0] = "new data from external store";
            table.setProps({ cellRendererDependencies: dependencies.slice() });
            expect(getFirstCellText()).to.equal(
                dependencies[0],
                "cellRenderer should have been called again when cellRendererDependencies changed",
            );

            function getFirstCellText() {
                return table
                    .find(`.${Classes.rowCellIndexClass(0)}.${Classes.columnCellIndexClass(0)}`)
                    .hostNodes()
                    .text();
            }
        });
    });

    function renderDummyCell() {
        return <Cell>gg</Cell>;
    }

    function updateLocatorElements(
        table: ReactWrapper<any>,
        scrollLeft: number,
        scrollTop: number,
        clientWidth: number,
        clientHeight: number,
    ) {
        const locator = (table.instance() as any).locator;
        const baseStyles = { clientHeight, clientWidth };

        locator.scrollContainerElement = {
            ...baseStyles,
            getBoundingClientRect: () => ({ left: 0, top: 0 }),
            scrollLeft,
            scrollTop,
        };

        const rowHeadersElement = table.getDOMNode().querySelector<HTMLElement>(`.${Classes.TABLE_ROW_HEADERS}`);
        const rowHeaderWidth = rowHeadersElement == null ? 0 : parseInt(rowHeadersElement.style.width, 10);

        // the scrollContainerElement *contains* the cellContainerElement, so
        // when we scroll the former, the latter's bounding rect offsets change
        // commensurately.
        locator.cellContainerElement = {
            ...baseStyles,
            getBoundingClientRect: () => ({
                left: rowHeaderWidth - scrollLeft,
                top: 0 - scrollTop,
            }),
        };
    }

    function delayToNextFrame(callback: () => void) {
        setTimeout(callback);
    }

    function createKeyEventConfig(wrapper: ReactWrapper<any, any>, key: string, shiftKey = false) {
        const eventConfig = {
            key,
            preventDefault: () => {
                /* Empty */
            },
            shiftKey,
            stopPropagation: () => {
                /* Empty */
            },
            target: wrapper.instance(),
        };
        return {
            eventConfig,
            nativeEvent: eventConfig,
        };
    }
});<|MERGE_RESOLUTION|>--- conflicted
+++ resolved
@@ -16,14 +16,9 @@
 
 import { expect } from "chai";
 import { MountRendererProps, ReactWrapper, mount as untypedMount } from "enzyme";
-<<<<<<< HEAD
 import * as React from "react";
 import * as ReactDOM from "react-dom";
-=======
-import React from "react";
-import ReactDOM from "react-dom";
 import * as TestUtils from "react-dom/test-utils";
->>>>>>> 61cf7a05
 import sinon from "sinon";
 
 import { Utils as CoreUtils } from "@blueprintjs/core";
