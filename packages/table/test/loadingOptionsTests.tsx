--- conflicted
+++ resolved
@@ -16,9 +16,6 @@
 
 import React from "react";
 
-<<<<<<< HEAD
-import { Cell, Column, ColumnHeaderCell, ColumnLoadingOption, RowHeaderCell, Table, TableLoadingOption } from "../src";
-=======
 import {
     Cell,
     Column,
@@ -28,7 +25,6 @@
     Table2,
     TableLoadingOption,
 } from "../src";
->>>>>>> 14b01e25
 import * as Classes from "../src/common/classes";
 import { CellType, expectCellLoading } from "./cellTestUtils";
 import { ReactHarness } from "./harness";
@@ -66,7 +62,7 @@
     public render() {
         const { columnLoadingOptions, tableLoadingOptions } = this.props;
         return (
-            <Table
+            <Table2
                 loadingOptions={tableLoadingOptions}
                 numRows={3}
                 rowHeaderCellRenderer={TableLoadingOptionsTester.rowHeaderCellRenderer}
@@ -84,7 +80,7 @@
                     loadingOptions={columnLoadingOptions}
                     columnHeaderCellRenderer={TableLoadingOptionsTester.columnHeaderCellRenderer}
                 />
-            </Table>
+            </Table2>
         );
     }
 }
