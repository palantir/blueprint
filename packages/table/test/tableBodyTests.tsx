/**
 * Copyright 2016 Palantir Technologies, Inc. All rights reserved.
 * Licensed under the BSD-3 License as modified (the “License”); you may obtain a copy
 * of the license at https://github.com/palantir/blueprint/blob/master/LICENSE
 * and https://github.com/palantir/blueprint/blob/master/PATENTS
 */

import { expect } from "chai";
import { mount } from "enzyme";
import * as React from "react";

import { Cell } from "../src/cell/cell";
import { Batcher } from "../src/common/batcher";
import * as Classes from "../src/common/classes";
import { Grid } from "../src/common/grid";
import { Rect } from "../src/common/rect";
<<<<<<< HEAD
import { RenderOptimizationMode } from "../src/common/renderOptimizationMode";
=======
import { RenderMode } from "../src/common/renderMode";
>>>>>>> cf4b2a60
import { TableBody } from "../src/tableBody";

describe("TableBody", () => {

    it("cellClassNames", () => {
        expect(TableBody.cellClassNames(0, 0)).to.deep.equal([
          Classes.rowCellIndexClass(0),
          Classes.columnCellIndexClass(0),
        ]);
        expect(TableBody.cellClassNames(4096, 1024)).to.deep.equal([
          Classes.rowCellIndexClass(4096),
          Classes.columnCellIndexClass(1024),
        ]);
    });

<<<<<<< HEAD
    describe("renderOptimizationMode", () => {
=======
    describe("renderMode", () => {
>>>>>>> cf4b2a60
        // use enough rows that batching won't render all of them in one pass.
        // and careful: if this value is too big (~100), the batcher's reliance
        // on `requestIdleCallback` may cause the tests to run multiple times.
        const LARGE_NUM_ROWS = Batcher.DEFAULT_ADD_LIMIT * 2;
        const NUM_COLUMNS = 1;

        const COLUMN_WIDTH = 100;
        const ROW_HEIGHT = 20;

<<<<<<< HEAD
        it("renders all cells immediately if renderOptimizationMode === RenderOptimizationMode.NONE", () => {
            const tableBody = mountTableBody(RenderOptimizationMode.NONE);
=======
        it("renders all cells immediately if renderMode === RenderMode.NONE", () => {
            const tableBody = mountTableBody(RenderMode.NONE);
>>>>>>> cf4b2a60

            // expect all cells to have rendered in one pass
            expect(tableBody.find(Cell).length).to.equal(LARGE_NUM_ROWS);
        });

<<<<<<< HEAD
        it("uses batch rendering if renderOptimizationMode === RenderOptimizationMode.BATCH", () => {
            const tableBody = mountTableBody(RenderOptimizationMode.BATCH);
=======
        it("uses batch rendering if renderMode === RenderMode.BATCH", () => {
            const tableBody = mountTableBody(RenderMode.BATCH);
>>>>>>> cf4b2a60

            // run this assertion immediately, expecting that the batching hasn't finished yet.
            expect(tableBody.find(Cell).length).to.equal(Batcher.DEFAULT_ADD_LIMIT);
        });

<<<<<<< HEAD
        function mountTableBody(renderOptimizationMode: RenderOptimizationMode) {
=======
        function mountTableBody(renderMode: RenderMode) {
>>>>>>> cf4b2a60
            const rowHeights = Array(LARGE_NUM_ROWS).fill(ROW_HEIGHT);
            const columnWidths = Array(NUM_COLUMNS).fill(COLUMN_WIDTH);

            const grid = new Grid(rowHeights, columnWidths);
            const viewportRect = new Rect(0, 0, NUM_COLUMNS * COLUMN_WIDTH, LARGE_NUM_ROWS * ROW_HEIGHT);

            return mount(
                <TableBody
                    cellRenderer={renderCell}
                    grid={grid}
                    loading={false}
                    locator={null}
<<<<<<< HEAD
                    renderOptimizationMode={renderOptimizationMode}
=======
                    renderMode={renderMode}
>>>>>>> cf4b2a60
                    viewportRect={viewportRect}

                    // ISelectableProps
                    allowMultipleSelection={true}
                    onFocus={noop}
                    onSelection={noop}
                    selectedRegions={[]}

                    // IRowIndices
                    rowIndexStart={0}
                    rowIndexEnd={LARGE_NUM_ROWS - 1}

                    // IColumnIndices
                    columnIndexStart={0}
                    columnIndexEnd={NUM_COLUMNS - 1}
                />,
            );
        }

        function renderCell() {
            return <Cell>gg</Cell>;
        }

        function noop() {
            return;
        }
    });
});<|MERGE_RESOLUTION|>--- conflicted
+++ resolved
@@ -14,11 +14,7 @@
 import * as Classes from "../src/common/classes";
 import { Grid } from "../src/common/grid";
 import { Rect } from "../src/common/rect";
-<<<<<<< HEAD
-import { RenderOptimizationMode } from "../src/common/renderOptimizationMode";
-=======
 import { RenderMode } from "../src/common/renderMode";
->>>>>>> cf4b2a60
 import { TableBody } from "../src/tableBody";
 
 describe("TableBody", () => {
@@ -34,11 +30,7 @@
         ]);
     });
 
-<<<<<<< HEAD
-    describe("renderOptimizationMode", () => {
-=======
     describe("renderMode", () => {
->>>>>>> cf4b2a60
         // use enough rows that batching won't render all of them in one pass.
         // and careful: if this value is too big (~100), the batcher's reliance
         // on `requestIdleCallback` may cause the tests to run multiple times.
@@ -48,35 +40,21 @@
         const COLUMN_WIDTH = 100;
         const ROW_HEIGHT = 20;
 
-<<<<<<< HEAD
-        it("renders all cells immediately if renderOptimizationMode === RenderOptimizationMode.NONE", () => {
-            const tableBody = mountTableBody(RenderOptimizationMode.NONE);
-=======
         it("renders all cells immediately if renderMode === RenderMode.NONE", () => {
             const tableBody = mountTableBody(RenderMode.NONE);
->>>>>>> cf4b2a60
 
             // expect all cells to have rendered in one pass
             expect(tableBody.find(Cell).length).to.equal(LARGE_NUM_ROWS);
         });
 
-<<<<<<< HEAD
-        it("uses batch rendering if renderOptimizationMode === RenderOptimizationMode.BATCH", () => {
-            const tableBody = mountTableBody(RenderOptimizationMode.BATCH);
-=======
         it("uses batch rendering if renderMode === RenderMode.BATCH", () => {
             const tableBody = mountTableBody(RenderMode.BATCH);
->>>>>>> cf4b2a60
 
             // run this assertion immediately, expecting that the batching hasn't finished yet.
             expect(tableBody.find(Cell).length).to.equal(Batcher.DEFAULT_ADD_LIMIT);
         });
 
-<<<<<<< HEAD
-        function mountTableBody(renderOptimizationMode: RenderOptimizationMode) {
-=======
         function mountTableBody(renderMode: RenderMode) {
->>>>>>> cf4b2a60
             const rowHeights = Array(LARGE_NUM_ROWS).fill(ROW_HEIGHT);
             const columnWidths = Array(NUM_COLUMNS).fill(COLUMN_WIDTH);
 
@@ -89,11 +67,7 @@
                     grid={grid}
                     loading={false}
                     locator={null}
-<<<<<<< HEAD
-                    renderOptimizationMode={renderOptimizationMode}
-=======
                     renderMode={renderMode}
->>>>>>> cf4b2a60
                     viewportRect={viewportRect}
 
                     // ISelectableProps
