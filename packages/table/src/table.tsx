--- conflicted
+++ resolved
@@ -159,16 +159,7 @@
     onCopy?: (success: boolean) => void;
 
     /**
-<<<<<<< HEAD
      * A callback called when the focus is changed in the table.
-=======
-     * A callback called when the visible cell indices change in the table.
-     */
-    onVisibleCellsChange?: (rowIndices: IRowIndices, columnIndices: IColumnIndices) => void;
-
-    /**
-     * Render each row's header cell.
->>>>>>> 50a62148
      */
     onFocus?: (focusedCell: IFocusedCellCoordinates) => void;
 
@@ -188,6 +179,11 @@
      * A callback called when the selection is changed in the table.
      */
     onSelection?: (selectedRegions: IRegion[]) => void;
+
+    /**
+     * A callback called when the visible cell indices change in the table.
+     */
+    onVisibleCellsChange?: (rowIndices: IRowIndices, columnIndices: IColumnIndices) => void;
 
     /**
      * An optional callback for displaying a context menu when right-clicking
