--- conflicted
+++ resolved
@@ -16,11 +16,7 @@
 
 import classNames from "classnames";
 import * as React from "react";
-<<<<<<< HEAD
 import innerText from "react-innertext";
-import { polyfill } from "react-lifecycles-compat";
-=======
->>>>>>> 288bb615
 
 import {
     AbstractComponent2,
