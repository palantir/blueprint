--- conflicted
+++ resolved
@@ -1912,7 +1912,6 @@
         return numFrozenRows != null ? numFrozenRows - 1 : undefined;
     };
 
-<<<<<<< HEAD
     /**
      * Normalizes RenderMode.BATCH_ON_UPDATE into RenderMode.{BATCH,NONE}. We do
      * this because there are actually multiple updates required before the
@@ -1928,19 +1927,6 @@
         return shouldBatchRender ? RenderMode.BATCH : RenderMode.NONE;
     }
 
-    private getNumFrozenColumnsClamped(props: ITableProps = this.props) {
-        const { numFrozenColumns } = props;
-        const numColumns = React.Children.count(props.children);
-        return Utils.clamp(numFrozenColumns, 0, numColumns);
-    }
-
-    private getNumFrozenRowsClamped(props: ITableProps = this.props) {
-        const { numFrozenRows, numRows } = props;
-        return Utils.clamp(numFrozenRows, 0, numRows);
-    }
-
-=======
->>>>>>> c20d942f
     private handleColumnResizeGuide = (verticalGuides: number[]) => {
         this.setState({ verticalGuides });
     };
