--- conflicted
+++ resolved
@@ -18,11 +18,7 @@
 import * as Errors from "./common/errors";
 import { Grid, IColumnIndices, IRowIndices } from "./common/grid";
 import { Rect } from "./common/rect";
-<<<<<<< HEAD
-import { RenderOptimizationMode } from "./common/renderOptimizationMode";
-=======
 import { RenderMode } from "./common/renderMode";
->>>>>>> cf4b2a60
 import { Utils } from "./common/utils";
 import { ColumnHeader, IColumnWidths } from "./headers/columnHeader";
 import { ColumnHeaderCell, IColumnHeaderCellProps } from "./headers/columnHeaderCell";
@@ -220,20 +216,11 @@
 
     /**
      * Dictates how cells should be rendered. Supported modes are:
-<<<<<<< HEAD
-     * - `RenderOptimizationMode.BATCH`: renders cells in batches to improve
-     *   performance
-     * - `RenderOptimizationMode.NONE`: renders cells synchronously all at once
-     * @default RenderOptimizationMode.BATCH
-     */
-    renderOptimizationMode?: RenderOptimizationMode;
-=======
      * - `RenderMode.BATCH`: renders cells in batches to improve performance
      * - `RenderMode.NONE`: renders cells synchronously all at once
      * @default RenderMode.BATCH
      */
     renderMode?: RenderMode;
->>>>>>> cf4b2a60
 
     /**
      * Render each row's header cell.
@@ -372,11 +359,7 @@
         minColumnWidth: 50,
         minRowHeight: 20,
         numRows: 0,
-<<<<<<< HEAD
-        renderOptimizationMode: RenderOptimizationMode.BATCH,
-=======
         renderMode: RenderMode.BATCH,
->>>>>>> cf4b2a60
         renderRowHeader: renderDefaultRowHeader,
         selectionModes: SelectionModes.ALL,
     };
@@ -1044,11 +1027,7 @@
             fillBodyWithGhostCells,
             loadingOptions,
             renderBodyContextMenu,
-<<<<<<< HEAD
-            renderOptimizationMode,
-=======
             renderMode,
->>>>>>> cf4b2a60
             selectedRegionTransform,
         } = this.props;
 
@@ -1092,11 +1071,7 @@
                         onFocus={this.handleFocus}
                         onSelection={this.getEnabledSelectionHandler(RegionCardinality.CELLS)}
                         renderBodyContextMenu={renderBodyContextMenu}
-<<<<<<< HEAD
-                        renderOptimizationMode={renderOptimizationMode}
-=======
                         renderMode={renderMode}
->>>>>>> cf4b2a60
                         selectedRegions={selectedRegions}
                         selectedRegionTransform={selectedRegionTransform}
                         viewportRect={viewportRect}
