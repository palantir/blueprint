--- conflicted
+++ resolved
@@ -1101,52 +1101,6 @@
             : undefined;
 
         return (
-<<<<<<< HEAD
-            // <div
-            //     className={classes}
-            //     onScroll={this.handleBodyScroll}
-            //     ref={this.setBodyRef}
-            // >
-            //     <div className={Classes.TABLE_BODY_SCROLL_CLIENT} style={style}>
-
-                // {...rowIndices}
-                // {...columnIndices}
-                <div>
-                    <TableBody
-                        allowMultipleSelection={allowMultipleSelection}
-                        cellRenderer={this.bodyCellRenderer}
-                        grid={grid}
-                        loading={this.hasLoadingOption(loadingOptions, TableLoadingOption.CELLS)}
-                        locator={locator}
-                        onCompleteRender={onCompleteRender}
-                        onFocus={this.handleFocus}
-                        onSelection={this.getEnabledSelectionHandler(RegionCardinality.CELLS)}
-                        renderBodyContextMenu={renderBodyContextMenu}
-                        renderMode={renderMode}
-                        selectedRegions={selectedRegions}
-                        selectedRegionTransform={selectedRegionTransform}
-                        viewportRect={viewportRect}
-
-                        columnIndexStart={columnIndexStart}
-                        columnIndexEnd={columnIndexEnd}
-
-                        rowIndexStart={rowIndexStart}
-                        rowIndexEnd={rowIndexEnd}
-
-                        numFrozenColumns={showFrozenColumnsOnly ? numFrozenColumns : undefined}
-                        numFrozenRows={showFrozenRowsOnly ? numFrozenRows : undefined}
-                    />
-                    {this.maybeRenderRegions(this.styleBodyRegion, quadrantType)}
-                </div>
-                    // <div ref={this.setBodyRef} style={{ position: "relative" }}>
-                    // <GuideLayer
-                    //     className={Classes.TABLE_RESIZE_GUIDES}
-                    //     verticalGuides={verticalGuides}
-                    //     horizontalGuides={horizontalGuides}
-                    // />
-            //     </div>
-            // </div>
-=======
             <div>
                 <TableBody
                     allowMultipleSelection={allowMultipleSelection}
@@ -1154,6 +1108,7 @@
                     grid={grid}
                     loading={this.hasLoadingOption(loadingOptions, TableLoadingOption.CELLS)}
                     locator={locator}
+                    onCompleteRender={onCompleteRender}
                     onFocus={this.handleFocus}
                     onSelection={this.getEnabledSelectionHandler(RegionCardinality.CELLS)}
                     renderBodyContextMenu={renderBodyContextMenu}
@@ -1173,7 +1128,6 @@
                 />
                 {this.maybeRenderRegions(this.styleBodyRegion, quadrantType)}
             </div>
->>>>>>> fb029f25
         );
     }
 
