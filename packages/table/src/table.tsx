--- conflicted
+++ resolved
@@ -660,16 +660,11 @@
                     isHorizontalScrollDisabled={this.shouldDisableHorizontalScroll()}
                     isRowHeaderShown={isRowHeaderShown}
                     isVerticalScrollDisabled={this.shouldDisableVerticalScroll()}
-<<<<<<< HEAD
+                    loadingOptions={loadingOptions}
+                    numColumns={React.Children.count(children)}
                     numFrozenColumns={this.state.numFrozenColumnsClamped}
                     numFrozenRows={this.state.numFrozenRowsClamped}
-=======
-                    loadingOptions={loadingOptions}
-                    numColumns={React.Children.count(children)}
-                    numFrozenColumns={this.getNumFrozenColumnsClamped()}
-                    numFrozenRows={this.getNumFrozenRowsClamped()}
                     numRows={numRows}
->>>>>>> e1f2c3d2
                     onScroll={this.handleBodyScroll}
                     quadrantRef={this.refHandlers.mainQuadrant}
                     ref={this.refHandlers.quadrantStack}
