/**
 * Copyright 2016 Palantir Technologies, Inc. All rights reserved.
 * Licensed under the BSD-3 License as modified (the “License”); you may obtain a copy
 * of the license at https://github.com/palantir/blueprint/blob/master/LICENSE
 * and https://github.com/palantir/blueprint/blob/master/PATENTS
 */

import { AbstractComponent, IProps, Utils as BlueprintUtils } from "@blueprintjs/core";
import { Hotkey, Hotkeys, HotkeysTarget } from "@blueprintjs/core";
import * as classNames from "classnames";
import * as React from "react";

import { ICellProps } from "./cell/cell";
import { Column, IColumnProps } from "./column";
import { IFocusedCellCoordinates } from "./common/cell";
import * as Classes from "./common/classes";
import { Clipboard } from "./common/clipboard";
import * as Errors from "./common/errors";
import { Grid, IColumnIndices, IRowIndices } from "./common/grid";
import { Rect } from "./common/rect";
import { Utils } from "./common/utils";
import { ColumnHeader, IColumnWidths } from "./headers/columnHeader";
import { ColumnHeaderCell, IColumnHeaderCellProps } from "./headers/columnHeaderCell";
import { IRowHeaderRenderer, IRowHeights, renderDefaultRowHeader, RowHeader } from "./headers/rowHeader";
import { IContextMenuRenderer } from "./interactions/menus";
import { IIndexedResizeCallback } from "./interactions/resizable";
import { ResizeSensor } from "./interactions/resizeSensor";
import { ISelectedRegionTransform } from "./interactions/selectable";
import { GuideLayer } from "./layers/guides";
import { IRegionStyler, RegionLayer } from "./layers/regions";
import { Locator } from "./locator";
import { QuadrantType } from "./quadrants/tableQuadrant";
import { TableQuadrantStack } from "./quadrants/tableQuadrantStack";
import {
    ColumnLoadingOption,
    IRegion,
    IStyledRegionGroup,
    RegionCardinality,
    Regions,
    SelectionModes,
    TableLoadingOption,
} from "./regions";
import { TableBody } from "./tableBody";

export interface ITableProps extends IProps, IRowHeights, IColumnWidths {
    /**
     * If `false`, only a single region of a single column/row/cell may be
     * selected at one time. Using `ctrl` or `meta` key will have no effect,
     * and a mouse drag will select the current column/row/cell only.
     * @default true
     */
    allowMultipleSelection?: boolean;

    /**
     * The children of a `Table` component, which must be React elements
     * that use `IColumnProps`.
     */
    children?: React.ReactElement<IColumnProps> | Array<React.ReactElement<IColumnProps>>;

    /**
     * A sparse number array with a length equal to the number of columns. Any
     * non-null value will be used to set the width of the column at the same
     * index. Note that if you want to update these values when the user
     * drag-resizes a column, you may define a callback for `onColumnWidthChanged`.
     */
    columnWidths?: Array<number | null | undefined>;

    /**
     * If `true`, there will be a single "focused" cell at all times,
     * which can be used to interact with the table as though it is a
     * spreadsheet. When false, no such cell will exist.
     * @default false
     */
    enableFocus?: boolean;

    /**
     * If `true`, empty space in the table container will be filled with empty
     * cells instead of a blank background.
     * @default false
     */
    fillBodyWithGhostCells?: boolean;

    /**
     * If defined, will set the focused cell state. This changes
     * the focused cell to controlled mode, meaning you are in charge of
     * setting the focus in response to events in the `onFocus` callback.
     */
    focusedCell?: IFocusedCellCoordinates;

    /**
     * If defined, this callback will be invoked for each cell when the user
     * attempts to copy a selection via `mod+c`. The returned data will be copied
     * to the clipboard and need not match the display value of the `<Cell>`.
     * The data will be invisibly added as `textContent` into the DOM before
     * copying. If not defined, keyboard copying via `mod+c` will be disabled.
     */
    getCellClipboardData?: (row: number, col: number) => any;

    /**
     * If `false`, disables reordering of columns.
     * @default false
     */
    isColumnReorderable?: boolean;

    /**
     * If `false`, disables resizing of columns.
     * @default true
     */
    isColumnResizable?: boolean;

    /**
     * If `false`, hides the row headers and settings menu.
     * @default true
     */
    isRowHeaderShown?: boolean;

    /**
     * If `false`, disables reordering of rows.
     * @default false
     */
    isRowReorderable?: boolean;

    /**
     * If `false`, disables resizing of rows.
     * @default false
     */
    isRowResizable?: boolean;

    /**
     * A list of `TableLoadingOption`. Set this prop to specify whether to
     * render the loading state for the column header, row header, and body
     * sections of the table.
     */
    loadingOptions?: TableLoadingOption[];

    /**
     * The number of columns to freeze to the left side of the table, counting from the leftmost column.
     */
    numFrozenColumns?: number;

    /**
     * The number of rows to freeze to the top of the table, counting from the topmost row.
     */
    numFrozenRows?: number;

    /**
     * The number of rows in the table.
     */
    numRows?: number;

    /**
     * If reordering is enabled, this callback will be invoked when the user finishes
     * drag-reordering one or more columns.
     */
    onColumnsReordered?: (oldIndex: number, newIndex: number, length: number) => void;

    /**
     * If resizing is enabled, this callback will be invoked when the user
     * finishes drag-resizing a column.
     */
    onColumnWidthChanged?: IIndexedResizeCallback;

    /**
     * If you want to do something after the copy or if you want to notify the
     * user if a copy fails, you may provide this optional callback.
     *
     * Due to browser limitations, the copy can fail. This usually occurs if
     * the selection is too large, like 20,000+ cells. The copy will also fail
     * if the browser does not support the copy method (see
     * `Clipboard.isCopySupported`).
     */
    onCopy?: (success: boolean) => void;

    /**
     * A callback called when the focus is changed in the table.
     */
    onFocus?: (focusedCell: IFocusedCellCoordinates) => void;

    /**
     * If resizing is enabled, this callback will be invoked when the user
     * finishes drag-resizing a row.
     */
    onRowHeightChanged?: IIndexedResizeCallback;

    /**
     * If reordering is enabled, this callback will be invoked when the user finishes
     * drag-reordering one or more rows.
     */
    onRowsReordered?: (oldIndex: number, newIndex: number, length: number) => void;

    /**
     * A callback called when the selection is changed in the table.
     */
    onSelection?: (selectedRegions: IRegion[]) => void;

    /**
     * A callback called when the visible cell indices change in the table.
     */
    onVisibleCellsChange?: (rowIndices: IRowIndices, columnIndices: IColumnIndices) => void;

    /**
     * An optional callback for displaying a context menu when right-clicking
     * on the table body. The callback is supplied with an array of
     * `IRegion`s. If the mouse click was on a selection, the array will
     * contain all selected regions. Otherwise it will have one `IRegion` that
     * represents the clicked cell.
     */
    renderBodyContextMenu?: IContextMenuRenderer;

    /**
     * Render each row's header cell.
     */
    renderRowHeader?: IRowHeaderRenderer;

    /**
     * A sparse number array with a length equal to the number of rows. Any
     * non-null value will be used to set the height of the row at the same
     * index. Note that if you want to update these values when the user
     * drag-resizes a row, you may define a callback for `onRowHeightChanged`.
     */
    rowHeights?: Array<number | null | undefined>;

    /**
     * If defined, will set the selected regions in the cells. If defined, this
     * changes table selection to controlled mode, meaning you in charge of
     * setting the selections in response to events in the `onSelection`
     * callback.
     *
     * Note that the `selectionModes` prop controls which types of events are
     * triggered to the `onSelection` callback, but does not restrict what
     * selection you can pass to the `selectedRegions` prop. Therefore you can,
     * for example, convert cell clicks into row selections.
     */
    selectedRegions?: IRegion[];

    /**
     * An optional transform function that will be applied to the located
     * `Region`.
     *
     * This allows you to, for example, convert cell `Region`s into row
     * `Region`s while maintaining the existing multi-select and meta-click
     * functionality.
     */
    selectedRegionTransform?: ISelectedRegionTransform;

    /**
     * A `SelectionModes` enum value indicating the selection mode. You may
     * equivalently provide an array of `RegionCardinality` enum values for
     * precise configuration.
     *
     * The `SelectionModes` enum values are:
     * - `ALL`
     * - `NONE`
     * - `COLUMNS_AND_CELLS`
     * - `COLUMNS_ONLY`
     * - `ROWS_AND_CELLS`
     * - `ROWS_ONLY`
     *
     * The `RegionCardinality` enum values are:
     * - `FULL_COLUMNS`
     * - `FULL_ROWS`
     * - `FULL_TABLE`
     * - `CELLS`
     *
     * @default SelectionModes.ALL
     */
    selectionModes?: RegionCardinality[];

    /**
     * Styled region groups are rendered as overlays above the table and are
     * marked with their own `className` for custom styling.
     */
    styledRegionGroups?: IStyledRegionGroup[];
}

export interface ITableState {
    /**
     * An array of column widths. These are initialized from the column props
     * and updated when the user drags column header resize handles.
     */
    columnWidths?: number[];

    /**
     * The coordinates of the currently focused table cell
     */
    focusedCell?: IFocusedCellCoordinates;

    /**
     * An array of pixel offsets for resize guides, which are drawn over the
     * table body when a row is being resized.
     */
    horizontalGuides?: number[];

    /**
     * If `true`, will disable updates that will cause re-renders of children
     * components. This is used, for example, to disable layout updates while
     * the user is dragging a resize handle.
     */
    isLayoutLocked?: boolean;

    /**
     * Whether the user is currently dragging to reorder one or more elements.
     * Can be referenced to toggle the reordering-cursor overlay, which
     * displays a `grabbing` CSS cursor wherever the mouse moves in the table
     * for the duration of the dragging interaction.
     */
    isReordering?: boolean;

    /**
     * An array of row heights. These are initialized updated when the user
     * drags row header resize handles.
     */
    rowHeights?: number[];

    /**
     * An array of Regions representing the selections of the table.
     */
    selectedRegions?: IRegion[];

    /**
     * An array of pixel offsets for resize guides, which are drawn over the
     * table body when a column is being resized.
     */
    verticalGuides?: number[];

    /**
     * The `Rect` bounds of the viewport used to perform virtual viewport
     * performance enhancements.
     */
    viewportRect?: Rect;

}

@HotkeysTarget
export class Table extends AbstractComponent<ITableProps, ITableState> {
    public static defaultProps: ITableProps = {
        allowMultipleSelection: true,
        defaultColumnWidth: 150,
        defaultRowHeight: 20,
        enableFocus: false,
        fillBodyWithGhostCells: false,
        isRowHeaderShown: true,
        loadingOptions: [],
        minColumnWidth: 50,
        minRowHeight: 20,
        numRows: 0,
        renderRowHeader: renderDefaultRowHeader,
        selectionModes: SelectionModes.ALL,
    };

    // these blacklists are identical, but we still need two definitions due to the different typings

    private static SHALLOW_COMPARE_PROP_KEYS_BLACKLIST = [
        "selectedRegions", // (intentionally omitted; can be deeply compared to save on re-renders in controlled mode)
    ] as Array<keyof ITableProps>;

    private static SHALLOW_COMPARE_STATE_KEYS_BLACKLIST = [
        "selectedRegions", // (intentionally omitted; can be deeply compared to save on re-renders in uncontrolled mode)
    ] as Array<keyof ITableState>;

    private static createColumnIdIndex(children: Array<React.ReactElement<any>>) {
        const columnIdToIndex: {[key: string]: number} = {};
        for (let i = 0; i < children.length; i++) {
            const key = children[i].props.id;
            if (key != null) {
                columnIdToIndex[String(key)] = i;
            }
        }
        return columnIdToIndex;
    }

    public grid: Grid;
    public locator: Locator;

    private bodyElement: HTMLElement;
    private childrenArray: Array<React.ReactElement<IColumnProps>>;
    private columnIdToIndex: {[key: string]: number};

    private resizeSensorDetach: () => void;
    private rootTableElement: HTMLElement;

    private refHandlers = {
        columnHeader: (ref: HTMLElement) => this.columnHeaderElement = ref,
        mainQuadrant: (ref: HTMLElement) => this.mainQuadrantElement = ref,
        rowHeader: (ref: HTMLElement) => this.rowHeaderElement = ref,
        scrollContainer: (ref: HTMLElement) => this.scrollContainerElement = ref,
    };

    private columnHeaderElement: HTMLElement;
    private mainQuadrantElement: HTMLElement;
    private rowHeaderElement: HTMLElement;
    private scrollContainerElement: HTMLElement;

    public constructor(props: ITableProps, context?: any) {
        super(props, context);

        const {
            children,
            columnWidths,
            defaultRowHeight,
            defaultColumnWidth,
            numRows,
            rowHeights,
        } = this.props;

        this.childrenArray = React.Children.toArray(children) as Array<React.ReactElement<IColumnProps>>;
        this.columnIdToIndex = Table.createColumnIdIndex(this.childrenArray);

        // Create height/width arrays using the lengths from props and
        // children, the default values from props, and finally any sparse
        // arrays passed into props.
        let newColumnWidths = this.childrenArray.map(() => defaultColumnWidth);
        newColumnWidths = Utils.assignSparseValues(newColumnWidths, columnWidths);
        let newRowHeights = Utils.times(numRows, () => defaultRowHeight);
        newRowHeights = Utils.assignSparseValues(newRowHeights, rowHeights);

        const selectedRegions = (props.selectedRegions == null) ? [] as IRegion[] : props.selectedRegions;

        let focusedCell: IFocusedCellCoordinates;
        if (props.enableFocus) {
            if (props.focusedCell != null) {
                focusedCell = props.focusedCell;
            } else {
                focusedCell = { col: 0, row: 0, focusSelectionIndex: 0 };
            }
        }

        this.state = {
            columnWidths: newColumnWidths,
            focusedCell,
            isLayoutLocked: false,
            isReordering: false,
            rowHeights: newRowHeights,
            selectedRegions,
        };
    }

    public shouldComponentUpdate(nextProps: ITableProps, nextState: ITableState) {
        const propKeysBlacklist = { exclude: Table.SHALLOW_COMPARE_PROP_KEYS_BLACKLIST };
        const stateKeysBlacklist = { exclude: Table.SHALLOW_COMPARE_STATE_KEYS_BLACKLIST };

        return !Utils.shallowCompareKeys(this.props, nextProps, propKeysBlacklist)
            || !Utils.shallowCompareKeys(this.state, nextState, stateKeysBlacklist)
            || !Utils.deepCompareKeys(this.props, nextProps, ["selectedRegions"])
            || !Utils.deepCompareKeys(this.state, nextState, ["selectedRegions"]);
    }

    public componentWillReceiveProps(nextProps: ITableProps) {
        const {
            children,
            columnWidths,
            defaultColumnWidth,
            defaultRowHeight,
            enableFocus,
            focusedCell,
            numRows,
            rowHeights,
            selectedRegions,
            selectionModes,
        } = nextProps;

        const newChildArray = React.Children.toArray(children) as Array<React.ReactElement<IColumnProps>>;

        // Try to maintain widths of columns by looking up the width of the
        // column that had the same `ID` prop. If none is found, use the
        // previous width at the same index.
        const previousColumnWidths = newChildArray.map((child: React.ReactElement<IColumnProps>, index: number) => {
            const mappedIndex = this.columnIdToIndex[child.props.id];
            return this.state.columnWidths[mappedIndex != null ? mappedIndex : index];
        });

        // Make sure the width/height arrays have the correct length, but keep
        // as many existing widths/heights when possible. Also, apply the
        // sparse width/heights from props.
        let newColumnWidths = this.state.columnWidths;
        newColumnWidths = Utils.arrayOfLength(newColumnWidths, newChildArray.length, defaultColumnWidth);
        newColumnWidths = Utils.assignSparseValues(newColumnWidths, previousColumnWidths);
        newColumnWidths = Utils.assignSparseValues(newColumnWidths, columnWidths);

        let newRowHeights = this.state.rowHeights;
        newRowHeights = Utils.arrayOfLength(newRowHeights, numRows, defaultRowHeight);
        newRowHeights = Utils.assignSparseValues(newRowHeights, rowHeights);

        const numCols = newColumnWidths.length;

        let newSelectedRegions = selectedRegions;
        if (selectedRegions == null) {
            // if we're in uncontrolled mode, filter out all selected regions that don't
            // fit in the current new table dimensions
            newSelectedRegions = this.state.selectedRegions.filter((region) => {
                const regionCardinality = Regions.getRegionCardinality(region);
                const isSelectionModeEnabled = selectionModes.indexOf(regionCardinality) >= 0;
                return isSelectionModeEnabled && Regions.isRegionValidForTable(region, numRows, numCols);
            });
        }
        const newFocusedCellCoordinates = (focusedCell == null)
            ? this.state.focusedCell
            : focusedCell;

        this.childrenArray = newChildArray;
        this.columnIdToIndex = Table.createColumnIdIndex(this.childrenArray);
        this.invalidateGrid();
        this.setState({
            columnWidths: newColumnWidths,
            focusedCell: enableFocus ? newFocusedCellCoordinates : undefined,
            rowHeights: newRowHeights,
            selectedRegions: newSelectedRegions,
        });
    }

    public render() {
        const { className, isRowHeaderShown } = this.props;
        const { horizontalGuides, verticalGuides } = this.state;
        this.validateGrid();

        const classes = classNames(Classes.TABLE_CONTAINER, {
            [Classes.TABLE_REORDERING]: this.state.isReordering,
            [Classes.TABLE_NO_VERTICAL_SCROLL]: this.shouldDisableVerticalScroll(),
            [Classes.TABLE_NO_HORIZONTAL_SCROLL]: this.shouldDisableHorizontalScroll(),
            [Classes.TABLE_SELECTION_ENABLED]: this.isSelectionModeEnabled(RegionCardinality.CELLS),
        }, className);

        return (
            <div
                className={classes}
                ref={this.setRootTableRef}
                onScroll={this.handleRootScroll}
            >
                <TableQuadrantStack
                    bodyRef={this.setBodyRef}
                    columnHeaderRef={this.refHandlers.columnHeader}
                    grid={this.grid}
                    isHorizontalScrollDisabled={this.shouldDisableHorizontalScroll()}
                    isRowHeaderShown={isRowHeaderShown}
<<<<<<< HEAD
                    isVerticalScrollDisabled={this.shouldDisableHorizontalScroll()}
                    numFrozenColumns={this.getNumFrozenColumnsClamped()}
                    numFrozenRows={this.getNumFrozenRowsClamped()}
                    onScroll={this.handleBodyScroll}
                    quadrantRef={this.refHandlers.mainQuadrant}
                    renderBody={this.renderBody}
                    renderColumnHeader={this.renderColumnHeader}
                    renderMenu={this.renderMenu}
                    renderRowHeader={this.renderRowHeader}
                    rowHeaderRef={this.refHandlers.rowHeader}
                    scrollContainerRef={this.refHandlers.scrollContainer}
=======
                    onScroll={this.handleMainQuadrantScroll}
                    quadrantRef={this.quadrantRefHandlers[QuadrantType.MAIN].quadrant}
                    quadrantType={QuadrantType.MAIN}
                    renderBody={this.renderBody}
                    renderColumnHeader={this.renderMainQuadrantColumnHeader}
                    renderMenu={this.renderMainQuadrantMenu}
                    renderRowHeader={this.renderMainQuadrantRowHeader}
                    scrollContainerRef={this.quadrantRefHandlers[QuadrantType.MAIN].scrollContainer}
                />
                <TableQuadrant
                    grid={this.grid}
                    isRowHeaderShown={isRowHeaderShown}
                    onWheel={this.handleTopQuadrantWheel}
                    quadrantRef={this.quadrantRefHandlers[QuadrantType.TOP].quadrant}
                    quadrantType={QuadrantType.TOP}
                    renderBody={this.renderBody}
                    renderColumnHeader={this.renderTopQuadrantColumnHeader}
                    renderMenu={this.renderTopQuadrantMenu}
                    renderRowHeader={this.renderTopQuadrantRowHeader}
                    scrollContainerRef={this.quadrantRefHandlers[QuadrantType.TOP].scrollContainer}
                />
                <TableQuadrant
                    grid={this.grid}
                    isRowHeaderShown={isRowHeaderShown}
                    onWheel={this.handleLeftQuadrantWheel}
                    quadrantRef={this.quadrantRefHandlers[QuadrantType.LEFT].quadrant}
                    quadrantType={QuadrantType.LEFT}
                    renderBody={this.renderBody}
                    renderColumnHeader={this.renderLeftQuadrantColumnHeader}
                    renderMenu={this.renderLeftQuadrantMenu}
                    renderRowHeader={this.renderLeftQuadrantRowHeader}
                    scrollContainerRef={this.quadrantRefHandlers[QuadrantType.LEFT].scrollContainer}
                />
                <TableQuadrant
                    grid={this.grid}
                    isRowHeaderShown={isRowHeaderShown}
                    onWheel={this.handleTopLeftQuadrantWheel}
                    quadrantRef={this.quadrantRefHandlers[QuadrantType.TOP_LEFT].quadrant}
                    quadrantType={QuadrantType.TOP_LEFT}
                    renderBody={this.renderBody}
                    renderColumnHeader={this.renderTopLeftQuadrantColumnHeader}
                    renderMenu={this.renderTopLeftQuadrantMenu}
                    renderRowHeader={this.renderTopLeftQuadrantRowHeader}
                    scrollContainerRef={this.quadrantRefHandlers[QuadrantType.TOP_LEFT].scrollContainer}
>>>>>>> 2bfbfabe
                />
                <div className={classNames(Classes.TABLE_OVERLAY_LAYER, "bp-table-reordering-cursor-overlay")} />
                <GuideLayer
                    className={Classes.TABLE_RESIZE_GUIDES}
                    verticalGuides={verticalGuides}
                    horizontalGuides={horizontalGuides}
                />
            </div>
        );
    }

    public renderHotkeys() {
        const hotkeys =
            [this.maybeRenderCopyHotkey(), this.maybeRenderSelectAllHotkey(), this.maybeRenderFocusHotkeys()];
        return (
            <Hotkeys>
                {hotkeys.filter((element) => element !== undefined)}
            </Hotkeys>
        );
    }

    /**
     * Resize all rows in the table to the height of the tallest visible cell in the specified columns.
     * If no indices are provided, default to using the tallest visible cell from all columns in view.
     */
    public resizeRowsByTallestCell(columnIndices?: number | number[]) {
        let tallest = 0;
        if (columnIndices == null) {
            // Consider all columns currently in viewport
            const viewportColumnIndices = this.grid.getColumnIndicesInRect(this.state.viewportRect);
            for (let col = viewportColumnIndices.columnIndexStart; col <= viewportColumnIndices.columnIndexEnd; col++) {
                tallest = Math.max(tallest, this.locator.getTallestVisibleCellInColumn(col));
            }
        } else {
            const columnIndicesArray = Array.isArray(columnIndices) ? columnIndices : [columnIndices];
            const tallestByColumns = columnIndicesArray.map((col) => this.locator.getTallestVisibleCellInColumn(col));
            tallest = Math.max(...tallestByColumns);
        }
        const rowHeights = Array(this.state.rowHeights.length).fill(tallest);
        this.invalidateGrid();
        this.setState({ rowHeights });
    }

    /**
     * When the component mounts, the HTML Element refs will be available, so
     * we constructor the Locator, which queries the elements' bounding
     * ClientRects.
     */
    public componentDidMount() {
        this.validateGrid();

        this.locator = new Locator(this.mainQuadrantElement, this.scrollContainerElement);
        this.updateLocator();
        this.updateViewportRect(this.locator.getViewportRect());

        this.resizeSensorDetach = ResizeSensor.attach(this.rootTableElement, () => {
            if (!this.state.isLayoutLocked) {
                this.updateViewportRect(this.locator.getViewportRect());
            }
        });
    }

    public componentWillUnmount() {
        if (this.resizeSensorDetach != null) {
            this.resizeSensorDetach();
            delete this.resizeSensorDetach;
        }
    }

    public componentDidUpdate() {
        if (this.locator != null) {
            this.validateGrid();
            this.updateLocator();
        }

        this.maybeScrollTableIntoView();
    }

    protected validateProps(props: ITableProps & { children: React.ReactNode }) {
        const { children, numFrozenColumns, numFrozenRows, numRows } = props;
        const numColumns = React.Children.count(children);

        React.Children.forEach(children, (child: React.ReactElement<any>) => {
            // save as a variable so that union type narrowing works
            const childType = child.type;

            if (typeof childType === "string") {
                console.warn(Errors.TABLE_NON_COLUMN_CHILDREN_WARNING);
            } else {
                const isColumn = childType.prototype === Column.prototype || Column.prototype.isPrototypeOf(childType);
                if (!isColumn) {
                    console.warn(Errors.TABLE_NON_COLUMN_CHILDREN_WARNING);
                }
            }
        });

        if (numFrozenColumns != null && (numFrozenColumns < 0 || numFrozenColumns > numColumns)) {
            console.warn(Errors.TABLE_NUM_FROZEN_COLUMNS_BOUND_WARNING);
        }
        if (numFrozenRows != null && (numFrozenRows < 0 || (numRows != null && numFrozenRows > numRows))) {
            console.warn(Errors.TABLE_NUM_FROZEN_ROWS_BOUND_WARNING);
        }
    }

    // Quadrant refs
    // =============

    private moveFocusCell(
        primaryAxis: "row" | "col",
        secondaryAxis: "row" | "col",
        isUpOrLeft: boolean,
        newFocusedCell: IFocusedCellCoordinates,
        focusCellRegion: IRegion,
    ) {

        const { grid } = this;
        const { selectedRegions } = this.state;

        const primaryAxisPlural = primaryAxis === "row" ? "rows" : "cols";
        const secondaryAxisPlural = secondaryAxis === "row" ? "rows" : "cols";

        const movementDirection = isUpOrLeft ? -1 : +1;
        const regionIntervalIndex = isUpOrLeft ? 1 : 0;

        // try moving the cell in the direction along the primary axis
        newFocusedCell[primaryAxis] += movementDirection;

        const isPrimaryIndexOutOfBounds = isUpOrLeft
            ? newFocusedCell[primaryAxis] < focusCellRegion[primaryAxisPlural][0]
            : newFocusedCell[primaryAxis] > focusCellRegion[primaryAxisPlural][1];

        if (isPrimaryIndexOutOfBounds) {
            // if we moved outside the bounds of selection region,
            // move to the start (or end) of the primary axis, and move one along the secondary
            newFocusedCell[primaryAxis] = focusCellRegion[primaryAxisPlural][regionIntervalIndex];
            newFocusedCell[secondaryAxis] += movementDirection;

            const isSecondaryIndexOutOfBounds = isUpOrLeft
                ? newFocusedCell[secondaryAxis] < focusCellRegion[secondaryAxisPlural][0]
                : newFocusedCell[secondaryAxis] > focusCellRegion[secondaryAxisPlural][1];

            if (isSecondaryIndexOutOfBounds) {
                // if moving along the secondary also moves us outside
                // go to the start (or end) of the next (or previous region)
                // (note that if there's only one region you'll be moving to the opposite corner, which is fine)
                let newFocusCellSelectionIndex = newFocusedCell.focusSelectionIndex + movementDirection;

                // newFocusCellSelectionIndex should be one more (or less), unless we need to wrap around
                if (isUpOrLeft
                    ? newFocusCellSelectionIndex < 0
                    : newFocusCellSelectionIndex >= selectedRegions.length
                ) {
                    newFocusCellSelectionIndex = isUpOrLeft
                        ? selectedRegions.length - 1
                        : 0;
                }

                const newFocusCellRegion = Regions.getCellRegionFromRegion(
                    selectedRegions[newFocusCellSelectionIndex],
                    grid.numRows,
                    grid.numCols,
                );

                newFocusedCell = {
                    col: newFocusCellRegion.cols[regionIntervalIndex],
                    focusSelectionIndex: newFocusCellSelectionIndex,
                    row: newFocusCellRegion.rows[regionIntervalIndex],
                };
            }
        }
        return newFocusedCell;
    }

    private handleCopy = (e: KeyboardEvent) => {
        const { grid } = this;
        const { getCellClipboardData, onCopy} = this.props;
        const { selectedRegions} = this.state;

        if (getCellClipboardData == null) {
            return;
        }

        // prevent "real" copy from being called
        e.preventDefault();
        e.stopPropagation();

        const cells = Regions.enumerateUniqueCells(selectedRegions, grid.numRows, grid.numCols);
        const sparse = Regions.sparseMapCells(cells, getCellClipboardData);
        if (sparse != null) {
            const success = Clipboard.copyCells(sparse);
            BlueprintUtils.safeInvoke(onCopy, success);
        }
    }

    private shouldDisableVerticalScroll() {
        const { fillBodyWithGhostCells } = this.props;
        const { viewportRect } = this.state;

        const rowIndices = this.grid.getRowIndicesInRect(viewportRect, fillBodyWithGhostCells);

        const isViewportUnscrolledVertically = viewportRect != null && viewportRect.top === 0;
        const areRowHeadersLoading = this.hasLoadingOption(this.props.loadingOptions, TableLoadingOption.ROW_HEADERS);
        const areGhostRowsVisible = fillBodyWithGhostCells && this.grid.isGhostIndex(rowIndices.rowIndexEnd, 0);

        return areGhostRowsVisible && (isViewportUnscrolledVertically || areRowHeadersLoading);
    }

    private shouldDisableHorizontalScroll() {
        const { fillBodyWithGhostCells } = this.props;
        const { viewportRect } = this.state;

        const columnIndices = this.grid.getColumnIndicesInRect(viewportRect, fillBodyWithGhostCells);

        const isViewportUnscrolledHorizontally = viewportRect != null && viewportRect.left === 0;
        const areGhostColumnsVisible =
            fillBodyWithGhostCells && this.grid.isGhostIndex(0, columnIndices.columnIndexEnd);
        const areColumnHeadersLoading =
            this.hasLoadingOption(this.props.loadingOptions, TableLoadingOption.COLUMN_HEADERS);

        return areGhostColumnsVisible && (isViewportUnscrolledHorizontally || areColumnHeadersLoading);
    }

<<<<<<< HEAD
=======
    private renderMainQuadrantMenu = () => {
        return this.renderMenu(this.quadrantRefHandlers[QuadrantType.MAIN].menu);
    }

    private renderTopQuadrantMenu = () => {
        return this.renderMenu(this.quadrantRefHandlers[QuadrantType.TOP].menu);
    }

    private renderLeftQuadrantMenu = () => {
        return this.renderMenu(this.quadrantRefHandlers[QuadrantType.LEFT].menu);
    }

    private renderTopLeftQuadrantMenu = () => {
        return this.renderMenu(this.quadrantRefHandlers[QuadrantType.TOP_LEFT].menu);
    }

    private renderMainQuadrantRowHeader = (showFrozenRowsOnly: boolean) => {
        return this.renderRowHeader(this.handleRowResizeGuideMain,
            this.quadrantRefHandlers[QuadrantType.MAIN].rowHeader, showFrozenRowsOnly);
    }

    private renderTopQuadrantRowHeader = (showFrozenRowsOnly: boolean) => {
        return this.renderRowHeader(this.handleRowResizeGuideTop,
            this.quadrantRefHandlers[QuadrantType.TOP].rowHeader, showFrozenRowsOnly);
    }

    private renderLeftQuadrantRowHeader = (showFrozenRowsOnly: boolean) => {
        return this.renderRowHeader(this.handleRowResizeGuideLeft,
            this.quadrantRefHandlers[QuadrantType.LEFT].rowHeader, showFrozenRowsOnly);
    }

    private renderTopLeftQuadrantRowHeader = (showFrozenRowsOnly: boolean) => {
        return this.renderRowHeader(this.handleRowResizeGuideTopLeft,
            this.quadrantRefHandlers[QuadrantType.TOP_LEFT].rowHeader, showFrozenRowsOnly);
    }

    private renderMainQuadrantColumnHeader = (showFrozenRowsOnly: boolean) => {
        return this.renderColumnHeader(this.handleColumnResizeGuideMain, showFrozenRowsOnly);
    }

    private renderTopQuadrantColumnHeader = (showFrozenRowsOnly: boolean) => {
        return this.renderColumnHeader(this.handleColumnResizeGuideTop, showFrozenRowsOnly);
    }

    private renderLeftQuadrantColumnHeader = (showFrozenRowsOnly: boolean) => {
        return this.renderColumnHeader(this.handleColumnResizeGuideLeft, showFrozenRowsOnly);
    }

    private renderTopLeftQuadrantColumnHeader = (showFrozenRowsOnly: boolean) => {
        return this.renderColumnHeader(this.handleColumnResizeGuideTopLeft, showFrozenRowsOnly);
    }

>>>>>>> 2bfbfabe
    private renderMenu = (refHandler: (ref: HTMLElement) => void) => {
        const classes = classNames(Classes.TABLE_MENU, {
            [Classes.TABLE_SELECTION_ENABLED]: this.isSelectionModeEnabled(RegionCardinality.FULL_TABLE),
        });
        return (
            <div
                className={classes}
                ref={refHandler}
                onClick={this.selectAll}
            >
                {this.maybeRenderRegions(this.styleMenuRegion)}
            </div>
        );
    }

    private maybeScrollTableIntoView() {
        const { viewportRect } = this.state;

        const tableBottom = this.grid.getCumulativeHeightAt(this.grid.numRows - 1);
        const tableRight = this.grid.getCumulativeWidthAt(this.grid.numCols - 1);

        const nextScrollTop = (tableBottom < viewportRect.top + viewportRect.height)
            // scroll the last row into view
            ? Math.max(0, tableBottom - viewportRect.height)
            : viewportRect.top;

        const nextScrollLeft = (tableRight < viewportRect.left + viewportRect.width)
            // scroll the last column into view
            ? Math.max(0, tableRight - viewportRect.width)
            : viewportRect.left;

        this.syncViewportPosition(nextScrollLeft, nextScrollTop);
    }

    private selectAll = () => {
        const selectionHandler = this.getEnabledSelectionHandler(RegionCardinality.FULL_TABLE);
        // clicking on upper left hand corner sets selection to "all"
        // regardless of current selection state (clicking twice does not deselect table)
        selectionHandler([Regions.table()]);

        // move the focus cell to the top left
        const newFocusedCellCoordinates = Regions.getFocusCellCoordinatesFromRegion(Regions.table());
        const fullFocusCellCoordinates: IFocusedCellCoordinates = {
            col: newFocusedCellCoordinates.col,
            focusSelectionIndex: 0,
            row: newFocusedCellCoordinates.row,
        };
        this.handleFocus(fullFocusCellCoordinates);
    }

    private handleSelectAllHotkey = (e: KeyboardEvent) => {
        // prevent "real" select all from happening as well
        e.preventDefault();
        e.stopPropagation();

        this.selectAll();
    }

    private getColumnProps(columnIndex: number) {
        const column = this.childrenArray[columnIndex] as React.ReactElement<IColumnProps>;
        return column.props;
    }

    private columnHeaderCellRenderer = (columnIndex: number) => {
        const props = this.getColumnProps(columnIndex);

        const {
            id,
            loadingOptions,
            renderCell,
            renderColumnHeader,
            ...spreadableProps,
        } = props;

        const columnLoading = this.hasLoadingOption(loadingOptions, ColumnLoadingOption.HEADER);

        if (renderColumnHeader != null) {
            const columnHeader = renderColumnHeader(columnIndex);
            const columnHeaderLoading  = columnHeader.props.loading;

            return React.cloneElement(columnHeader, {
                loading: columnHeaderLoading != null ? columnHeaderLoading : columnLoading,
            } as IColumnHeaderCellProps);
        }

        const baseProps: IColumnHeaderCellProps = {
            index: columnIndex,
            loading: columnLoading,
            ...spreadableProps,
        };

        if (props.name != null) {
            return <ColumnHeaderCell {...baseProps} />;
        } else {
            return <ColumnHeaderCell {...baseProps} name={Utils.toBase26Alpha(columnIndex)} />;
        }
    }

<<<<<<< HEAD
    private renderColumnHeader = (refHandler: (ref: HTMLElement) => void, showFrozenColumnsOnly: boolean = false) => {
=======
    private renderColumnHeader = (handleColumnResizeGuide: (verticalGuides: number[]) => void,
                                  showFrozenColumnsOnly: boolean = false) => {
>>>>>>> 2bfbfabe
        // columnIndexStart?: number, columnIndexEnd?: number) {
        const { grid, locator } = this;
        const { selectedRegions, viewportRect } = this.state;
        const {
            allowMultipleSelection,
            fillBodyWithGhostCells,
            isColumnReorderable,
            isColumnResizable,
            loadingOptions,
            maxColumnWidth,
            minColumnWidth,
            selectedRegionTransform,
        } = this.props;
        const classes = classNames(Classes.TABLE_COLUMN_HEADERS, {
            [Classes.TABLE_SELECTION_ENABLED]: this.isSelectionModeEnabled(RegionCardinality.FULL_COLUMNS),
        });
        const columnIndices = grid.getColumnIndicesInRect(viewportRect, fillBodyWithGhostCells);

        const columnIndexStart = showFrozenColumnsOnly ? 0 : columnIndices.columnIndexStart;
        const columnIndexEnd = showFrozenColumnsOnly ? this.getMaxFrozenColumnIndex() : columnIndices.columnIndexEnd;

        return (
            <div
                className={classes}
                ref={refHandler}
            >
                <ColumnHeader
                    allowMultipleSelection={allowMultipleSelection}
                    cellRenderer={this.columnHeaderCellRenderer}
                    grid={grid}
                    isReorderable={isColumnReorderable}
                    isResizable={isColumnResizable}
                    loading={this.hasLoadingOption(loadingOptions, TableLoadingOption.COLUMN_HEADERS)}
                    locator={locator}
                    maxColumnWidth={maxColumnWidth}
                    minColumnWidth={minColumnWidth}
                    onColumnWidthChanged={this.handleColumnWidthChanged}
                    onFocus={this.handleFocus}
                    onLayoutLock={this.handleLayoutLock}
                    onReordered={this.handleColumnsReordered}
                    onReordering={this.handleColumnsReordering}
                    onResizeGuide={handleColumnResizeGuide}
                    onSelection={this.getEnabledSelectionHandler(RegionCardinality.FULL_COLUMNS)}
                    selectedRegions={selectedRegions}
                    selectedRegionTransform={selectedRegionTransform}
                    columnIndexStart={columnIndexStart}
                    columnIndexEnd={columnIndexEnd}
                >
                    {this.props.children}
                </ColumnHeader>

                {this.maybeRenderRegions(this.styleColumnHeaderRegion)}
            </div>
        );
    }

    private renderRowHeader = (handleRowResizeGuide: (horizontalGuides: number[]) => void,
                               refHandler: (ref: HTMLElement) => void,
                               showFrozenRowsOnly: boolean = false) => {
        // rowIndexStart?: number, rowIndexEnd?: number) {
        const { grid, locator } = this;
        const { selectedRegions, viewportRect } = this.state;
        const {
            allowMultipleSelection,
            fillBodyWithGhostCells,
            isRowReorderable,
            isRowResizable,
            loadingOptions,
            maxRowHeight,
            minRowHeight,
            renderRowHeader,
            selectedRegionTransform,
        } = this.props;
        const classes = classNames(Classes.TABLE_ROW_HEADERS, {
            [Classes.TABLE_SELECTION_ENABLED]: this.isSelectionModeEnabled(RegionCardinality.FULL_ROWS),
        });

        const rowIndices = grid.getRowIndicesInRect(viewportRect, fillBodyWithGhostCells);

        const rowIndexStart = showFrozenRowsOnly ? 0 : rowIndices.rowIndexStart;
        const rowIndexEnd = showFrozenRowsOnly ? this.getMaxFrozenRowIndex() : rowIndices.rowIndexEnd;

        return (
            <div
                className={classes}
                ref={refHandler}
            >
                <RowHeader
                    allowMultipleSelection={allowMultipleSelection}
                    grid={grid}
                    locator={locator}
                    isReorderable={isRowReorderable}
                    isResizable={isRowResizable}
                    loading={this.hasLoadingOption(loadingOptions, TableLoadingOption.ROW_HEADERS)}
                    maxRowHeight={maxRowHeight}
                    minRowHeight={minRowHeight}
                    onFocus={this.handleFocus}
                    onLayoutLock={this.handleLayoutLock}
                    onResizeGuide={handleRowResizeGuide}
                    onReordered={this.handleRowsReordered}
                    onReordering={this.handleRowsReordering}
                    onRowHeightChanged={this.handleRowHeightChanged}
                    onSelection={this.getEnabledSelectionHandler(RegionCardinality.FULL_ROWS)}
                    renderRowHeader={renderRowHeader}
                    selectedRegions={selectedRegions}
                    selectedRegionTransform={selectedRegionTransform}
                    rowIndexStart={rowIndexStart}
                    rowIndexEnd={rowIndexEnd}
                />

                {this.maybeRenderRegions(this.styleRowHeaderRegion)}
            </div>
            // {/*{...rowIndices}*/}
        );
    }

    private bodyCellRenderer = (rowIndex: number, columnIndex: number) => {
        const columnProps = this.getColumnProps(columnIndex);
        const cell = columnProps.renderCell(rowIndex, columnIndex);
        const cellLoading = cell.props.loading;

        const loading = cellLoading != null
            ? cellLoading
            : this.hasLoadingOption(columnProps.loadingOptions, ColumnLoadingOption.CELLS);

        return React.cloneElement(cell, { ...columnProps, loading } as ICellProps);
    }

    private renderBody = (
        quadrantType: QuadrantType,
        showFrozenRowsOnly: boolean = false,
        showFrozenColumnsOnly: boolean = false,
    ) => {
        const { grid, locator } = this;
        const {
            allowMultipleSelection,
            fillBodyWithGhostCells,
            loadingOptions,
            renderBodyContextMenu,
            selectedRegionTransform,
        } = this.props;

        const numFrozenColumns = this.getNumFrozenColumnsClamped();
        const numFrozenRows = this.getNumFrozenRowsClamped();

        const { selectedRegions, viewportRect/*, verticalGuides, horizontalGuides*/ } = this.state;

        // const style = grid.getRect().sizeStyle();
        const rowIndices = grid.getRowIndicesInRect(viewportRect, fillBodyWithGhostCells);
        const columnIndices = grid.getColumnIndicesInRect(viewportRect, fillBodyWithGhostCells);

        const columnIndexStart = showFrozenColumnsOnly ? 0 : columnIndices.columnIndexStart;
        const columnIndexEnd = showFrozenColumnsOnly ? numFrozenColumns : columnIndices.columnIndexEnd;
        const rowIndexStart = showFrozenRowsOnly ? 0 : rowIndices.rowIndexStart;
        const rowIndexEnd = showFrozenRowsOnly ? numFrozenRows : rowIndices.rowIndexEnd;

        return (
            // <div
            //     className={classes}
            //     onScroll={this.handleBodyScroll}
            //     ref={this.setBodyRef}
            // >
            //     <div className={Classes.TABLE_BODY_SCROLL_CLIENT} style={style}>

                // {...rowIndices}
                // {...columnIndices}
                <div>
                    <TableBody
                        allowMultipleSelection={allowMultipleSelection}
                        cellRenderer={this.bodyCellRenderer}
                        grid={grid}
                        loading={this.hasLoadingOption(loadingOptions, TableLoadingOption.CELLS)}
                        locator={locator}
                        onFocus={this.handleFocus}
                        onSelection={this.getEnabledSelectionHandler(RegionCardinality.CELLS)}
                        renderBodyContextMenu={renderBodyContextMenu}
                        selectedRegions={selectedRegions}
                        selectedRegionTransform={selectedRegionTransform}
                        viewportRect={viewportRect}

                        columnIndexStart={columnIndexStart}
                        columnIndexEnd={columnIndexEnd}

                        rowIndexStart={rowIndexStart}
                        rowIndexEnd={rowIndexEnd}

                        numFrozenColumns={showFrozenColumnsOnly ? numFrozenColumns : undefined}
                        numFrozenRows={showFrozenRowsOnly ? numFrozenRows : undefined}
                    />
                    {this.maybeRenderRegions(this.styleBodyRegion, quadrantType)}
                </div>
                    // <div ref={this.setBodyRef} style={{ position: "relative" }}>
                    // <GuideLayer
                    //     className={Classes.TABLE_RESIZE_GUIDES}
                    //     verticalGuides={verticalGuides}
                    //     horizontalGuides={horizontalGuides}
                    // />
            //     </div>
            // </div>
        );
    }

    private isGuidesShowing() {
        return this.state.verticalGuides != null || this.state.horizontalGuides != null;
    }

    private isSelectionModeEnabled(selectionMode: RegionCardinality) {
        return this.props.selectionModes.indexOf(selectionMode) >= 0;
    }

    private getEnabledSelectionHandler(selectionMode: RegionCardinality) {
        if (!this.isSelectionModeEnabled(selectionMode)) {
            // If the selection mode isn't enabled, return a callback that
            // will clear the selection. For example, if row selection is
            // disabled, clicking on the row header will clear the table's
            // selection. If all selection modes are enabled, clicking on the
            // same region twice will clear the selection.
            return this.clearSelection;
        } else {
            return this.handleSelection;
        }
    }

    private invalidateGrid() {
        this.grid = null;
    }

    private validateGrid() {
        if (this.grid == null) {
            const { defaultRowHeight, defaultColumnWidth } = this.props;
            const { rowHeights, columnWidths } = this.state;
            this.grid = new Grid(
                rowHeights,
                columnWidths,
                Grid.DEFAULT_BLEED,
                defaultRowHeight,
                defaultColumnWidth,
            );
            this.invokeOnVisibleCellsChangeCallback(this.state.viewportRect);
        }
    }

    /**
     * Renders a `RegionLayer`, applying styles to the regions using the
     * supplied `IRegionStyler`. `RegionLayer` is a `PureRender` component, so
     * the `IRegionStyler` should be a new instance on every render if we
     * intend to redraw the region layer.
     */
    private maybeRenderRegions(getRegionStyle: IRegionStyler, quadrantType?: QuadrantType) {
        if (this.isGuidesShowing() && !this.state.isReordering) {
            // we want to show guides *and* the selection styles when reordering rows or columns
            return undefined;
        }

        const regionGroups = Regions.joinStyledRegionGroups(
            this.state.selectedRegions,
            this.props.styledRegionGroups,
            this.state.focusedCell,
        );

        return regionGroups.map((regionGroup, index) => {
            const regionStyles = regionGroup.regions.map((region) => getRegionStyle(region, quadrantType));
            return (
                <RegionLayer
                    className={classNames(regionGroup.className)}
                    key={index}
                    regions={regionGroup.regions}
                    regionStyles={regionStyles}
                />
            );
        });
    }

    private maybeRenderCopyHotkey() {
        const { getCellClipboardData } = this.props;
        if (getCellClipboardData != null) {
            return (
                <Hotkey
                    key="copy-hotkey"
                    label="Copy selected table cells"
                    group="Table"
                    combo="mod+c"
                    onKeyDown={this.handleCopy}
                />
            );
        } else {
            return undefined;
        }
    }

    private handleFocusMoveLeft = (e: KeyboardEvent) => this.handleFocusMove(e, "left");
    private handleFocusMoveLeftInternal = (e: KeyboardEvent) => this.handleFocusMoveInternal(e, "left");
    private handleFocusMoveRight = (e: KeyboardEvent) => this.handleFocusMove(e, "right");
    private handleFocusMoveRightInternal = (e: KeyboardEvent) => this.handleFocusMoveInternal(e, "right");
    private handleFocusMoveUp = (e: KeyboardEvent) => this.handleFocusMove(e, "up");
    private handleFocusMoveUpInternal = (e: KeyboardEvent) => this.handleFocusMoveInternal(e, "up");
    private handleFocusMoveDown = (e: KeyboardEvent) => this.handleFocusMove(e, "down");
    private handleFocusMoveDownInternal = (e: KeyboardEvent) => this.handleFocusMoveInternal(e, "down");

    private maybeRenderFocusHotkeys() {
        const { enableFocus } = this.props;
        if (enableFocus != null) {
            return [
                <Hotkey
                    key="move left"
                    label="Move focus cell left"
                    group="Table"
                    combo="left"
                    onKeyDown={this.handleFocusMoveLeft}
                />,
                <Hotkey
                    key="move right"
                    label="Move focus cell right"
                    group="Table"
                    combo="right"
                    onKeyDown={this.handleFocusMoveRight}
                />,
                <Hotkey
                    key="move up"
                    label="Move focus cell up"
                    group="Table"
                    combo="up"
                    onKeyDown={this.handleFocusMoveUp}
                />,
                <Hotkey
                    key="move down"
                    label="Move focus cell down"
                    group="Table"
                    combo="down"
                    onKeyDown={this.handleFocusMoveDown}
                />,
                <Hotkey
                    key="move tab"
                    label="Move focus cell tab"
                    group="Table"
                    combo="tab"
                    onKeyDown={this.handleFocusMoveRightInternal}
                />,
                <Hotkey
                    key="move shift-tab"
                    label="Move focus cell shift tab"
                    group="Table"
                    combo="shift+tab"
                    onKeyDown={this.handleFocusMoveLeftInternal}
                />,
                <Hotkey
                    key="move enter"
                    label="Move focus cell enter"
                    group="Table"
                    combo="enter"
                    onKeyDown={this.handleFocusMoveDownInternal}
                />,
                <Hotkey
                    key="move shift-enter"
                    label="Move focus cell shift enter"
                    group="Table"
                    combo="shift+enter"
                    onKeyDown={this.handleFocusMoveUpInternal}
                />,
            ];
        } else {
            return [];
        }
    }

    private maybeRenderSelectAllHotkey() {
        if (this.isSelectionModeEnabled(RegionCardinality.FULL_TABLE)) {
            return (
                <Hotkey
                    key="select-all-hotkey"
                    label="Select all"
                    group="Table"
                    combo="mod+a"
                    onKeyDown={this.handleSelectAllHotkey}
                />
            );
        } else {
            return undefined;
        }
    }

    private styleBodyRegion = (region: IRegion, quadrantType: QuadrantType): React.CSSProperties => {
        const { numFrozenColumns } = this.props;

        const cardinality = Regions.getRegionCardinality(region);
        const style = this.grid.getRegionStyle(region);

        // ensure we're not showing borders at the boundary of the frozen-columns area
        const canHideRightBorder =
            (quadrantType === QuadrantType.TOP_LEFT || quadrantType === QuadrantType.LEFT)
            && numFrozenColumns != null && numFrozenColumns > 0;

        const fixedHeight = this.grid.getHeight();
        const fixedWidth = this.grid.getWidth();

        switch (cardinality) {
            case RegionCardinality.CELLS:
                return style;
            case RegionCardinality.FULL_COLUMNS:
                style.top = "-1px";
                style.height = fixedHeight;
                return style;
            case RegionCardinality.FULL_ROWS:
                style.left = "-1px";
                style.width = fixedWidth;
                if (canHideRightBorder) {
                    style.right = "-1px";
                }
                return style;
            case RegionCardinality.FULL_TABLE:
                style.left = "-1px";
                style.top = "-1px";
                style.width = fixedWidth;
                style.height = fixedHeight;
                if (canHideRightBorder) {
                    style.right = "-1px";
                }
                return style;
            default:
                return { display: "none" };
        }
    }

    private styleMenuRegion = (region: IRegion): React.CSSProperties => {
        const { grid } = this;
        const { viewportRect } = this.state;
        if (viewportRect == null) {
            return {};
        }
        const cardinality = Regions.getRegionCardinality(region);
        const style = grid.getRegionStyle(region);

        switch (cardinality) {
            case RegionCardinality.FULL_TABLE:
                style.right = "0px";
                style.bottom = "0px";
                style.top = "0px";
                style.left = "0px";
                style.borderBottom = "none";
                style.borderRight = "none";
                return style;

            default:
                return { display: "none" };
        }
    }

    private styleColumnHeaderRegion = (region: IRegion): React.CSSProperties => {
        const { grid } = this;
        const { viewportRect } = this.state;
        if (viewportRect == null) {
            return {};
        }
        const cardinality = Regions.getRegionCardinality(region);
        const style = grid.getRegionStyle(region);

        switch (cardinality) {
            case RegionCardinality.FULL_TABLE:
                style.left = "-1px";
                style.borderLeft = "none";
                style.bottom = "-1px";
                return style;
            case RegionCardinality.FULL_COLUMNS:
                style.bottom = "-1px";
                return style;

            default:
                return { display: "none" };
        }
    }

    private styleRowHeaderRegion = (region: IRegion): React.CSSProperties => {
        const { grid } = this;
        const { viewportRect } = this.state;
        if (viewportRect == null) {
            return {};
        }
        const cardinality = Regions.getRegionCardinality(region);
        const style = grid.getRegionStyle(region);
        switch (cardinality) {
            case RegionCardinality.FULL_TABLE:
                style.top = "-1px";
                style.borderTop = "none";
                style.right = "-1px";
                return style;
            case RegionCardinality.FULL_ROWS:
                style.right = "-1px";
                return style;

            default:
                return { display: "none" };
        }
    }

    private handleColumnWidthChanged = (columnIndex: number, width: number) => {
        const selectedRegions = this.state.selectedRegions;
        const columnWidths = this.state.columnWidths.slice();

        if (Regions.hasFullTable(selectedRegions)) {
            for (let col = 0; col < columnWidths.length; col++) {
                columnWidths[col] = width;
            }
        }
        if (Regions.hasFullColumn(selectedRegions, columnIndex)) {
            Regions.eachUniqueFullColumn(selectedRegions, (col: number) => {
                columnWidths[col] = width;
            });
        } else {
            columnWidths[columnIndex] = width;
        }

        this.invalidateGrid();
        this.setState({ columnWidths });

        const { onColumnWidthChanged } = this.props;
        if (onColumnWidthChanged != null) {
            onColumnWidthChanged(columnIndex, width);
        }
    }

    private handleRowHeightChanged = (rowIndex: number, height: number) => {
        const selectedRegions = this.state.selectedRegions;
        const rowHeights = this.state.rowHeights.slice();

        if (Regions.hasFullTable(selectedRegions)) {
            for (let row = 0; row < rowHeights.length; row++) {
                rowHeights[row] = height;
            }
        }
        if (Regions.hasFullRow(selectedRegions, rowIndex)) {
            Regions.eachUniqueFullRow(selectedRegions, (row: number) => {
                rowHeights[row] = height;
            });
        } else {
            rowHeights[rowIndex] = height;
        }

        this.invalidateGrid();
        this.setState({ rowHeights });

        const { onRowHeightChanged } = this.props;
        if (onRowHeightChanged != null) {
            onRowHeightChanged(rowIndex, height);
        }
    }

    private handleRootScroll = (_event: React.UIEvent<HTMLElement>) => {
        // Bug #211 - Native browser text selection events can cause the root
        // element to scroll even though it has a overflow:hidden style. The
        // only viable solution to this is to unscroll the element after the
        // browser scrolls it.
        if (this.rootTableElement != null) {
            this.rootTableElement.scrollLeft = 0;
            this.rootTableElement.scrollTop = 0;
        }
    }

    private handleBodyScroll = (event: React.SyntheticEvent<HTMLElement>) => {
        // Prevent the event from propagating to avoid a resize event on the
        // resize sensor.
        event.stopPropagation();

        if (this.locator != null && !this.state.isLayoutLocked) {
            const viewportRect = this.locator.getViewportRect();
            this.updateViewportRect(viewportRect);
        }
    }

    private clearSelection = (_selectedRegions: IRegion[]) => {
        this.handleSelection([]);
    }

    // no good way to call arrow-key keyboard events from tests
    /* istanbul ignore next */
    private handleFocusMove = (e: KeyboardEvent, direction: "up" | "down" | "left" | "right") => {
        e.preventDefault();
        e.stopPropagation();

        const { focusedCell } = this.state;
        if (focusedCell == null) {
            // halt early if we have a selectedRegionTransform or something else in play that nixes
            // the focused cell.
            return;
        }

        const newFocusedCell = { col: focusedCell.col, row: focusedCell.row, focusSelectionIndex: 0 };
        const { grid } = this;

        switch (direction) {
            case "up":
                newFocusedCell.row -= 1;
                break;
            case "down":
                newFocusedCell.row += 1;
                break;
            case "left":
                newFocusedCell.col -= 1;
                break;
            case "right":
                newFocusedCell.col += 1;
                break;
            default:
                break;
        }

        if (newFocusedCell.row < 0 || newFocusedCell.row >= grid.numRows ||
            newFocusedCell.col < 0 || newFocusedCell.col >= grid.numCols) {
            return;
        }

        // change selection to match new focus cell location
        const newSelectionRegions = [Regions.cell(newFocusedCell.row, newFocusedCell.col)];
        this.handleSelection(newSelectionRegions);
        this.handleFocus(newFocusedCell);

        // keep the focused cell in view
        this.scrollBodyToFocusedCell(newFocusedCell);
    }

    // no good way to call arrow-key keyboard events from tests
    /* istanbul ignore next */
    private handleFocusMoveInternal = (e: KeyboardEvent, direction: "up" | "down" | "left" | "right") => {
        e.preventDefault();
        e.stopPropagation();

        const { focusedCell, selectedRegions } = this.state;
        const { grid } = this;

        if (focusedCell == null) {
            // halt early if we have a selectedRegionTransform or something else in play that nixes
            // the focused cell.
            return;
        }

        let newFocusedCell = {
            col: focusedCell.col,
            focusSelectionIndex: focusedCell.focusSelectionIndex,
            row: focusedCell.row,
        };

        // if we're not in any particular focus cell region, and one exists, go to the first cell of the first one
        if (focusedCell.focusSelectionIndex == null && selectedRegions.length > 0) {
            const focusCellRegion = Regions.getCellRegionFromRegion(
                selectedRegions[0],
                grid.numRows,
                grid.numCols,
            );

            newFocusedCell = {
                col: focusCellRegion.cols[0],
                focusSelectionIndex: 0,
                row:  focusCellRegion.rows[0],
            };
        } else {
            if (selectedRegions.length === 0) {
                this.handleFocusMove(e, direction);
                return;
            }

            const focusCellRegion = Regions.getCellRegionFromRegion(
                selectedRegions[focusedCell.focusSelectionIndex],
                grid.numRows,
                grid.numCols,
            );

            if (focusCellRegion.cols[0] === focusCellRegion.cols[1]
                && focusCellRegion.rows[0] === focusCellRegion.rows[1]
                && selectedRegions.length === 1) {

                this.handleFocusMove(e, direction);
                return;
            }

            switch (direction) {
                case "up":
                    newFocusedCell = this.moveFocusCell("row", "col", true, newFocusedCell, focusCellRegion);
                    break;
                case "left":
                    newFocusedCell = this.moveFocusCell("col", "row", true, newFocusedCell, focusCellRegion);
                    break;
                case "down":
                    newFocusedCell = this.moveFocusCell("row", "col", false, newFocusedCell, focusCellRegion);
                    break;
                case "right":
                    newFocusedCell = this.moveFocusCell("col", "row", false, newFocusedCell, focusCellRegion);
                    break;
                default:
                    break;
            }
        }

        if (newFocusedCell.row < 0 || newFocusedCell.row >= grid.numRows ||
            newFocusedCell.col < 0 || newFocusedCell.col >= grid.numCols) {
            return;
        }

        this.handleFocus(newFocusedCell);

        // keep the focused cell in view
        this.scrollBodyToFocusedCell(newFocusedCell);
    }

    private scrollBodyToFocusedCell = (focusedCell: IFocusedCellCoordinates) => {
        const { row, col } = focusedCell;
        const { viewportRect } = this.state;

        // sort keys in normal CSS position order (per the trusty TRBL/"trouble" acronym)
        // tslint:disable:object-literal-sort-keys
        const viewportBounds = {
            top: viewportRect.top,
            right: viewportRect.left + viewportRect.width,
            bottom: viewportRect.top + viewportRect.height,
            left: viewportRect.left,
        };
        const focusedCellBounds = {
            top: this.grid.getCumulativeHeightBefore(row),
            right: this.grid.getCumulativeWidthAt(col),
            bottom: this.grid.getCumulativeHeightAt(row),
            left: this.grid.getCumulativeWidthBefore(col),
        };
        // tslint:enable:object-literal-sort-keys

        const focusedCellWidth = focusedCellBounds.right - focusedCellBounds.left;
        const focusedCellHeight = focusedCellBounds.bottom - focusedCellBounds.top;

        const isFocusedCellWiderThanViewport = focusedCellWidth > viewportRect.width;
        const isFocusedCellTallerThanViewport = focusedCellHeight > viewportRect.height;

        let nextScrollTop = viewportRect.top;
        let nextScrollLeft = viewportRect.left;

        // keep the top end of an overly tall focused cell in view when moving left and right
        // (without this OR check, the body seesaws to fit the top end, then the bottom end, etc.)
        if (focusedCellBounds.top < viewportBounds.top || isFocusedCellTallerThanViewport) {
            // scroll up (minus one pixel to avoid clipping the focused-cell border)
            nextScrollTop = Math.max(0, focusedCellBounds.top - 1);
        } else if (focusedCellBounds.bottom > viewportBounds.bottom) {
            // scroll down
            const scrollDelta = focusedCellBounds.bottom - viewportBounds.bottom;
            nextScrollTop = viewportBounds.top + scrollDelta;
        }

        // keep the left end of an overly wide focused cell in view when moving up and down
        if (focusedCellBounds.left < viewportBounds.left || isFocusedCellWiderThanViewport) {
            // scroll left (again minus one additional pixel)
            nextScrollLeft = Math.max(0, focusedCellBounds.left - 1);
        } else if (focusedCellBounds.right > viewportBounds.right) {
            // scroll right
            const scrollDelta = focusedCellBounds.right - viewportBounds.right;
            nextScrollLeft = viewportBounds.left + scrollDelta;
        }

        this.syncViewportPosition(nextScrollLeft, nextScrollTop);
    }

    private syncViewportPosition(nextScrollLeft: number, nextScrollTop: number) {
        const { viewportRect } = this.state;

        const didScrollTopChange = nextScrollTop !== viewportRect.top;
        const didScrollLeftChange = nextScrollLeft !== viewportRect.left;

        if (didScrollTopChange || didScrollLeftChange) {
            // we need to modify the body element explicitly for the viewport to shift
            if (didScrollTopChange) {
                this.bodyElement.scrollTop = nextScrollTop;
            }
            if (didScrollLeftChange) {
                this.bodyElement.scrollLeft = nextScrollLeft;
            }

            const nextViewportRect = new Rect(
                nextScrollLeft,
                nextScrollTop,
                viewportRect.width,
                viewportRect.height,
            );
            this.updateViewportRect(nextViewportRect);
        }
    }

    private handleFocus = (focusedCell: IFocusedCellCoordinates) => {
        if (!this.props.enableFocus) {
            // don't set focus state if focus is not allowed
            return;
        }

        // only set focused cell state if not specified in props
        if (this.props.focusedCell == null) {
            this.setState({ focusedCell } as ITableState);
        }

        BlueprintUtils.safeInvoke(this.props.onFocus, focusedCell);
    }

    private handleSelection = (selectedRegions: IRegion[]) => {
        // only set selectedRegions state if not specified in props
        if (this.props.selectedRegions == null) {
            this.setState({ selectedRegions } as ITableState);
        }

        const { onSelection } = this.props;
        if (onSelection != null) {
            onSelection(selectedRegions);
        }
    }

    private handleColumnsReordering = (oldIndex: number, newIndex: number, length: number) => {
        const guideIndex = Utils.reorderedIndexToGuideIndex(oldIndex, newIndex, length);
        const leftOffset = this.grid.getCumulativeWidthBefore(guideIndex);
        const quadrantType = guideIndex <= this.getNumFrozenColumnsClamped() ? QuadrantType.TOP_LEFT : QuadrantType.TOP;
        const verticalGuides = this.adjustVerticalGuides([leftOffset], quadrantType);
        this.setState({ isReordering: true, verticalGuides } as ITableState);
    }

    private handleColumnsReordered = (oldIndex: number, newIndex: number, length: number) => {
        this.setState({ isReordering: false, verticalGuides: undefined } as ITableState);
        BlueprintUtils.safeInvoke(this.props.onColumnsReordered, oldIndex, newIndex, length);
    }

    private handleRowsReordering = (oldIndex: number, newIndex: number, length: number) => {
        const guideIndex = Utils.reorderedIndexToGuideIndex(oldIndex, newIndex, length);
        const topOffset = this.grid.getCumulativeHeightBefore(guideIndex);
        const quadrantType = guideIndex <= this.getNumFrozenRowsClamped() ? QuadrantType.TOP_LEFT : QuadrantType.LEFT;
        const horizontalGuides = this.adjustHorizontalGuides([topOffset], quadrantType);
        this.setState({ isReordering: true, horizontalGuides } as ITableState);
    }

    private handleRowsReordered = (oldIndex: number, newIndex: number, length: number) => {
        this.setState({ isReordering: false, horizontalGuides: undefined } as ITableState);
        BlueprintUtils.safeInvoke(this.props.onRowsReordered, oldIndex, newIndex, length);
    }

    private handleLayoutLock = (isLayoutLocked = false) => {
        this.setState({ isLayoutLocked });
    }

    private hasLoadingOption = (loadingOptions: string[], loadingOption: string) => {
        if (loadingOptions == null) {
            return undefined;
        }
        return loadingOptions.indexOf(loadingOption) >= 0;
    }

    private updateLocator() {
        const rowHeaderWidth =
            this.rowHeaderElement == null ? 0 : this.rowHeaderElement.getBoundingClientRect().width;
        const columnHeaderHeight =
            this.columnHeaderElement == null ? 0 : this.columnHeaderElement.getBoundingClientRect().height;

        this.locator.setGrid(this.grid)
            .setNumFrozenRows(this.getNumFrozenRowsClamped())
            .setNumFrozenColumns(this.getNumFrozenColumnsClamped())
            .setRowHeaderWidth(rowHeaderWidth)
            .setColumnHeaderHeight(columnHeaderHeight);
    }

    private updateViewportRect = (nextViewportRect: Rect) => {
        this.setState({ viewportRect: nextViewportRect });
        this.invokeOnVisibleCellsChangeCallback(nextViewportRect);
    }

    private invokeOnVisibleCellsChangeCallback(viewportRect: Rect) {
        const columnIndices = this.grid.getColumnIndicesInRect(viewportRect);
        const rowIndices = this.grid.getRowIndicesInRect(viewportRect);
        BlueprintUtils.safeInvoke(this.props.onVisibleCellsChange, rowIndices, columnIndices);
    }

    private getMaxFrozenColumnIndex = () => {
        const numFrozenColumns = this.getNumFrozenColumnsClamped();
        return (numFrozenColumns != null) ? numFrozenColumns - 1 : undefined;
    }

    private getMaxFrozenRowIndex = () => {
        const numFrozenRows = this.getNumFrozenRowsClamped();
        return (numFrozenRows != null) ? numFrozenRows - 1 : undefined;
    }

    private getNumFrozenColumnsClamped(props: ITableProps = this.props) {
        const { numFrozenColumns } = props;
        const numColumns = React.Children.count(props.children);
        return Utils.clamp(numFrozenColumns, 0, numColumns);
    }

    private getNumFrozenRowsClamped(props: ITableProps = this.props) {
        const { numFrozenRows, numRows } = props;
        return Utils.clamp(numFrozenRows, 0, numRows);
    }

    private handleColumnResizeGuideMain = (verticalGuides: number[]) => {
        this.handleColumnResizeGuide(verticalGuides, QuadrantType.MAIN);
    }

    private handleColumnResizeGuideLeft = (verticalGuides: number[]) => {
        this.handleColumnResizeGuide(verticalGuides, QuadrantType.LEFT);
    }

    private handleColumnResizeGuideTop = (verticalGuides: number[]) => {
        this.handleColumnResizeGuide(verticalGuides, QuadrantType.TOP);
    }

    private handleColumnResizeGuideTopLeft = (verticalGuides: number[]) => {
        this.handleColumnResizeGuide(verticalGuides, QuadrantType.TOP_LEFT);
    }

    private handleColumnResizeGuide = (verticalGuides: number[], quadrantType: QuadrantType) => {
        const adjustedVerticalGuides = this.adjustVerticalGuides(verticalGuides, quadrantType);
        this.setState({ verticalGuides: adjustedVerticalGuides } as ITableState);
    }

    private handleRowResizeGuideMain = (horizontalGuides: number[]) => {
        this.handleRowResizeGuide(horizontalGuides, QuadrantType.MAIN);
    }

    private handleRowResizeGuideLeft = (horizontalGuides: number[]) => {
        this.handleRowResizeGuide(horizontalGuides, QuadrantType.LEFT);
    }

    private handleRowResizeGuideTop = (horizontalGuides: number[]) => {
        this.handleRowResizeGuide(horizontalGuides, QuadrantType.TOP);
    }

    private handleRowResizeGuideTopLeft = (horizontalGuides: number[]) => {
        this.handleRowResizeGuide(horizontalGuides, QuadrantType.TOP_LEFT);
    }

    private handleRowResizeGuide = (horizontalGuides: number[], quadrantType: QuadrantType) => {
        const adjustedHorizontalGuides = this.adjustHorizontalGuides(horizontalGuides, quadrantType);
        this.setState({ horizontalGuides: adjustedHorizontalGuides } as ITableState);
    }

    private adjustVerticalGuides(verticalGuides: number[], quadrantType: QuadrantType) {
        const scrollAmount = this.quadrantRefs[quadrantType].scrollContainer.scrollLeft;
        const rowHeaderWidth = this.getQuadrantRowHeaderWidth(quadrantType);
        const adjustedVerticalGuides = verticalGuides != null
            ? verticalGuides.map((verticalGuide) => verticalGuide - scrollAmount + rowHeaderWidth)
            : verticalGuides;
        return adjustedVerticalGuides;
    }

    private adjustHorizontalGuides(horizontalGuides: number[], quadrantType: QuadrantType) {
        const scrollAmount = this.quadrantRefs[quadrantType].scrollContainer.scrollTop;
        const columnHeaderHeight = this.getQuadrantColumnHeaderHeight(quadrantType);
        const adjustedHorizontalGuides = horizontalGuides != null
            ? horizontalGuides.map((horizontalGuide) => horizontalGuide - scrollAmount + columnHeaderHeight)
            : horizontalGuides;
        return adjustedHorizontalGuides;
    }

    private setBodyRef = (ref: HTMLElement) => this.bodyElement = ref;
    private setRootTableRef = (ref: HTMLElement) => this.rootTableElement = ref;
}<|MERGE_RESOLUTION|>--- conflicted
+++ resolved
@@ -532,7 +532,6 @@
                     grid={this.grid}
                     isHorizontalScrollDisabled={this.shouldDisableHorizontalScroll()}
                     isRowHeaderShown={isRowHeaderShown}
-<<<<<<< HEAD
                     isVerticalScrollDisabled={this.shouldDisableHorizontalScroll()}
                     numFrozenColumns={this.getNumFrozenColumnsClamped()}
                     numFrozenRows={this.getNumFrozenRowsClamped()}
@@ -544,52 +543,6 @@
                     renderRowHeader={this.renderRowHeader}
                     rowHeaderRef={this.refHandlers.rowHeader}
                     scrollContainerRef={this.refHandlers.scrollContainer}
-=======
-                    onScroll={this.handleMainQuadrantScroll}
-                    quadrantRef={this.quadrantRefHandlers[QuadrantType.MAIN].quadrant}
-                    quadrantType={QuadrantType.MAIN}
-                    renderBody={this.renderBody}
-                    renderColumnHeader={this.renderMainQuadrantColumnHeader}
-                    renderMenu={this.renderMainQuadrantMenu}
-                    renderRowHeader={this.renderMainQuadrantRowHeader}
-                    scrollContainerRef={this.quadrantRefHandlers[QuadrantType.MAIN].scrollContainer}
-                />
-                <TableQuadrant
-                    grid={this.grid}
-                    isRowHeaderShown={isRowHeaderShown}
-                    onWheel={this.handleTopQuadrantWheel}
-                    quadrantRef={this.quadrantRefHandlers[QuadrantType.TOP].quadrant}
-                    quadrantType={QuadrantType.TOP}
-                    renderBody={this.renderBody}
-                    renderColumnHeader={this.renderTopQuadrantColumnHeader}
-                    renderMenu={this.renderTopQuadrantMenu}
-                    renderRowHeader={this.renderTopQuadrantRowHeader}
-                    scrollContainerRef={this.quadrantRefHandlers[QuadrantType.TOP].scrollContainer}
-                />
-                <TableQuadrant
-                    grid={this.grid}
-                    isRowHeaderShown={isRowHeaderShown}
-                    onWheel={this.handleLeftQuadrantWheel}
-                    quadrantRef={this.quadrantRefHandlers[QuadrantType.LEFT].quadrant}
-                    quadrantType={QuadrantType.LEFT}
-                    renderBody={this.renderBody}
-                    renderColumnHeader={this.renderLeftQuadrantColumnHeader}
-                    renderMenu={this.renderLeftQuadrantMenu}
-                    renderRowHeader={this.renderLeftQuadrantRowHeader}
-                    scrollContainerRef={this.quadrantRefHandlers[QuadrantType.LEFT].scrollContainer}
-                />
-                <TableQuadrant
-                    grid={this.grid}
-                    isRowHeaderShown={isRowHeaderShown}
-                    onWheel={this.handleTopLeftQuadrantWheel}
-                    quadrantRef={this.quadrantRefHandlers[QuadrantType.TOP_LEFT].quadrant}
-                    quadrantType={QuadrantType.TOP_LEFT}
-                    renderBody={this.renderBody}
-                    renderColumnHeader={this.renderTopLeftQuadrantColumnHeader}
-                    renderMenu={this.renderTopLeftQuadrantMenu}
-                    renderRowHeader={this.renderTopLeftQuadrantRowHeader}
-                    scrollContainerRef={this.quadrantRefHandlers[QuadrantType.TOP_LEFT].scrollContainer}
->>>>>>> 2bfbfabe
                 />
                 <div className={classNames(Classes.TABLE_OVERLAY_LAYER, "bp-table-reordering-cursor-overlay")} />
                 <GuideLayer
@@ -812,61 +765,6 @@
         return areGhostColumnsVisible && (isViewportUnscrolledHorizontally || areColumnHeadersLoading);
     }
 
-<<<<<<< HEAD
-=======
-    private renderMainQuadrantMenu = () => {
-        return this.renderMenu(this.quadrantRefHandlers[QuadrantType.MAIN].menu);
-    }
-
-    private renderTopQuadrantMenu = () => {
-        return this.renderMenu(this.quadrantRefHandlers[QuadrantType.TOP].menu);
-    }
-
-    private renderLeftQuadrantMenu = () => {
-        return this.renderMenu(this.quadrantRefHandlers[QuadrantType.LEFT].menu);
-    }
-
-    private renderTopLeftQuadrantMenu = () => {
-        return this.renderMenu(this.quadrantRefHandlers[QuadrantType.TOP_LEFT].menu);
-    }
-
-    private renderMainQuadrantRowHeader = (showFrozenRowsOnly: boolean) => {
-        return this.renderRowHeader(this.handleRowResizeGuideMain,
-            this.quadrantRefHandlers[QuadrantType.MAIN].rowHeader, showFrozenRowsOnly);
-    }
-
-    private renderTopQuadrantRowHeader = (showFrozenRowsOnly: boolean) => {
-        return this.renderRowHeader(this.handleRowResizeGuideTop,
-            this.quadrantRefHandlers[QuadrantType.TOP].rowHeader, showFrozenRowsOnly);
-    }
-
-    private renderLeftQuadrantRowHeader = (showFrozenRowsOnly: boolean) => {
-        return this.renderRowHeader(this.handleRowResizeGuideLeft,
-            this.quadrantRefHandlers[QuadrantType.LEFT].rowHeader, showFrozenRowsOnly);
-    }
-
-    private renderTopLeftQuadrantRowHeader = (showFrozenRowsOnly: boolean) => {
-        return this.renderRowHeader(this.handleRowResizeGuideTopLeft,
-            this.quadrantRefHandlers[QuadrantType.TOP_LEFT].rowHeader, showFrozenRowsOnly);
-    }
-
-    private renderMainQuadrantColumnHeader = (showFrozenRowsOnly: boolean) => {
-        return this.renderColumnHeader(this.handleColumnResizeGuideMain, showFrozenRowsOnly);
-    }
-
-    private renderTopQuadrantColumnHeader = (showFrozenRowsOnly: boolean) => {
-        return this.renderColumnHeader(this.handleColumnResizeGuideTop, showFrozenRowsOnly);
-    }
-
-    private renderLeftQuadrantColumnHeader = (showFrozenRowsOnly: boolean) => {
-        return this.renderColumnHeader(this.handleColumnResizeGuideLeft, showFrozenRowsOnly);
-    }
-
-    private renderTopLeftQuadrantColumnHeader = (showFrozenRowsOnly: boolean) => {
-        return this.renderColumnHeader(this.handleColumnResizeGuideTopLeft, showFrozenRowsOnly);
-    }
-
->>>>>>> 2bfbfabe
     private renderMenu = (refHandler: (ref: HTMLElement) => void) => {
         const classes = classNames(Classes.TABLE_MENU, {
             [Classes.TABLE_SELECTION_ENABLED]: this.isSelectionModeEnabled(RegionCardinality.FULL_TABLE),
@@ -965,13 +863,7 @@
         }
     }
 
-<<<<<<< HEAD
     private renderColumnHeader = (refHandler: (ref: HTMLElement) => void, showFrozenColumnsOnly: boolean = false) => {
-=======
-    private renderColumnHeader = (handleColumnResizeGuide: (verticalGuides: number[]) => void,
-                                  showFrozenColumnsOnly: boolean = false) => {
->>>>>>> 2bfbfabe
-        // columnIndexStart?: number, columnIndexEnd?: number) {
         const { grid, locator } = this;
         const { selectedRegions, viewportRect } = this.state;
         const {
@@ -984,11 +876,12 @@
             minColumnWidth,
             selectedRegionTransform,
         } = this.props;
+
         const classes = classNames(Classes.TABLE_COLUMN_HEADERS, {
             [Classes.TABLE_SELECTION_ENABLED]: this.isSelectionModeEnabled(RegionCardinality.FULL_COLUMNS),
         });
+
         const columnIndices = grid.getColumnIndicesInRect(viewportRect, fillBodyWithGhostCells);
-
         const columnIndexStart = showFrozenColumnsOnly ? 0 : columnIndices.columnIndexStart;
         const columnIndexEnd = showFrozenColumnsOnly ? this.getMaxFrozenColumnIndex() : columnIndices.columnIndexEnd;
 
@@ -1012,7 +905,7 @@
                     onLayoutLock={this.handleLayoutLock}
                     onReordered={this.handleColumnsReordered}
                     onReordering={this.handleColumnsReordering}
-                    onResizeGuide={handleColumnResizeGuide}
+                    onResizeGuide={this.handleColumnResizeGuide}
                     onSelection={this.getEnabledSelectionHandler(RegionCardinality.FULL_COLUMNS)}
                     selectedRegions={selectedRegions}
                     selectedRegionTransform={selectedRegionTransform}
@@ -1027,10 +920,7 @@
         );
     }
 
-    private renderRowHeader = (handleRowResizeGuide: (horizontalGuides: number[]) => void,
-                               refHandler: (ref: HTMLElement) => void,
-                               showFrozenRowsOnly: boolean = false) => {
-        // rowIndexStart?: number, rowIndexEnd?: number) {
+    private renderRowHeader = (refHandler: (ref: HTMLElement) => void, showFrozenRowsOnly: boolean = false) => {
         const { grid, locator } = this;
         const { selectedRegions, viewportRect } = this.state;
         const {
@@ -1044,12 +934,12 @@
             renderRowHeader,
             selectedRegionTransform,
         } = this.props;
+
         const classes = classNames(Classes.TABLE_ROW_HEADERS, {
             [Classes.TABLE_SELECTION_ENABLED]: this.isSelectionModeEnabled(RegionCardinality.FULL_ROWS),
         });
 
         const rowIndices = grid.getRowIndicesInRect(viewportRect, fillBodyWithGhostCells);
-
         const rowIndexStart = showFrozenRowsOnly ? 0 : rowIndices.rowIndexStart;
         const rowIndexEnd = showFrozenRowsOnly ? this.getMaxFrozenRowIndex() : rowIndices.rowIndexEnd;
 
@@ -1069,7 +959,7 @@
                     minRowHeight={minRowHeight}
                     onFocus={this.handleFocus}
                     onLayoutLock={this.handleLayoutLock}
-                    onResizeGuide={handleRowResizeGuide}
+                    onResizeGuide={this.handleRowResizeGuide}
                     onReordered={this.handleRowsReordered}
                     onReordering={this.handleRowsReordering}
                     onRowHeightChanged={this.handleRowHeightChanged}
@@ -1780,8 +1670,7 @@
     private handleColumnsReordering = (oldIndex: number, newIndex: number, length: number) => {
         const guideIndex = Utils.reorderedIndexToGuideIndex(oldIndex, newIndex, length);
         const leftOffset = this.grid.getCumulativeWidthBefore(guideIndex);
-        const quadrantType = guideIndex <= this.getNumFrozenColumnsClamped() ? QuadrantType.TOP_LEFT : QuadrantType.TOP;
-        const verticalGuides = this.adjustVerticalGuides([leftOffset], quadrantType);
+        const verticalGuides = this.adjustVerticalGuides([leftOffset]);
         this.setState({ isReordering: true, verticalGuides } as ITableState);
     }
 
@@ -1793,8 +1682,7 @@
     private handleRowsReordering = (oldIndex: number, newIndex: number, length: number) => {
         const guideIndex = Utils.reorderedIndexToGuideIndex(oldIndex, newIndex, length);
         const topOffset = this.grid.getCumulativeHeightBefore(guideIndex);
-        const quadrantType = guideIndex <= this.getNumFrozenRowsClamped() ? QuadrantType.TOP_LEFT : QuadrantType.LEFT;
-        const horizontalGuides = this.adjustHorizontalGuides([topOffset], quadrantType);
+        const horizontalGuides = this.adjustHorizontalGuides([topOffset]);
         this.setState({ isReordering: true, horizontalGuides } as ITableState);
     }
 
@@ -1859,63 +1747,35 @@
         return Utils.clamp(numFrozenRows, 0, numRows);
     }
 
-    private handleColumnResizeGuideMain = (verticalGuides: number[]) => {
-        this.handleColumnResizeGuide(verticalGuides, QuadrantType.MAIN);
-    }
-
-    private handleColumnResizeGuideLeft = (verticalGuides: number[]) => {
-        this.handleColumnResizeGuide(verticalGuides, QuadrantType.LEFT);
-    }
-
-    private handleColumnResizeGuideTop = (verticalGuides: number[]) => {
-        this.handleColumnResizeGuide(verticalGuides, QuadrantType.TOP);
-    }
-
-    private handleColumnResizeGuideTopLeft = (verticalGuides: number[]) => {
-        this.handleColumnResizeGuide(verticalGuides, QuadrantType.TOP_LEFT);
-    }
-
-    private handleColumnResizeGuide = (verticalGuides: number[], quadrantType: QuadrantType) => {
-        const adjustedVerticalGuides = this.adjustVerticalGuides(verticalGuides, quadrantType);
-        this.setState({ verticalGuides: adjustedVerticalGuides } as ITableState);
-    }
-
-    private handleRowResizeGuideMain = (horizontalGuides: number[]) => {
-        this.handleRowResizeGuide(horizontalGuides, QuadrantType.MAIN);
-    }
-
-    private handleRowResizeGuideLeft = (horizontalGuides: number[]) => {
-        this.handleRowResizeGuide(horizontalGuides, QuadrantType.LEFT);
-    }
-
-    private handleRowResizeGuideTop = (horizontalGuides: number[]) => {
-        this.handleRowResizeGuide(horizontalGuides, QuadrantType.TOP);
-    }
-
-    private handleRowResizeGuideTopLeft = (horizontalGuides: number[]) => {
-        this.handleRowResizeGuide(horizontalGuides, QuadrantType.TOP_LEFT);
-    }
-
-    private handleRowResizeGuide = (horizontalGuides: number[], quadrantType: QuadrantType) => {
-        const adjustedHorizontalGuides = this.adjustHorizontalGuides(horizontalGuides, quadrantType);
-        this.setState({ horizontalGuides: adjustedHorizontalGuides } as ITableState);
-    }
-
-    private adjustVerticalGuides(verticalGuides: number[], quadrantType: QuadrantType) {
-        const scrollAmount = this.quadrantRefs[quadrantType].scrollContainer.scrollLeft;
-        const rowHeaderWidth = this.getQuadrantRowHeaderWidth(quadrantType);
+    private handleColumnResizeGuide = (verticalGuides: number[]) => {
+        this.setState({ verticalGuides: this.adjustVerticalGuides(verticalGuides) } as ITableState);
+    }
+
+    private handleRowResizeGuide = (horizontalGuides: number[]) => {
+        this.setState({ horizontalGuides: this.adjustHorizontalGuides(horizontalGuides) } as ITableState);
+    }
+
+    // use the MAIN row-header width as the source of truth for every quadrant
+
+    private adjustVerticalGuides(verticalGuides: number[]) {
+        const scrollAmount = this.scrollContainerElement.scrollLeft;
+        const rowHeaderWidth = this.rowHeaderElement.clientWidth;
+
         const adjustedVerticalGuides = verticalGuides != null
             ? verticalGuides.map((verticalGuide) => verticalGuide - scrollAmount + rowHeaderWidth)
             : verticalGuides;
+
         return adjustedVerticalGuides;
     }
 
-    private adjustHorizontalGuides(horizontalGuides: number[], quadrantType: QuadrantType) {
-        const scrollAmount = this.quadrantRefs[quadrantType].scrollContainer.scrollTop;
-        const columnHeaderHeight = this.getQuadrantColumnHeaderHeight(quadrantType);
+    private adjustHorizontalGuides(horizontalGuides: number[]) {
+        const scrollAmount = this.scrollContainerElement.scrollLeft;
+        const columnHeaderHeight = this.columnHeaderElement.clientHeight;
+
         const adjustedHorizontalGuides = horizontalGuides != null
             ? horizontalGuides.map((horizontalGuide) => horizontalGuide - scrollAmount + columnHeaderHeight)
             : horizontalGuides;
+
         return adjustedHorizontalGuides;
     }
 
