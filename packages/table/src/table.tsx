/**
 * Copyright 2016 Palantir Technologies, Inc. All rights reserved.
 * Licensed under the BSD-3 License as modified (the “License”); you may obtain a copy
 * of the license at https://github.com/palantir/blueprint/blob/master/LICENSE
 * and https://github.com/palantir/blueprint/blob/master/PATENTS
 */

import { AbstractComponent, Hotkey, Hotkeys, HotkeysTarget, IProps, Utils as CoreUtils } from "@blueprintjs/core";
import * as classNames from "classnames";
import * as React from "react";

import { ICellProps } from "./cell/cell";
import { Column, IColumnProps } from "./column";
import { IFocusedCellCoordinates } from "./common/cell";
import * as Classes from "./common/classes";
import { Clipboard } from "./common/clipboard";
import * as Errors from "./common/errors";
import { Grid, IColumnIndices, IRowIndices } from "./common/grid";
import * as FocusedCellUtils from "./common/internal/focusedCellUtils";
import * as ScrollUtils from "./common/internal/scrollUtils";
import { Rect } from "./common/rect";
import { RenderMode } from "./common/renderMode";
import { Utils } from "./common/utils";
import { ColumnHeader, IColumnWidths } from "./headers/columnHeader";
import { ColumnHeaderCell, IColumnHeaderCellProps } from "./headers/columnHeaderCell";
import { IRowHeaderRenderer, IRowHeights, renderDefaultRowHeader, RowHeader } from "./headers/rowHeader";
import { IContextMenuRenderer } from "./interactions/menus";
import { IIndexedResizeCallback } from "./interactions/resizable";
import { ResizeSensor } from "./interactions/resizeSensor";
import { ISelectedRegionTransform } from "./interactions/selectable";
import { GuideLayer } from "./layers/guides";
import { IRegionStyler, RegionLayer } from "./layers/regions";
import { Locator } from "./locator";
import { QuadrantType } from "./quadrants/tableQuadrant";
import { TableQuadrantStack } from "./quadrants/tableQuadrantStack";
import {
    ColumnLoadingOption,
    IRegion,
    IStyledRegionGroup,
    RegionCardinality,
    Regions,
    SelectionModes,
    TableLoadingOption,
} from "./regions";
import { TableBody } from "./tableBody";

export interface ITableProps extends IProps, IRowHeights, IColumnWidths {
    /**
     * If `false`, only a single region of a single column/row/cell may be
     * selected at one time. Using `ctrl` or `meta` key will have no effect,
     * and a mouse drag will select the current column/row/cell only.
     * @default true
     */
    allowMultipleSelection?: boolean;

    /**
     * The children of a `Table` component, which must be React elements
     * that use `IColumnProps`.
     */
    children?: React.ReactElement<IColumnProps> | Array<React.ReactElement<IColumnProps>>;

    /**
     * A sparse number array with a length equal to the number of columns. Any
     * non-null value will be used to set the width of the column at the same
     * index. Note that if you want to update these values when the user
     * drag-resizes a column, you may define a callback for `onColumnWidthChanged`.
     */
    columnWidths?: Array<number | null | undefined>;

    /**
     * If `true`, there will be a single "focused" cell at all times,
     * which can be used to interact with the table as though it is a
     * spreadsheet. When false, no such cell will exist.
     * @default false
     */
    enableFocus?: boolean;

    /**
     * If `true`, empty space in the table container will be filled with empty
     * cells instead of a blank background.
     * @default false
     */
    fillBodyWithGhostCells?: boolean;

    /**
     * If defined, will set the focused cell state. This changes
     * the focused cell to controlled mode, meaning you are in charge of
     * setting the focus in response to events in the `onFocus` callback.
     */
    focusedCell?: IFocusedCellCoordinates;

    /**
     * If defined, this callback will be invoked for each cell when the user
     * attempts to copy a selection via `mod+c`. The returned data will be copied
     * to the clipboard and need not match the display value of the `<Cell>`.
     * The data will be invisibly added as `textContent` into the DOM before
     * copying. If not defined, keyboard copying via `mod+c` will be disabled.
     */
    getCellClipboardData?: (row: number, col: number) => any;

    /**
     * If `false`, disables reordering of columns.
     * @default false
     */
    isColumnReorderable?: boolean;

    /**
     * If `false`, disables resizing of columns.
     * @default true
     */
    isColumnResizable?: boolean;

    /**
     * If `false`, hides the row headers and settings menu.
     * @default true
     */
    isRowHeaderShown?: boolean;

    /**
     * If `false`, disables reordering of rows.
     * @default false
     */
    isRowReorderable?: boolean;

    /**
     * If `false`, disables resizing of rows.
     * @default false
     */
    isRowResizable?: boolean;

    /**
     * A list of `TableLoadingOption`. Set this prop to specify whether to
     * render the loading state for the column header, row header, and body
     * sections of the table.
     */
    loadingOptions?: TableLoadingOption[];

    /**
     * The number of columns to freeze to the left side of the table, counting from the leftmost column.
     */
    numFrozenColumns?: number;

    /**
     * The number of rows to freeze to the top of the table, counting from the topmost row.
     */
    numFrozenRows?: number;

    /**
     * The number of rows in the table.
     */
    numRows?: number;

    /**
     * If reordering is enabled, this callback will be invoked when the user finishes
     * drag-reordering one or more columns.
     */
    onColumnsReordered?: (oldIndex: number, newIndex: number, length: number) => void;

    /**
     * If resizing is enabled, this callback will be invoked when the user
     * finishes drag-resizing a column.
     */
    onColumnWidthChanged?: IIndexedResizeCallback;

    /**
     * An optional callback invoked when all cells in view have completely rendered.
     * Will be invoked on initial mount and whenever cells update (e.g., on scroll).
     */
    onCompleteRender?: () => void;

    /**
     * If you want to do something after the copy or if you want to notify the
     * user if a copy fails, you may provide this optional callback.
     *
     * Due to browser limitations, the copy can fail. This usually occurs if
     * the selection is too large, like 20,000+ cells. The copy will also fail
     * if the browser does not support the copy method (see
     * `Clipboard.isCopySupported`).
     */
    onCopy?: (success: boolean) => void;

    /**
     * A callback called when the focus is changed in the table.
     */
    onFocus?: (focusedCell: IFocusedCellCoordinates) => void;

    /**
     * If resizing is enabled, this callback will be invoked when the user
     * finishes drag-resizing a row.
     */
    onRowHeightChanged?: IIndexedResizeCallback;

    /**
     * If reordering is enabled, this callback will be invoked when the user finishes
     * drag-reordering one or more rows.
     */
    onRowsReordered?: (oldIndex: number, newIndex: number, length: number) => void;

    /**
     * A callback called when the selection is changed in the table.
     */
    onSelection?: (selectedRegions: IRegion[]) => void;

    /**
     * A callback called when the visible cell indices change in the table.
     */
    onVisibleCellsChange?: (rowIndices: IRowIndices, columnIndices: IColumnIndices) => void;

    /**
     * An optional callback for displaying a context menu when right-clicking
     * on the table body. The callback is supplied with an array of
     * `IRegion`s. If the mouse click was on a selection, the array will
     * contain all selected regions. Otherwise it will have one `IRegion` that
     * represents the clicked cell.
     */
    renderBodyContextMenu?: IContextMenuRenderer;

    /**
     * Dictates how cells should be rendered. Supported modes are:
     * - `RenderMode.BATCH`: renders cells in batches to improve performance
     * - `RenderMode.NONE`: renders cells synchronously all at once
     * @default RenderMode.BATCH
     */
    renderMode?: RenderMode;

    /**
     * Render each row's header cell.
     */
    renderRowHeader?: IRowHeaderRenderer;

    /**
     * A sparse number array with a length equal to the number of rows. Any
     * non-null value will be used to set the height of the row at the same
     * index. Note that if you want to update these values when the user
     * drag-resizes a row, you may define a callback for `onRowHeightChanged`.
     */
    rowHeights?: Array<number | null | undefined>;

    /**
     * If defined, will set the selected regions in the cells. If defined, this
     * changes table selection to controlled mode, meaning you in charge of
     * setting the selections in response to events in the `onSelection`
     * callback.
     *
     * Note that the `selectionModes` prop controls which types of events are
     * triggered to the `onSelection` callback, but does not restrict what
     * selection you can pass to the `selectedRegions` prop. Therefore you can,
     * for example, convert cell clicks into row selections.
     */
    selectedRegions?: IRegion[];

    /**
     * An optional transform function that will be applied to the located
     * `Region`.
     *
     * This allows you to, for example, convert cell `Region`s into row
     * `Region`s while maintaining the existing multi-select and meta-click
     * functionality.
     */
    selectedRegionTransform?: ISelectedRegionTransform;

    /**
     * A `SelectionModes` enum value indicating the selection mode. You may
     * equivalently provide an array of `RegionCardinality` enum values for
     * precise configuration.
     *
     * The `SelectionModes` enum values are:
     * - `ALL`
     * - `NONE`
     * - `COLUMNS_AND_CELLS`
     * - `COLUMNS_ONLY`
     * - `ROWS_AND_CELLS`
     * - `ROWS_ONLY`
     *
     * The `RegionCardinality` enum values are:
     * - `FULL_COLUMNS`
     * - `FULL_ROWS`
     * - `FULL_TABLE`
     * - `CELLS`
     *
     * @default SelectionModes.ALL
     */
    selectionModes?: RegionCardinality[];

    /**
     * Styled region groups are rendered as overlays above the table and are
     * marked with their own `className` for custom styling.
     */
    styledRegionGroups?: IStyledRegionGroup[];

    /**
     * If `true`, adds an interaction bar on top of all column header cells, and
     * moves interaction triggers into it.
     *
     * This value defaults to `undefined` so that, by default, it won't override
     * the `useInteractionBar` values that you might have provided directly to
     * each `<ColumnHeaderCell>`.
     *
     * @default undefined
     */
    useInteractionBar?: boolean;
}

export interface ITableState {
    /**
     * An array of column widths. These are initialized from the column props
     * and updated when the user drags column header resize handles.
     */
    columnWidths?: number[];

    /**
     * The coordinates of the currently focused table cell
     */
    focusedCell?: IFocusedCellCoordinates;

    /**
     * An array of pixel offsets for resize guides, which are drawn over the
     * table body when a row is being resized.
     */
    horizontalGuides?: number[];

    /**
     * If `true`, will disable updates that will cause re-renders of children
     * components. This is used, for example, to disable layout updates while
     * the user is dragging a resize handle.
     */
    isLayoutLocked?: boolean;

    /**
     * Whether the user is currently dragging to reorder one or more elements.
     * Can be referenced to toggle the reordering-cursor overlay, which
     * displays a `grabbing` CSS cursor wherever the mouse moves in the table
     * for the duration of the dragging interaction.
     */
    isReordering?: boolean;

    /**
     * An array of row heights. These are initialized updated when the user
     * drags row header resize handles.
     */
    rowHeights?: number[];

    /**
     * An array of Regions representing the selections of the table.
     */
    selectedRegions?: IRegion[];

    /**
     * An array of pixel offsets for resize guides, which are drawn over the
     * table body when a column is being resized.
     */
    verticalGuides?: number[];

    /**
     * The `Rect` bounds of the viewport used to perform virtual viewport
     * performance enhancements.
     */
    viewportRect?: Rect;
}

@HotkeysTarget
export class Table extends AbstractComponent<ITableProps, ITableState> {
    public static defaultProps: ITableProps = {
        allowMultipleSelection: true,
        defaultColumnWidth: 150,
        defaultRowHeight: 20,
        enableFocus: false,
        fillBodyWithGhostCells: false,
        isRowHeaderShown: true,
        loadingOptions: [],
        minColumnWidth: 50,
        minRowHeight: 20,
        numRows: 0,
        renderMode: RenderMode.BATCH,
        renderRowHeader: renderDefaultRowHeader,
        selectionModes: SelectionModes.ALL,
    };

    private static SHALLOW_COMPARE_PROP_KEYS_BLACKLIST = [
        "selectedRegions", // (intentionally omitted; can be deeply compared to save on re-renders in controlled mode)
    ] as Array<keyof ITableProps>;

    private static SHALLOW_COMPARE_STATE_KEYS_BLACKLIST = [
        "selectedRegions", // (intentionally omitted; can be deeply compared to save on re-renders in uncontrolled mode)
        "viewportRect",
    ] as Array<keyof ITableState>;

    private static createColumnIdIndex(children: Array<React.ReactElement<any>>) {
        const columnIdToIndex: { [key: string]: number } = {};
        for (let i = 0; i < children.length; i++) {
            const key = children[i].props.id;
            if (key != null) {
                columnIdToIndex[String(key)] = i;
            }
        }
        return columnIdToIndex;
    }

    public grid: Grid;
    public locator: Locator;

    private childrenArray: Array<React.ReactElement<IColumnProps>>;
    private columnIdToIndex: { [key: string]: number };

    private resizeSensorDetach: () => void;

    private refHandlers = {
        cellContainer: (ref: HTMLElement) => (this.cellContainerElement = ref),
        columnHeader: (ref: HTMLElement) => (this.columnHeaderElement = ref),
        mainQuadrant: (ref: HTMLElement) => (this.mainQuadrantElement = ref),
        quadrantStack: (ref: TableQuadrantStack) => (this.quadrantStackInstance = ref),
        rootTable: (ref: HTMLElement) => (this.rootTableElement = ref),
        rowHeader: (ref: HTMLElement) => (this.rowHeaderElement = ref),
        scrollContainer: (ref: HTMLElement) => (this.scrollContainerElement = ref),
    };

    private cellContainerElement: HTMLElement;
    private columnHeaderElement: HTMLElement;
    private mainQuadrantElement: HTMLElement;
    private quadrantStackInstance: TableQuadrantStack;
    private rootTableElement: HTMLElement;
    private rowHeaderElement: HTMLElement;
    private scrollContainerElement: HTMLElement;

    public constructor(props: ITableProps, context?: any) {
        super(props, context);

        const { children, columnWidths, defaultRowHeight, defaultColumnWidth, numRows, rowHeights } = this.props;

        this.childrenArray = React.Children.toArray(children) as Array<React.ReactElement<IColumnProps>>;
        this.columnIdToIndex = Table.createColumnIdIndex(this.childrenArray);

        // Create height/width arrays using the lengths from props and
        // children, the default values from props, and finally any sparse
        // arrays passed into props.
        let newColumnWidths = this.childrenArray.map(() => defaultColumnWidth);
        newColumnWidths = Utils.assignSparseValues(newColumnWidths, columnWidths);
        let newRowHeights = Utils.times(numRows, () => defaultRowHeight);
        newRowHeights = Utils.assignSparseValues(newRowHeights, rowHeights);

        const selectedRegions = props.selectedRegions == null ? [] as IRegion[] : props.selectedRegions;
        const focusedCell = FocusedCellUtils.getInitialFocusedCell(
            props.enableFocus,
            props.focusedCell,
            undefined,
            selectedRegions,
        );

        this.state = {
            columnWidths: newColumnWidths,
            focusedCell,
            isLayoutLocked: false,
            isReordering: false,
            rowHeights: newRowHeights,
            selectedRegions,
        };
    }

    // Instance methods
    // ================

    /**
     * Resize all rows in the table to the height of the tallest visible cell in the specified columns.
     * If no indices are provided, default to using the tallest visible cell from all columns in view.
     */
    public resizeRowsByTallestCell(columnIndices?: number | number[]) {
        let tallest = 0;
        if (columnIndices == null) {
            // Consider all columns currently in viewport
            const viewportColumnIndices = this.grid.getColumnIndicesInRect(this.state.viewportRect);
            for (let col = viewportColumnIndices.columnIndexStart; col <= viewportColumnIndices.columnIndexEnd; col++) {
                tallest = Math.max(tallest, this.locator.getTallestVisibleCellInColumn(col));
            }
        } else {
            const columnIndicesArray = Array.isArray(columnIndices) ? columnIndices : [columnIndices];
            const tallestByColumns = columnIndicesArray.map(col => this.locator.getTallestVisibleCellInColumn(col));
            tallest = Math.max(...tallestByColumns);
        }
        const rowHeights = Array(this.state.rowHeights.length).fill(tallest);
        this.invalidateGrid();
        this.setState({ rowHeights });
    }

    /**
     * Scrolls the table to the target region in a fashion appropriate to the target region's
     * cardinality:
     *
     * - CELLS: Scroll the top-left cell in the target region to the top-left corner of the viewport.
     * - FULL_ROWS: Scroll the top-most row in the target region to the top of the viewport.
     * - FULL_COLUMNS: Scroll the left-most column in the target region to the left side of the viewport.
     * - FULL_TABLE: Scroll the top-left cell in the table to the top-left corner of the viewport.
     *
     * If there are active frozen rows and/or columns, the target region will be positioned in the
     * top-left corner of the non-frozen area (unless the target region itself is in the frozen
     * area).
     *
     * If the target region is close to the bottom-right corner of the table, this function will
     * simply scroll the target region as close to the top-left as possible until the bottom-right
     * corner is reached.
     */
    public scrollToRegion(region: IRegion) {
        const { left: currScrollLeft, top: currScrollTop } = this.state.viewportRect;

        const numFrozenRows = this.getNumFrozenRowsClamped();
        const numFrozenColumns = this.getNumFrozenColumnsClamped();

        const { scrollLeft, scrollTop } = ScrollUtils.getScrollPositionForRegion(
            region,
            currScrollLeft,
            currScrollTop,
            this.grid.getCumulativeWidthBefore,
            this.grid.getCumulativeHeightBefore,
            numFrozenRows,
            numFrozenColumns,
        );

        const correctedScrollLeft = this.shouldDisableHorizontalScroll() ? 0 : scrollLeft;
        const correctedScrollTop = this.shouldDisableVerticalScroll() ? 0 : scrollTop;

        // defer to the quadrant stack to keep all quadrant positions in sync
        this.quadrantStackInstance.scrollToPosition(correctedScrollLeft, correctedScrollTop);
    }

    // React lifecycle
    // ===============

    public shouldComponentUpdate(nextProps: ITableProps, nextState: ITableState) {
        const propKeysBlacklist = { exclude: Table.SHALLOW_COMPARE_PROP_KEYS_BLACKLIST };
        const stateKeysBlacklist = { exclude: Table.SHALLOW_COMPARE_STATE_KEYS_BLACKLIST };

        return (
            !CoreUtils.shallowCompareKeys(this.props, nextProps, propKeysBlacklist) ||
            !CoreUtils.shallowCompareKeys(this.state, nextState, stateKeysBlacklist) ||
            !CoreUtils.deepCompareKeys(this.props, nextProps, Table.SHALLOW_COMPARE_PROP_KEYS_BLACKLIST) ||
            !CoreUtils.deepCompareKeys(this.state, nextState, Table.SHALLOW_COMPARE_STATE_KEYS_BLACKLIST)
        );
    }

    public componentWillReceiveProps(nextProps: ITableProps) {
        super.componentWillReceiveProps(nextProps);

        const {
            children,
            columnWidths,
            defaultColumnWidth,
            defaultRowHeight,
            enableFocus,
            focusedCell,
            numRows,
            rowHeights,
            selectedRegions,
            selectionModes,
        } = nextProps;

        const newChildArray = React.Children.toArray(children) as Array<React.ReactElement<IColumnProps>>;
        const numCols = newChildArray.length;

        // Try to maintain widths of columns by looking up the width of the
        // column that had the same `ID` prop. If none is found, use the
        // previous width at the same index.
        const previousColumnWidths = newChildArray.map((child: React.ReactElement<IColumnProps>, index: number) => {
            const mappedIndex = this.columnIdToIndex[child.props.id];
            return this.state.columnWidths[mappedIndex != null ? mappedIndex : index];
        });

        // Make sure the width/height arrays have the correct length, but keep
        // as many existing widths/heights when possible. Also, apply the
        // sparse width/heights from props.
        let newColumnWidths = this.state.columnWidths;
        newColumnWidths = Utils.arrayOfLength(newColumnWidths, numCols, defaultColumnWidth);
        newColumnWidths = Utils.assignSparseValues(newColumnWidths, previousColumnWidths);
        newColumnWidths = Utils.assignSparseValues(newColumnWidths, columnWidths);

        let newRowHeights = this.state.rowHeights;
        newRowHeights = Utils.arrayOfLength(newRowHeights, numRows, defaultRowHeight);
        newRowHeights = Utils.assignSparseValues(newRowHeights, rowHeights);

        let newSelectedRegions = selectedRegions;
        if (selectedRegions == null) {
            // if we're in uncontrolled mode, filter out all selected regions that don't
            // fit in the current new table dimensions
            newSelectedRegions = this.state.selectedRegions.filter(region => {
                const regionCardinality = Regions.getRegionCardinality(region);
                const isSelectionModeEnabled = selectionModes.indexOf(regionCardinality) >= 0;
                return isSelectionModeEnabled && Regions.isRegionValidForTable(region, numRows, numCols);
            });
        }

        const newFocusedCell = FocusedCellUtils.getInitialFocusedCell(
            enableFocus,
            focusedCell,
            this.state.focusedCell,
            newSelectedRegions,
        );

        this.childrenArray = newChildArray;
        this.columnIdToIndex = Table.createColumnIdIndex(this.childrenArray);
        this.invalidateGrid();
        this.setState({
            columnWidths: newColumnWidths,
            focusedCell: newFocusedCell,
            rowHeights: newRowHeights,
            selectedRegions: newSelectedRegions,
        });
    }

    public render() {
        const { className, isRowHeaderShown, useInteractionBar } = this.props;
        const { horizontalGuides, verticalGuides } = this.state;
        this.validateGrid();

        const classes = classNames(
            Classes.TABLE_CONTAINER,
            {
                [Classes.TABLE_REORDERING]: this.state.isReordering,
                [Classes.TABLE_NO_VERTICAL_SCROLL]: this.shouldDisableVerticalScroll(),
                [Classes.TABLE_NO_HORIZONTAL_SCROLL]: this.shouldDisableHorizontalScroll(),
                [Classes.TABLE_SELECTION_ENABLED]: this.isSelectionModeEnabled(RegionCardinality.CELLS),
            },
            className,
        );

        return (
            <div className={classes} ref={this.refHandlers.rootTable} onScroll={this.handleRootScroll}>
                <TableQuadrantStack
                    bodyRef={this.refHandlers.cellContainer}
                    columnHeaderRef={this.refHandlers.columnHeader}
                    grid={this.grid}
                    handleColumnResizeGuide={this.handleColumnResizeGuide}
                    handleColumnsReordering={this.handleColumnsReordering}
                    handleRowResizeGuide={this.handleRowResizeGuide}
                    handleRowsReordering={this.handleRowsReordering}
                    isHorizontalScrollDisabled={this.shouldDisableHorizontalScroll()}
                    isRowHeaderShown={isRowHeaderShown}
                    isVerticalScrollDisabled={this.shouldDisableVerticalScroll()}
                    numFrozenColumns={this.getNumFrozenColumnsClamped()}
                    numFrozenRows={this.getNumFrozenRowsClamped()}
                    onScroll={this.handleBodyScroll}
                    quadrantRef={this.refHandlers.mainQuadrant}
                    ref={this.refHandlers.quadrantStack}
                    renderBody={this.renderBody}
                    renderColumnHeader={this.renderColumnHeader}
                    renderMenu={this.renderMenu}
                    renderRowHeader={this.renderRowHeader}
                    rowHeaderRef={this.refHandlers.rowHeader}
                    scrollContainerRef={this.refHandlers.scrollContainer}
                    useInteractionBar={useInteractionBar}
                />
                <div className={classNames(Classes.TABLE_OVERLAY_LAYER, "bp-table-reordering-cursor-overlay")} />
                <GuideLayer
                    className={Classes.TABLE_RESIZE_GUIDES}
                    verticalGuides={verticalGuides}
                    horizontalGuides={horizontalGuides}
                />
            </div>
        );
    }

    public renderHotkeys() {
        const hotkeys = [
            this.maybeRenderCopyHotkey(),
            this.maybeRenderSelectAllHotkey(),
            this.maybeRenderFocusHotkeys(),
        ];
        return <Hotkeys>{hotkeys.filter(element => element !== undefined)}</Hotkeys>;
    }

    /**
     * When the component mounts, the HTML Element refs will be available, so
     * we constructor the Locator, which queries the elements' bounding
     * ClientRects.
     */
    public componentDidMount() {
        this.validateGrid();

        this.locator = new Locator(this.mainQuadrantElement, this.scrollContainerElement, this.cellContainerElement);
        this.updateLocator();
        this.updateViewportRect(this.locator.getViewportRect());

        this.resizeSensorDetach = ResizeSensor.attach(this.rootTableElement, () => {
            if (!this.state.isLayoutLocked) {
                this.updateViewportRect(this.locator.getViewportRect());
            }
        });
    }

    public componentWillUnmount() {
        if (this.resizeSensorDetach != null) {
            this.resizeSensorDetach();
            delete this.resizeSensorDetach;
        }
    }

    public componentDidUpdate() {
        if (this.locator != null) {
            this.validateGrid();
            this.updateLocator();
        }

        this.maybeScrollTableIntoView();
    }

    protected validateProps(props: ITableProps & { children: React.ReactNode }) {
        const { children, columnWidths, numFrozenColumns, numFrozenRows, numRows, rowHeights } = props;
        const numColumns = React.Children.count(children);

        // do cheap error-checking first.
        if (numRows != null && numRows < 0) {
            throw new Error(Errors.TABLE_NUM_ROWS_NEGATIVE);
        }
        if (numFrozenRows != null && numFrozenRows < 0) {
            throw new Error(Errors.TABLE_NUM_FROZEN_ROWS_NEGATIVE);
        }
        if (numFrozenColumns != null && numFrozenColumns < 0) {
            throw new Error(Errors.TABLE_NUM_FROZEN_COLUMNS_NEGATIVE);
        }
        if (numRows != null && rowHeights != null && rowHeights.length !== numRows) {
            throw new Error(Errors.TABLE_NUM_ROWS_ROW_HEIGHTS_MISMATCH);
        }
        if (numColumns != null && columnWidths != null && columnWidths.length !== numColumns) {
            throw new Error(Errors.TABLE_NUM_COLUMNS_COLUMN_WIDTHS_MISMATCH);
        }
        React.Children.forEach(children, (child: React.ReactElement<any>) => {
            // save as a variable so that union type narrowing works
            const childType = child.type;

            // the second part of this conditional will never be true, but it
            // informs the TS compiler that we won't be invoking
            // childType.prototype on a "string" element.
            if (typeof child === "string" || typeof childType === "string") {
                throw new Error(Errors.TABLE_NON_COLUMN_CHILDREN_WARNING);
            } else {
                const isColumn = childType.prototype === Column.prototype || Column.prototype.isPrototypeOf(childType);
                if (!isColumn) {
                    throw new Error(Errors.TABLE_NON_COLUMN_CHILDREN_WARNING);
                }
            }
        });

        // these are recoverable scenarios, so just print a warning.
        if (numFrozenRows != null && numRows != null && numFrozenRows > numRows) {
            console.warn(Errors.TABLE_NUM_FROZEN_ROWS_BOUND_WARNING);
        }
        if (numFrozenColumns != null && numFrozenColumns > numColumns) {
            console.warn(Errors.TABLE_NUM_FROZEN_COLUMNS_BOUND_WARNING);
        }
    }

    // Quadrant refs
    // =============

    private moveFocusCell(
        primaryAxis: "row" | "col",
        secondaryAxis: "row" | "col",
        isUpOrLeft: boolean,
        newFocusedCell: IFocusedCellCoordinates,
        focusCellRegion: IRegion,
    ) {
        const { selectedRegions } = this.state;

        const primaryAxisPlural = primaryAxis === "row" ? "rows" : "cols";
        const secondaryAxisPlural = secondaryAxis === "row" ? "rows" : "cols";

        const movementDirection = isUpOrLeft ? -1 : +1;
        const regionIntervalIndex = isUpOrLeft ? 1 : 0;

        // try moving the cell in the direction along the primary axis
        newFocusedCell[primaryAxis] += movementDirection;

        const isPrimaryIndexOutOfBounds = isUpOrLeft
            ? newFocusedCell[primaryAxis] < focusCellRegion[primaryAxisPlural][0]
            : newFocusedCell[primaryAxis] > focusCellRegion[primaryAxisPlural][1];

        if (isPrimaryIndexOutOfBounds) {
            // if we moved outside the bounds of selection region,
            // move to the start (or end) of the primary axis, and move one along the secondary
            newFocusedCell[primaryAxis] = focusCellRegion[primaryAxisPlural][regionIntervalIndex];
            newFocusedCell[secondaryAxis] += movementDirection;

            const isSecondaryIndexOutOfBounds = isUpOrLeft
                ? newFocusedCell[secondaryAxis] < focusCellRegion[secondaryAxisPlural][0]
                : newFocusedCell[secondaryAxis] > focusCellRegion[secondaryAxisPlural][1];

            if (isSecondaryIndexOutOfBounds) {
                // if moving along the secondary also moves us outside
                // go to the start (or end) of the next (or previous region)
                // (note that if there's only one region you'll be moving to the opposite corner, which is fine)
                let newFocusCellSelectionIndex = newFocusedCell.focusSelectionIndex + movementDirection;

                // newFocusCellSelectionIndex should be one more (or less), unless we need to wrap around
                if (
                    isUpOrLeft ? newFocusCellSelectionIndex < 0 : newFocusCellSelectionIndex >= selectedRegions.length
                ) {
                    newFocusCellSelectionIndex = isUpOrLeft ? selectedRegions.length - 1 : 0;
                }

                const newFocusCellRegion = Regions.getCellRegionFromRegion(
                    selectedRegions[newFocusCellSelectionIndex],
                    this.grid.numRows,
                    this.grid.numCols,
                );

                newFocusedCell = {
                    col: newFocusCellRegion.cols[regionIntervalIndex],
                    focusSelectionIndex: newFocusCellSelectionIndex,
                    row: newFocusCellRegion.rows[regionIntervalIndex],
                };
            }
        }
        return newFocusedCell;
    }

    private handleCopy = (e: KeyboardEvent) => {
        const { getCellClipboardData, onCopy } = this.props;
        const { selectedRegions } = this.state;

        if (getCellClipboardData == null) {
            return;
        }

        // prevent "real" copy from being called
        e.preventDefault();
        e.stopPropagation();

        const cells = Regions.enumerateUniqueCells(selectedRegions, this.grid.numRows, this.grid.numCols);
        const sparse = Regions.sparseMapCells(cells, getCellClipboardData);
        if (sparse != null) {
            const success = Clipboard.copyCells(sparse);
            CoreUtils.safeInvoke(onCopy, success);
        }
    };

    private shouldDisableVerticalScroll() {
        const { fillBodyWithGhostCells } = this.props;
        const { viewportRect } = this.state;

        const rowIndices = this.grid.getRowIndicesInRect(viewportRect, fillBodyWithGhostCells);

        const isViewportUnscrolledVertically = viewportRect != null && viewportRect.top === 0;
        const areRowHeadersLoading = this.hasLoadingOption(this.props.loadingOptions, TableLoadingOption.ROW_HEADERS);
        const areGhostRowsVisible = fillBodyWithGhostCells && this.grid.isGhostIndex(rowIndices.rowIndexEnd, 0);

        return areGhostRowsVisible && (isViewportUnscrolledVertically || areRowHeadersLoading);
    }

    private shouldDisableHorizontalScroll() {
        const { fillBodyWithGhostCells } = this.props;
        const { viewportRect } = this.state;

        const columnIndices = this.grid.getColumnIndicesInRect(viewportRect, fillBodyWithGhostCells);

        const isViewportUnscrolledHorizontally = viewportRect != null && viewportRect.left === 0;
        const areGhostColumnsVisible =
            fillBodyWithGhostCells && this.grid.isGhostIndex(0, columnIndices.columnIndexEnd);
        const areColumnHeadersLoading = this.hasLoadingOption(
            this.props.loadingOptions,
            TableLoadingOption.COLUMN_HEADERS,
        );

        return areGhostColumnsVisible && (isViewportUnscrolledHorizontally || areColumnHeadersLoading);
    }

    private renderMenu = (refHandler: (ref: HTMLElement) => void) => {
        const classes = classNames(Classes.TABLE_MENU, {
            [Classes.TABLE_SELECTION_ENABLED]: this.isSelectionModeEnabled(RegionCardinality.FULL_TABLE),
        });
        return (
            <div className={classes} ref={refHandler} onMouseDown={this.handleMenuMouseDown}>
                {this.maybeRenderRegions(this.styleMenuRegion)}
            </div>
        );
    };

    private handleMenuMouseDown = (e: React.MouseEvent<HTMLElement>) => {
        // the shift+click interaction expands the region from the focused cell.
        // thus, if shift is pressed we shouldn't move the focused cell.
        this.selectAll(!e.shiftKey);
    };

    private maybeScrollTableIntoView() {
        const { viewportRect } = this.state;

        const tableBottom = this.grid.getCumulativeHeightAt(this.grid.numRows - 1);
        const tableRight = this.grid.getCumulativeWidthAt(this.grid.numCols - 1);

        const nextScrollTop =
            tableBottom < viewportRect.top + viewportRect.height
                ? // scroll the last row into view
                  Math.max(0, tableBottom - viewportRect.height)
                : viewportRect.top;

        const nextScrollLeft =
            tableRight < viewportRect.left + viewportRect.width
                ? // scroll the last column into view
                  Math.max(0, tableRight - viewportRect.width)
                : viewportRect.left;

        this.syncViewportPosition(nextScrollLeft, nextScrollTop);
    }

    private selectAll = (shouldUpdateFocusedCell: boolean) => {
        const selectionHandler = this.getEnabledSelectionHandler(RegionCardinality.FULL_TABLE);
        // clicking on upper left hand corner sets selection to "all"
        // regardless of current selection state (clicking twice does not deselect table)
        selectionHandler([Regions.table()]);

        if (shouldUpdateFocusedCell) {
            const newFocusedCellCoordinates = Regions.getFocusCellCoordinatesFromRegion(Regions.table());
            this.handleFocus(FocusedCellUtils.toFullCoordinates(newFocusedCellCoordinates));
        }
    };

    private handleSelectAllHotkey = (e: KeyboardEvent) => {
        // prevent "real" select all from happening as well
        e.preventDefault();
        e.stopPropagation();

        // selecting-all via the keyboard should not move the focused cell.
        this.selectAll(false);
    };

    private getColumnProps(columnIndex: number) {
        const column = this.childrenArray[columnIndex] as React.ReactElement<IColumnProps>;
        return column.props;
    }

    private columnHeaderCellRenderer = (columnIndex: number) => {
        const props = this.getColumnProps(columnIndex);

        // TODO: `renderColumnHeader` is really an unclear name. should rename
        // to `renderColumnHeaderCell` in the future.
        // (see: https://github.com/palantir/blueprint/issues/1625)
        const {
            id,
            loadingOptions,
            renderCell,
            renderColumnHeader: renderColumnHeaderCell,
            ...spreadableProps,
        } = props;

        const columnLoading = this.hasLoadingOption(loadingOptions, ColumnLoadingOption.HEADER);

<<<<<<< HEAD
        // <Table>'s useInteractionBar defaults to undefined. this means we
        // won't override the cell's useInteractionBar value unless the consumer
        // explicitly provided an override value to the <Table>.
        const tableUseInteractionBar = this.props.useInteractionBar;

        if (renderColumnHeaderCell != null) {
            const columnHeaderCell = renderColumnHeaderCell(columnIndex);
            const columnHeaderCellLoading = columnHeaderCell.props.loading;

            // print a deprecation warning here if needed. we can't do this in
            // ColumnHeaderCell, because we wouldn't be able to tell if
            // useInteractionBar was injected by Table or provided by the user.
            if (columnHeaderCell.props.useInteractionBar && !CoreUtils.isNodeEnv("production")) {
                console.warn(Errors.COLUMN_HEADER_CELL_USE_INTERACTION_BAR_DEPRECATED);
            }

            const clonedColumnHeaderCell = React.cloneElement(columnHeaderCell, {
                loading: columnHeaderCellLoading != null ? columnHeaderCellLoading : columnLoading,
                useInteractionBar: tableUseInteractionBar,
            } as IColumnHeaderCellProps);

            return clonedColumnHeaderCell;
=======
        if (renderColumnHeader != null) {
            const columnHeader = renderColumnHeader(columnIndex);
            const columnHeaderLoading = columnHeader.props.loading;
            const headerCellProps: IColumnHeaderCellProps = {
                loading: columnHeaderLoading != null ? columnHeaderLoading : columnLoading,
            };
            return React.cloneElement(columnHeader, headerCellProps);
>>>>>>> d32a9e96
        }

        const baseProps: IColumnHeaderCellProps = {
            index: columnIndex,
            loading: columnLoading,
            useInteractionBar: tableUseInteractionBar,
            ...spreadableProps,
        };

        if (props.name != null) {
            return <ColumnHeaderCell {...baseProps} />;
        } else {
            return <ColumnHeaderCell {...baseProps} name={Utils.toBase26Alpha(columnIndex)} />;
        }
    };

    private renderColumnHeader = (
        refHandler: (ref: HTMLElement) => void,
        resizeHandler: (verticalGuides: number[]) => void,
        reorderingHandler: (oldIndex: number, newIndex: number, length: number) => void,
        showFrozenColumnsOnly: boolean = false,
    ) => {
        const { focusedCell, selectedRegions, viewportRect } = this.state;
        const {
            allowMultipleSelection,
            fillBodyWithGhostCells,
            isColumnReorderable,
            isColumnResizable,
            loadingOptions,
            maxColumnWidth,
            minColumnWidth,
            selectedRegionTransform,
        } = this.props;

        const classes = classNames(Classes.TABLE_COLUMN_HEADERS, {
            [Classes.TABLE_SELECTION_ENABLED]: this.isSelectionModeEnabled(RegionCardinality.FULL_COLUMNS),
        });

        const columnIndices = this.grid.getColumnIndicesInRect(viewportRect, fillBodyWithGhostCells);
        const columnIndexStart = showFrozenColumnsOnly ? 0 : columnIndices.columnIndexStart;
        const columnIndexEnd = showFrozenColumnsOnly ? this.getMaxFrozenColumnIndex() : columnIndices.columnIndexEnd;

        return (
            <div className={classes}>
                <ColumnHeader
                    allowMultipleSelection={allowMultipleSelection}
                    cellRenderer={this.columnHeaderCellRenderer}
                    focusedCell={focusedCell}
                    grid={this.grid}
                    isReorderable={isColumnReorderable}
                    isResizable={isColumnResizable}
                    loading={this.hasLoadingOption(loadingOptions, TableLoadingOption.COLUMN_HEADERS)}
                    locator={this.locator}
                    maxColumnWidth={maxColumnWidth}
                    measurableElementRef={refHandler}
                    minColumnWidth={minColumnWidth}
                    onColumnWidthChanged={this.handleColumnWidthChanged}
                    onFocus={this.handleFocus}
                    onLayoutLock={this.handleLayoutLock}
                    onReordered={this.handleColumnsReordered}
                    onReordering={reorderingHandler}
                    onResizeGuide={resizeHandler}
                    onSelection={this.getEnabledSelectionHandler(RegionCardinality.FULL_COLUMNS)}
                    selectedRegions={selectedRegions}
                    selectedRegionTransform={selectedRegionTransform}
                    columnIndexStart={columnIndexStart}
                    columnIndexEnd={columnIndexEnd}
                >
                    {this.props.children}
                </ColumnHeader>

                {this.maybeRenderRegions(this.styleColumnHeaderRegion)}
            </div>
        );
    };

    private renderRowHeader = (
        refHandler: (ref: HTMLElement) => void,
        resizeHandler: (verticalGuides: number[]) => void,
        reorderingHandler: (oldIndex: number, newIndex: number, length: number) => void,
        showFrozenRowsOnly: boolean = false,
    ) => {
        const { focusedCell, selectedRegions, viewportRect } = this.state;
        const {
            allowMultipleSelection,
            fillBodyWithGhostCells,
            isRowReorderable,
            isRowResizable,
            loadingOptions,
            maxRowHeight,
            minRowHeight,
            renderRowHeader,
            selectedRegionTransform,
        } = this.props;

        const classes = classNames(Classes.TABLE_ROW_HEADERS, {
            [Classes.TABLE_SELECTION_ENABLED]: this.isSelectionModeEnabled(RegionCardinality.FULL_ROWS),
        });

        const rowIndices = this.grid.getRowIndicesInRect(viewportRect, fillBodyWithGhostCells);
        const rowIndexStart = showFrozenRowsOnly ? 0 : rowIndices.rowIndexStart;
        const rowIndexEnd = showFrozenRowsOnly ? this.getMaxFrozenRowIndex() : rowIndices.rowIndexEnd;

        return (
            <div className={classes} ref={refHandler}>
                <RowHeader
                    allowMultipleSelection={allowMultipleSelection}
                    focusedCell={focusedCell}
                    grid={this.grid}
                    locator={this.locator}
                    isReorderable={isRowReorderable}
                    isResizable={isRowResizable}
                    loading={this.hasLoadingOption(loadingOptions, TableLoadingOption.ROW_HEADERS)}
                    maxRowHeight={maxRowHeight}
                    minRowHeight={minRowHeight}
                    onFocus={this.handleFocus}
                    onLayoutLock={this.handleLayoutLock}
                    onResizeGuide={resizeHandler}
                    onReordered={this.handleRowsReordered}
                    onReordering={reorderingHandler}
                    onRowHeightChanged={this.handleRowHeightChanged}
                    onSelection={this.getEnabledSelectionHandler(RegionCardinality.FULL_ROWS)}
                    renderRowHeader={renderRowHeader}
                    selectedRegions={selectedRegions}
                    selectedRegionTransform={selectedRegionTransform}
                    rowIndexStart={rowIndexStart}
                    rowIndexEnd={rowIndexEnd}
                />

                {this.maybeRenderRegions(this.styleRowHeaderRegion)}
            </div>
        );
    };

    private bodyCellRenderer = (rowIndex: number, columnIndex: number) => {
        const {
            id,
            loadingOptions,
            renderCell,
            renderColumnHeader,
            name,
            renderName,
            useInteractionBar,
            ...restColumnProps,
        } = this.getColumnProps(columnIndex);

        const cell = renderCell(rowIndex, columnIndex);
        const { loading = this.hasLoadingOption(loadingOptions, ColumnLoadingOption.CELLS) } = cell.props;

        const cellProps: ICellProps = {
            ...restColumnProps,
            loading,
        };

        return React.cloneElement(cell, cellProps);
    };

    private renderBody = (
        quadrantType: QuadrantType,
        showFrozenRowsOnly: boolean = false,
        showFrozenColumnsOnly: boolean = false,
    ) => {
        const { focusedCell, selectedRegions, viewportRect } = this.state;
        const {
            allowMultipleSelection,
            fillBodyWithGhostCells,
            loadingOptions,
            renderBodyContextMenu,
            renderMode,
            selectedRegionTransform,
        } = this.props;

        const numFrozenColumns = this.getNumFrozenColumnsClamped();
        const numFrozenRows = this.getNumFrozenRowsClamped();

        const rowIndices = this.grid.getRowIndicesInRect(viewportRect, fillBodyWithGhostCells);
        const columnIndices = this.grid.getColumnIndicesInRect(viewportRect, fillBodyWithGhostCells);

        const columnIndexStart = showFrozenColumnsOnly ? 0 : columnIndices.columnIndexStart;
        const columnIndexEnd = showFrozenColumnsOnly ? numFrozenColumns : columnIndices.columnIndexEnd;
        const rowIndexStart = showFrozenRowsOnly ? 0 : rowIndices.rowIndexStart;
        const rowIndexEnd = showFrozenRowsOnly ? numFrozenRows : rowIndices.rowIndexEnd;

        // the main quadrant contains all cells in the table, so listen only to that quadrant
        const onCompleteRender = quadrantType === QuadrantType.MAIN ? this.handleCompleteRender : undefined;

        return (
            <div>
                <TableBody
                    allowMultipleSelection={allowMultipleSelection}
                    cellRenderer={this.bodyCellRenderer}
                    focusedCell={focusedCell}
                    grid={this.grid}
                    loading={this.hasLoadingOption(loadingOptions, TableLoadingOption.CELLS)}
                    locator={this.locator}
                    onCompleteRender={onCompleteRender}
                    onFocus={this.handleFocus}
                    onSelection={this.getEnabledSelectionHandler(RegionCardinality.CELLS)}
                    renderBodyContextMenu={renderBodyContextMenu}
                    renderMode={renderMode}
                    selectedRegions={selectedRegions}
                    selectedRegionTransform={selectedRegionTransform}
                    viewportRect={viewportRect}
                    columnIndexStart={columnIndexStart}
                    columnIndexEnd={columnIndexEnd}
                    rowIndexStart={rowIndexStart}
                    rowIndexEnd={rowIndexEnd}
                    numFrozenColumns={showFrozenColumnsOnly ? numFrozenColumns : undefined}
                    numFrozenRows={showFrozenRowsOnly ? numFrozenRows : undefined}
                />
                {this.maybeRenderRegions(this.styleBodyRegion, quadrantType)}
            </div>
        );
    };

    private isGuidesShowing() {
        return this.state.verticalGuides != null || this.state.horizontalGuides != null;
    }

    private isSelectionModeEnabled(selectionMode: RegionCardinality) {
        return this.props.selectionModes.indexOf(selectionMode) >= 0;
    }

    private getEnabledSelectionHandler(selectionMode: RegionCardinality) {
        if (!this.isSelectionModeEnabled(selectionMode)) {
            // If the selection mode isn't enabled, return a callback that
            // will clear the selection. For example, if row selection is
            // disabled, clicking on the row header will clear the table's
            // selection. If all selection modes are enabled, clicking on the
            // same region twice will clear the selection.
            return this.clearSelection;
        } else {
            return this.handleSelection;
        }
    }

    private invalidateGrid() {
        this.grid = null;
    }

    private validateGrid() {
        if (this.grid == null) {
            const { defaultRowHeight, defaultColumnWidth } = this.props;
            const { rowHeights, columnWidths } = this.state;
            this.grid = new Grid(rowHeights, columnWidths, Grid.DEFAULT_BLEED, defaultRowHeight, defaultColumnWidth);
            this.invokeOnVisibleCellsChangeCallback(this.state.viewportRect);
        }
    }

    /**
     * Renders a `RegionLayer`, applying styles to the regions using the
     * supplied `IRegionStyler`. `RegionLayer` is a `PureRender` component, so
     * the `IRegionStyler` should be a new instance on every render if we
     * intend to redraw the region layer.
     */
    private maybeRenderRegions(getRegionStyle: IRegionStyler, quadrantType?: QuadrantType) {
        if (this.isGuidesShowing() && !this.state.isReordering) {
            // we want to show guides *and* the selection styles when reordering rows or columns
            return undefined;
        }

        const regionGroups = Regions.joinStyledRegionGroups(
            this.state.selectedRegions,
            this.props.styledRegionGroups,
            this.state.focusedCell,
        );

        return regionGroups.map((regionGroup, index) => {
            const regionStyles = regionGroup.regions.map(region => getRegionStyle(region, quadrantType));
            return (
                <RegionLayer
                    className={classNames(regionGroup.className)}
                    key={index}
                    regions={regionGroup.regions}
                    regionStyles={regionStyles}
                />
            );
        });
    }

    private maybeRenderCopyHotkey() {
        const { getCellClipboardData } = this.props;
        if (getCellClipboardData != null) {
            return (
                <Hotkey
                    key="copy-hotkey"
                    label="Copy selected table cells"
                    group="Table"
                    combo="mod+c"
                    onKeyDown={this.handleCopy}
                />
            );
        } else {
            return undefined;
        }
    }

    private handleCompleteRender = () => {
        // the first onCompleteRender is triggered before the viewportRect is
        // defined and the second after the viewportRect has been set. the cells
        // will only actually render once the viewportRect is defined though, so
        // we defer invoking onCompleteRender until that check passes.
        if (this.state.viewportRect != null) {
            CoreUtils.safeInvoke(this.props.onCompleteRender);
        }
    };

    private handleFocusMoveLeft = (e: KeyboardEvent) => this.handleFocusMove(e, "left");
    private handleFocusMoveLeftInternal = (e: KeyboardEvent) => this.handleFocusMoveInternal(e, "left");
    private handleFocusMoveRight = (e: KeyboardEvent) => this.handleFocusMove(e, "right");
    private handleFocusMoveRightInternal = (e: KeyboardEvent) => this.handleFocusMoveInternal(e, "right");
    private handleFocusMoveUp = (e: KeyboardEvent) => this.handleFocusMove(e, "up");
    private handleFocusMoveUpInternal = (e: KeyboardEvent) => this.handleFocusMoveInternal(e, "up");
    private handleFocusMoveDown = (e: KeyboardEvent) => this.handleFocusMove(e, "down");
    private handleFocusMoveDownInternal = (e: KeyboardEvent) => this.handleFocusMoveInternal(e, "down");

    private maybeRenderFocusHotkeys() {
        const { enableFocus } = this.props;
        if (enableFocus != null) {
            return [
                <Hotkey
                    key="move left"
                    label="Move focus cell left"
                    group="Table"
                    combo="left"
                    onKeyDown={this.handleFocusMoveLeft}
                />,
                <Hotkey
                    key="move right"
                    label="Move focus cell right"
                    group="Table"
                    combo="right"
                    onKeyDown={this.handleFocusMoveRight}
                />,
                <Hotkey
                    key="move up"
                    label="Move focus cell up"
                    group="Table"
                    combo="up"
                    onKeyDown={this.handleFocusMoveUp}
                />,
                <Hotkey
                    key="move down"
                    label="Move focus cell down"
                    group="Table"
                    combo="down"
                    onKeyDown={this.handleFocusMoveDown}
                />,
                <Hotkey
                    key="move tab"
                    label="Move focus cell tab"
                    group="Table"
                    combo="tab"
                    onKeyDown={this.handleFocusMoveRightInternal}
                />,
                <Hotkey
                    key="move shift-tab"
                    label="Move focus cell shift tab"
                    group="Table"
                    combo="shift+tab"
                    onKeyDown={this.handleFocusMoveLeftInternal}
                />,
                <Hotkey
                    key="move enter"
                    label="Move focus cell enter"
                    group="Table"
                    combo="enter"
                    onKeyDown={this.handleFocusMoveDownInternal}
                />,
                <Hotkey
                    key="move shift-enter"
                    label="Move focus cell shift enter"
                    group="Table"
                    combo="shift+enter"
                    onKeyDown={this.handleFocusMoveUpInternal}
                />,
            ];
        } else {
            return [];
        }
    }

    private maybeRenderSelectAllHotkey() {
        if (this.isSelectionModeEnabled(RegionCardinality.FULL_TABLE)) {
            return (
                <Hotkey
                    key="select-all-hotkey"
                    label="Select all"
                    group="Table"
                    combo="mod+a"
                    onKeyDown={this.handleSelectAllHotkey}
                />
            );
        } else {
            return undefined;
        }
    }

    private styleBodyRegion = (region: IRegion, quadrantType: QuadrantType): React.CSSProperties => {
        const { numFrozenColumns } = this.props;

        const cardinality = Regions.getRegionCardinality(region);
        const style = this.grid.getRegionStyle(region);

        // ensure we're not showing borders at the boundary of the frozen-columns area
        const canHideRightBorder =
            (quadrantType === QuadrantType.TOP_LEFT || quadrantType === QuadrantType.LEFT) &&
            numFrozenColumns != null &&
            numFrozenColumns > 0;

        const fixedHeight = this.grid.getHeight();
        const fixedWidth = this.grid.getWidth();

        // include a correction in some cases to hide borders along quadrant boundaries
        const alignmentCorrection = 1;
        const alignmentCorrectionString = `-${alignmentCorrection}px`;

        switch (cardinality) {
            case RegionCardinality.CELLS:
                return style;
            case RegionCardinality.FULL_COLUMNS:
                style.top = alignmentCorrectionString;
                style.height = fixedHeight + alignmentCorrection;
                return style;
            case RegionCardinality.FULL_ROWS:
                style.left = alignmentCorrectionString;
                style.width = fixedWidth + alignmentCorrection;
                if (canHideRightBorder) {
                    style.right = alignmentCorrectionString;
                }
                return style;
            case RegionCardinality.FULL_TABLE:
                style.left = alignmentCorrectionString;
                style.top = alignmentCorrectionString;
                style.width = fixedWidth + alignmentCorrection;
                style.height = fixedHeight + alignmentCorrection;
                if (canHideRightBorder) {
                    style.right = alignmentCorrectionString;
                }
                return style;
            default:
                return { display: "none" };
        }
    };

    private styleMenuRegion = (region: IRegion): React.CSSProperties => {
        const { viewportRect } = this.state;
        if (viewportRect == null) {
            return {};
        }
        const cardinality = Regions.getRegionCardinality(region);
        const style = this.grid.getRegionStyle(region);

        switch (cardinality) {
            case RegionCardinality.FULL_TABLE:
                style.right = "0px";
                style.bottom = "0px";
                style.top = "0px";
                style.left = "0px";
                style.borderBottom = "none";
                style.borderRight = "none";
                return style;

            default:
                return { display: "none" };
        }
    };

    private styleColumnHeaderRegion = (region: IRegion): React.CSSProperties => {
        const { viewportRect } = this.state;
        if (viewportRect == null) {
            return {};
        }
        const cardinality = Regions.getRegionCardinality(region);
        const style = this.grid.getRegionStyle(region);

        switch (cardinality) {
            case RegionCardinality.FULL_TABLE:
                style.left = "-1px";
                style.borderLeft = "none";
                style.bottom = "-1px";
                return style;
            case RegionCardinality.FULL_COLUMNS:
                style.bottom = "-1px";
                return style;

            default:
                return { display: "none" };
        }
    };

    private styleRowHeaderRegion = (region: IRegion): React.CSSProperties => {
        const { viewportRect } = this.state;
        if (viewportRect == null) {
            return {};
        }
        const cardinality = Regions.getRegionCardinality(region);
        const style = this.grid.getRegionStyle(region);
        switch (cardinality) {
            case RegionCardinality.FULL_TABLE:
                style.top = "-1px";
                style.borderTop = "none";
                style.right = "-1px";
                return style;
            case RegionCardinality.FULL_ROWS:
                style.right = "-1px";
                return style;

            default:
                return { display: "none" };
        }
    };

    private handleColumnWidthChanged = (columnIndex: number, width: number) => {
        const selectedRegions = this.state.selectedRegions;
        const columnWidths = this.state.columnWidths.slice();

        if (Regions.hasFullTable(selectedRegions)) {
            for (let col = 0; col < columnWidths.length; col++) {
                columnWidths[col] = width;
            }
        }
        if (Regions.hasFullColumn(selectedRegions, columnIndex)) {
            Regions.eachUniqueFullColumn(selectedRegions, (col: number) => {
                columnWidths[col] = width;
            });
        } else {
            columnWidths[columnIndex] = width;
        }

        this.invalidateGrid();
        this.setState({ columnWidths });

        const { onColumnWidthChanged } = this.props;
        if (onColumnWidthChanged != null) {
            onColumnWidthChanged(columnIndex, width);
        }
    };

    private handleRowHeightChanged = (rowIndex: number, height: number) => {
        const selectedRegions = this.state.selectedRegions;
        const rowHeights = this.state.rowHeights.slice();

        if (Regions.hasFullTable(selectedRegions)) {
            for (let row = 0; row < rowHeights.length; row++) {
                rowHeights[row] = height;
            }
        }
        if (Regions.hasFullRow(selectedRegions, rowIndex)) {
            Regions.eachUniqueFullRow(selectedRegions, (row: number) => {
                rowHeights[row] = height;
            });
        } else {
            rowHeights[rowIndex] = height;
        }

        this.invalidateGrid();
        this.setState({ rowHeights });

        const { onRowHeightChanged } = this.props;
        if (onRowHeightChanged != null) {
            onRowHeightChanged(rowIndex, height);
        }
    };

    private handleRootScroll = (_event: React.UIEvent<HTMLElement>) => {
        // Bug #211 - Native browser text selection events can cause the root
        // element to scroll even though it has a overflow:hidden style. The
        // only viable solution to this is to unscroll the element after the
        // browser scrolls it.
        if (this.rootTableElement != null) {
            this.rootTableElement.scrollLeft = 0;
            this.rootTableElement.scrollTop = 0;
        }
    };

    private handleBodyScroll = (event: React.SyntheticEvent<HTMLElement>) => {
        // Prevent the event from propagating to avoid a resize event on the
        // resize sensor.
        event.stopPropagation();

        if (this.locator != null && !this.state.isLayoutLocked) {
            const viewportRect = this.locator.getViewportRect();
            this.updateViewportRect(viewportRect);
        }
    };

    private clearSelection = (_selectedRegions: IRegion[]) => {
        this.handleSelection([]);
    };

    // no good way to call arrow-key keyboard events from tests
    /* istanbul ignore next */
    private handleFocusMove = (e: KeyboardEvent, direction: "up" | "down" | "left" | "right") => {
        e.preventDefault();
        e.stopPropagation();

        const { focusedCell } = this.state;
        if (focusedCell == null) {
            // halt early if we have a selectedRegionTransform or something else in play that nixes
            // the focused cell.
            return;
        }

        const newFocusedCell = { col: focusedCell.col, row: focusedCell.row, focusSelectionIndex: 0 };

        switch (direction) {
            case "up":
                newFocusedCell.row -= 1;
                break;
            case "down":
                newFocusedCell.row += 1;
                break;
            case "left":
                newFocusedCell.col -= 1;
                break;
            case "right":
                newFocusedCell.col += 1;
                break;
            default:
                break;
        }

        if (
            newFocusedCell.row < 0 ||
            newFocusedCell.row >= this.grid.numRows ||
            newFocusedCell.col < 0 ||
            newFocusedCell.col >= this.grid.numCols
        ) {
            return;
        }

        // change selection to match new focus cell location
        const newSelectionRegions = [Regions.cell(newFocusedCell.row, newFocusedCell.col)];
        this.handleSelection(newSelectionRegions);
        this.handleFocus(newFocusedCell);

        // keep the focused cell in view
        this.scrollBodyToFocusedCell(newFocusedCell);
    };

    // no good way to call arrow-key keyboard events from tests
    /* istanbul ignore next */
    private handleFocusMoveInternal = (e: KeyboardEvent, direction: "up" | "down" | "left" | "right") => {
        e.preventDefault();
        e.stopPropagation();

        const { focusedCell, selectedRegions } = this.state;

        if (focusedCell == null) {
            // halt early if we have a selectedRegionTransform or something else in play that nixes
            // the focused cell.
            return;
        }

        let newFocusedCell = {
            col: focusedCell.col,
            focusSelectionIndex: focusedCell.focusSelectionIndex,
            row: focusedCell.row,
        };

        // if we're not in any particular focus cell region, and one exists, go to the first cell of the first one
        if (focusedCell.focusSelectionIndex == null && selectedRegions.length > 0) {
            const focusCellRegion = Regions.getCellRegionFromRegion(
                selectedRegions[0],
                this.grid.numRows,
                this.grid.numCols,
            );

            newFocusedCell = {
                col: focusCellRegion.cols[0],
                focusSelectionIndex: 0,
                row: focusCellRegion.rows[0],
            };
        } else {
            if (selectedRegions.length === 0) {
                this.handleFocusMove(e, direction);
                return;
            }

            const focusCellRegion = Regions.getCellRegionFromRegion(
                selectedRegions[focusedCell.focusSelectionIndex],
                this.grid.numRows,
                this.grid.numCols,
            );

            if (
                focusCellRegion.cols[0] === focusCellRegion.cols[1] &&
                focusCellRegion.rows[0] === focusCellRegion.rows[1] &&
                selectedRegions.length === 1
            ) {
                this.handleFocusMove(e, direction);
                return;
            }

            switch (direction) {
                case "up":
                    newFocusedCell = this.moveFocusCell("row", "col", true, newFocusedCell, focusCellRegion);
                    break;
                case "left":
                    newFocusedCell = this.moveFocusCell("col", "row", true, newFocusedCell, focusCellRegion);
                    break;
                case "down":
                    newFocusedCell = this.moveFocusCell("row", "col", false, newFocusedCell, focusCellRegion);
                    break;
                case "right":
                    newFocusedCell = this.moveFocusCell("col", "row", false, newFocusedCell, focusCellRegion);
                    break;
                default:
                    break;
            }
        }

        if (
            newFocusedCell.row < 0 ||
            newFocusedCell.row >= this.grid.numRows ||
            newFocusedCell.col < 0 ||
            newFocusedCell.col >= this.grid.numCols
        ) {
            return;
        }

        this.handleFocus(newFocusedCell);

        // keep the focused cell in view
        this.scrollBodyToFocusedCell(newFocusedCell);
    };

    private scrollBodyToFocusedCell = (focusedCell: IFocusedCellCoordinates) => {
        const { row, col } = focusedCell;
        const { viewportRect } = this.state;

        // sort keys in normal CSS position order (per the trusty TRBL/"trouble" acronym)
        // tslint:disable:object-literal-sort-keys
        const viewportBounds = {
            top: viewportRect.top,
            right: viewportRect.left + viewportRect.width,
            bottom: viewportRect.top + viewportRect.height,
            left: viewportRect.left,
        };
        const focusedCellBounds = {
            top: this.grid.getCumulativeHeightBefore(row),
            right: this.grid.getCumulativeWidthAt(col),
            bottom: this.grid.getCumulativeHeightAt(row),
            left: this.grid.getCumulativeWidthBefore(col),
        };
        // tslint:enable:object-literal-sort-keys

        const focusedCellWidth = focusedCellBounds.right - focusedCellBounds.left;
        const focusedCellHeight = focusedCellBounds.bottom - focusedCellBounds.top;

        const isFocusedCellWiderThanViewport = focusedCellWidth > viewportRect.width;
        const isFocusedCellTallerThanViewport = focusedCellHeight > viewportRect.height;

        let nextScrollTop = viewportRect.top;
        let nextScrollLeft = viewportRect.left;

        // keep the top end of an overly tall focused cell in view when moving left and right
        // (without this OR check, the body seesaws to fit the top end, then the bottom end, etc.)
        if (focusedCellBounds.top < viewportBounds.top || isFocusedCellTallerThanViewport) {
            // scroll up (minus one pixel to avoid clipping the focused-cell border)
            nextScrollTop = Math.max(0, focusedCellBounds.top - 1);
        } else if (focusedCellBounds.bottom > viewportBounds.bottom) {
            // scroll down
            const scrollDelta = focusedCellBounds.bottom - viewportBounds.bottom;
            nextScrollTop = viewportBounds.top + scrollDelta;
        }

        // keep the left end of an overly wide focused cell in view when moving up and down
        if (focusedCellBounds.left < viewportBounds.left || isFocusedCellWiderThanViewport) {
            // scroll left (again minus one additional pixel)
            nextScrollLeft = Math.max(0, focusedCellBounds.left - 1);
        } else if (focusedCellBounds.right > viewportBounds.right) {
            // scroll right
            const scrollDelta = focusedCellBounds.right - viewportBounds.right;
            nextScrollLeft = viewportBounds.left + scrollDelta;
        }

        this.syncViewportPosition(nextScrollLeft, nextScrollTop);
    };

    private syncViewportPosition(nextScrollLeft: number, nextScrollTop: number) {
        const { viewportRect } = this.state;

        const didScrollTopChange = nextScrollTop !== viewportRect.top;
        const didScrollLeftChange = nextScrollLeft !== viewportRect.left;

        if (didScrollTopChange || didScrollLeftChange) {
            // we need to modify the scroll container explicitly for the viewport to shift. in so
            // doing, we add the size of the header elements, which are not technically part of the
            // "grid" concept (the grid only consists of body cells at present).
            if (didScrollTopChange) {
                const topCorrection = this.shouldDisableVerticalScroll() ? 0 : this.columnHeaderElement.clientHeight;
                this.scrollContainerElement.scrollTop = nextScrollTop + topCorrection;
            }
            if (didScrollLeftChange) {
                const leftCorrection = this.shouldDisableHorizontalScroll() ? 0 : this.rowHeaderElement.clientWidth;
                this.scrollContainerElement.scrollLeft = nextScrollLeft + leftCorrection;
            }

            const nextViewportRect = new Rect(nextScrollLeft, nextScrollTop, viewportRect.width, viewportRect.height);
            this.updateViewportRect(nextViewportRect);
        }
    }

    private handleFocus = (focusedCell: IFocusedCellCoordinates) => {
        if (!this.props.enableFocus) {
            // don't set focus state if focus is not allowed
            return;
        }

        // only set focused cell state if not specified in props
        if (this.props.focusedCell == null) {
            this.setState({ focusedCell });
        }

        CoreUtils.safeInvoke(this.props.onFocus, focusedCell);
    };

    private handleSelection = (selectedRegions: IRegion[]) => {
        // only set selectedRegions state if not specified in props
        if (this.props.selectedRegions == null) {
            this.setState({ selectedRegions });
        }

        const { onSelection } = this.props;
        if (onSelection != null) {
            onSelection(selectedRegions);
        }
    };

    private handleColumnsReordering = (verticalGuides: number[]) => {
        this.setState({ isReordering: true, verticalGuides });
    };

    private handleColumnsReordered = (oldIndex: number, newIndex: number, length: number) => {
        this.setState({ isReordering: false, verticalGuides: undefined });
        CoreUtils.safeInvoke(this.props.onColumnsReordered, oldIndex, newIndex, length);
    };

    private handleRowsReordering = (horizontalGuides: number[]) => {
        this.setState({ isReordering: true, horizontalGuides });
    };

    private handleRowsReordered = (oldIndex: number, newIndex: number, length: number) => {
        this.setState({ isReordering: false, horizontalGuides: undefined });
        CoreUtils.safeInvoke(this.props.onRowsReordered, oldIndex, newIndex, length);
    };

    private handleLayoutLock = (isLayoutLocked = false) => {
        this.setState({ isLayoutLocked });
    };

    private hasLoadingOption = (loadingOptions: string[], loadingOption: string) => {
        if (loadingOptions == null) {
            return undefined;
        }
        return loadingOptions.indexOf(loadingOption) >= 0;
    };

    private updateLocator() {
        this.locator
            .setGrid(this.grid)
            .setNumFrozenRows(this.getNumFrozenRowsClamped())
            .setNumFrozenColumns(this.getNumFrozenColumnsClamped());
    }

    private updateViewportRect = (nextViewportRect: Rect) => {
        this.setState({ viewportRect: nextViewportRect });

        const { viewportRect } = this.state;

        const didViewportChange =
            (viewportRect != null && !viewportRect.equals(nextViewportRect)) ||
            (viewportRect == null && nextViewportRect != null);

        if (didViewportChange) {
            this.invokeOnVisibleCellsChangeCallback(nextViewportRect);
        }
    };

    private invokeOnVisibleCellsChangeCallback(viewportRect: Rect) {
        const columnIndices = this.grid.getColumnIndicesInRect(viewportRect);
        const rowIndices = this.grid.getRowIndicesInRect(viewportRect);
        CoreUtils.safeInvoke(this.props.onVisibleCellsChange, rowIndices, columnIndices);
    }

    private getMaxFrozenColumnIndex = () => {
        const numFrozenColumns = this.getNumFrozenColumnsClamped();
        return numFrozenColumns != null ? numFrozenColumns - 1 : undefined;
    };

    private getMaxFrozenRowIndex = () => {
        const numFrozenRows = this.getNumFrozenRowsClamped();
        return numFrozenRows != null ? numFrozenRows - 1 : undefined;
    };

    private getNumFrozenColumnsClamped(props: ITableProps = this.props) {
        const { numFrozenColumns } = props;
        const numColumns = React.Children.count(props.children);
        return Utils.clamp(numFrozenColumns, 0, numColumns);
    }

    private getNumFrozenRowsClamped(props: ITableProps = this.props) {
        const { numFrozenRows, numRows } = props;
        return Utils.clamp(numFrozenRows, 0, numRows);
    }

    private handleColumnResizeGuide = (verticalGuides: number[]) => {
        this.setState({ verticalGuides });
    };

    private handleRowResizeGuide = (horizontalGuides: number[]) => {
        this.setState({ horizontalGuides });
    };
}<|MERGE_RESOLUTION|>--- conflicted
+++ resolved
@@ -940,7 +940,6 @@
 
         const columnLoading = this.hasLoadingOption(loadingOptions, ColumnLoadingOption.HEADER);
 
-<<<<<<< HEAD
         // <Table>'s useInteractionBar defaults to undefined. this means we
         // won't override the cell's useInteractionBar value unless the consumer
         // explicitly provided an override value to the <Table>.
@@ -957,21 +956,11 @@
                 console.warn(Errors.COLUMN_HEADER_CELL_USE_INTERACTION_BAR_DEPRECATED);
             }
 
-            const clonedColumnHeaderCell = React.cloneElement(columnHeaderCell, {
+            const columnHeaderCellProps: IColumnHeaderCellProps = {
                 loading: columnHeaderCellLoading != null ? columnHeaderCellLoading : columnLoading,
                 useInteractionBar: tableUseInteractionBar,
-            } as IColumnHeaderCellProps);
-
-            return clonedColumnHeaderCell;
-=======
-        if (renderColumnHeader != null) {
-            const columnHeader = renderColumnHeader(columnIndex);
-            const columnHeaderLoading = columnHeader.props.loading;
-            const headerCellProps: IColumnHeaderCellProps = {
-                loading: columnHeaderLoading != null ? columnHeaderLoading : columnLoading,
             };
-            return React.cloneElement(columnHeader, headerCellProps);
->>>>>>> d32a9e96
+            return React.cloneElement(columnHeaderCell, columnHeaderCellProps);
         }
 
         const baseProps: IColumnHeaderCellProps = {
