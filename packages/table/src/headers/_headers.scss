--- conflicted
+++ resolved
@@ -259,11 +259,7 @@
 }
 
 .bp-table-header.pt-loading {
-<<<<<<< HEAD
-  @include vertical-center();
-=======
   @include cell-content-align-vertical();
->>>>>>> 9077435f
 
   .bp-table-column-name,
   .bp-table-row-name {
@@ -271,27 +267,15 @@
   }
 
   .bp-table-column-name-text {
-<<<<<<< HEAD
-    @include vertical-center();
-    padding: ($pt-grid-size * 1.1) $pt-grid-size ($pt-grid-size * 1.2);
-
-    .pt-skeleton {
-      height: $pt-grid-size * 0.7;
-=======
     @include cell-content-align-vertical();
     padding: $pt-grid-size;
 
     .pt-skeleton {
       height: $column-name-text-skeleton-height;
->>>>>>> 9077435f
     }
   }
 
   .bp-table-row-name {
-<<<<<<< HEAD
-    @include vertical-center();
-=======
     @include cell-content-align-vertical();
->>>>>>> 9077435f
   }
 }