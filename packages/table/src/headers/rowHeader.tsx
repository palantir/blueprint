--- conflicted
+++ resolved
@@ -10,17 +10,12 @@
 
 import * as Classes from "../common/classes";
 import { IRowIndices } from "../common/grid";
-import { Utils } from "../common/index";
 import { RoundSize } from "../common/roundSize";
 import { IClientCoordinates } from "../interactions/draggable";
 import { IIndexedResizeCallback } from "../interactions/resizable";
 import { Orientation } from "../interactions/resizeHandle";
 import { IRegion, RegionCardinality, Regions } from "../regions";
-<<<<<<< HEAD
-import { Header, IHeaderProps } from "./header";
-=======
 import { Header, IHeaderProps, shouldHeaderComponentUpdate } from "./header";
->>>>>>> 635d081c
 import { IRowHeaderCellProps, RowHeaderCell } from "./rowHeaderCell";
 
 export type IRowHeaderRenderer = (rowIndex: number) => React.ReactElement<IRowHeaderCellProps>;
@@ -49,23 +44,7 @@
     };
 
     public shouldComponentUpdate(nextProps: IRowHeaderProps) {
-<<<<<<< HEAD
-        if (!Utils.shallowCompareKeys(this.props, nextProps, { exclude: ["selectedRegions"] })) {
-            return true;
-        }
-
-        const fullRowSelections = this.props.selectedRegions.filter(this.isFullRowRegion);
-        const nextFullRowSelections = nextProps.selectedRegions.filter(this.isFullRowRegion);
-
-        // ignore selection changes that didn't involve any full-row selected regions
-        if (fullRowSelections.length > 0 || nextFullRowSelections.length > 0) {
-            return !Utils.deepCompareKeys(fullRowSelections, nextFullRowSelections);
-        }
-
-        return false;
-=======
         return shouldHeaderComponentUpdate(this.props, nextProps, this.isSelectedRegionRelevant);
->>>>>>> 635d081c
     }
 
     public render() {
@@ -190,10 +169,7 @@
             <RowHeaderCell
                 className={classNames(extremaClasses)}
                 index={index}
-<<<<<<< HEAD
-=======
                 key={Classes.rowIndexClass(index)}
->>>>>>> 635d081c
                 loading={this.props.loading}
                 style={{ height: `${rect.height}px` }}
             />);
@@ -204,13 +180,8 @@
         return Regions.row(index1, index2);
     }
 
-<<<<<<< HEAD
-    private isFullRowRegion = (region: IRegion) => {
-        return Regions.getRegionCardinality(region) === RegionCardinality.FULL_ROWS;
-=======
     private isSelectedRegionRelevant = (selectedRegion: IRegion) => {
         return Regions.getRegionCardinality(selectedRegion) === RegionCardinality.FULL_ROWS;
->>>>>>> 635d081c
     }
 }
 
