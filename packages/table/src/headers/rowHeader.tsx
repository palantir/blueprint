/**
 * Copyright 2016 Palantir Technologies, Inc. All rights reserved.
 * Licensed under the BSD-3 License as modified (the “License”); you may obtain a copy
 * of the license at https://github.com/palantir/blueprint/blob/master/LICENSE
 * and https://github.com/palantir/blueprint/blob/master/PATENTS
 */

import * as classNames from "classnames";
import * as PureRender from "pure-render-decorator";
import * as React from "react";

import * as Classes from "../common/classes";
import { Grid, IRowIndices } from "../common/grid";
import { Rect } from "../common/rect";
import { RoundSize } from "../common/roundSize";
import { ICoordinateData } from "../interactions/draggable";
import { DragReorderable, IReorderableProps, IReorderedCoords } from "../interactions/reorderable";
import { IIndexedResizeCallback, Resizable } from "../interactions/resizable";
import { ILockableLayout, Orientation } from "../interactions/resizeHandle";
import { /*DragSelectable,*/ ISelectableProps } from "../interactions/selectable";
import { ILocator } from "../locator";
import { Regions } from "../regions";
import { IRowHeaderCellProps, RowHeaderCell } from "./rowHeaderCell";

export type IRowHeaderRenderer = (rowIndex: number) => React.ReactElement<IRowHeaderCellProps>;

export interface IRowHeights {
    minRowHeight?: number;
    maxRowHeight?: number;
    defaultRowHeight?: number;
}

export interface IRowHeaderProps extends ILockableLayout,
                                         IReorderableProps,
                                         IRowHeights,
                                         IRowIndices,
                                         ISelectableProps {
    /**
     * Enables/disables the resize interaction.
     * @default false
     */
    isResizable?: boolean;

    /**
     * The grid computes sizes of cells, rows, or columns from the
     * configurable `columnWidths` and `rowHeights`.
     */
    grid: Grid;

    /**
     * If true, all `RowHeaderCell`s render their loading state except for those
     * who have their `loading` prop explicitly set to false.
     * @default false;
     */
    loading: boolean;

    /**
     * Locates the row/column/cell given a mouse event.
     */
    locator: ILocator;

    /**
     * This callback is called while the user is resizing a column. The guides
     * array contains pixel offsets for where to display the resize guides in
     * the table body's overlay layer.
     */
    onResizeGuide: (guides: number[]) => void;

    /**
     * A callback invoked when user is done resizing the column
     */
    onRowHeightChanged: IIndexedResizeCallback;

    /**
     * Renders the cell for each row header
     */
    renderRowHeader?: IRowHeaderRenderer;

    /**
     * The `Rect` bounds of the visible viewport with respect to its parent
     * scrollable pane.
     */
    viewportRect: Rect;
}

@PureRender
export class RowHeader extends React.Component<IRowHeaderProps, {}> {
    public static defaultProps = {
        isResizable: false,
        loading: false,
        renderRowHeader: renderDefaultRowHeader,
    };

    public render() {
        const { grid, rowIndexEnd, rowIndexStart, viewportRect } = this.props;

        const cells: Array<React.ReactElement<any>> = [];
        for (let rowIndex = rowIndexStart; rowIndex <= rowIndexEnd; rowIndex++) {
            const extremaClasses = grid.getExtremaClasses(rowIndex, 0, rowIndexEnd, 1);
            const renderer = grid.isGhostIndex(rowIndex, -1) ? this.renderGhostCell : this.renderCell;
            cells.push(renderer(rowIndex, extremaClasses));
        }

        // always set height so that the layout can push out the element unless it overflows.
        const style: React.CSSProperties = {
            height: `${grid.getRect().height}px`,
        };

        // use CSS translation to offset the cells
        if (viewportRect != null) {
            style.transform = `translate3d(0, ${grid.getRowRect(rowIndexStart).top - viewportRect.top}px, 0)`;
        }

        return (
            <RoundSize><div style={style}>{cells}</div></RoundSize>
        );
    }

    private renderGhostCell = (rowIndex: number, extremaClasses: string[]) => {
        const { grid, loading } = this.props;
        const rect = grid.getGhostCellRect(rowIndex, 0);
        const style = {
            height: `${rect.height}px`,
        };
        return (
            <RowHeaderCell
                key={Classes.rowIndexClass(rowIndex)}
                className={classNames(extremaClasses)}
                loading={loading}
                style={style}
            />);
    }

    private renderCell = (rowIndex: number, extremaClasses: string[]) => {
        const {
            // allowMultipleSelection,
            grid,
            isResizable,
            loading,
            maxRowHeight,
            minRowHeight,
            onFocus,
            onLayoutLock,
            onReorder,
            onReorderPreview,
            onResizeGuide,
            onRowHeightChanged,
            onSelection,
            renderRowHeader,
            selectedRegions,
            // selectedRegionTransform,
        } = this.props;

        const rect = grid.getRowRect(rowIndex);

        const handleSizeChanged = (size: number) => {
            onResizeGuide([rect.top + size + 1]);
        };

        const handleResizeEnd = (size: number) => {
            onResizeGuide(null);
            onRowHeightChanged(rowIndex, size);
        };

        const cell = renderRowHeader(rowIndex);
        const className = classNames(cell.props.className, extremaClasses, {
            [Classes.TABLE_DRAGGABLE]: onSelection != null,
        });
        const cellLoading = cell.props.loading != null ? cell.props.loading : loading;
        const isRowSelected = Regions.hasFullRow(selectedRegions, rowIndex);
        const cellProps: IRowHeaderCellProps = { className, isRowSelected, loading: cellLoading };

        return (
            // <DragSelectable
            //     allowMultipleSelection={allowMultipleSelection}
            //     key={Classes.rowIndexClass(rowIndex)}
            //     locateClick={this.locateClick}
            //     locateDrag={this.locateDrag}
            //     onSelection={onSelection}
            //     selectedRegions={selectedRegions}
            //     selectedRegionTransform={selectedRegionTransform}
            // >
            <DragReorderable
                // allowMultipleSelection={allowMultipleSelection}
                key={Classes.rowIndexClass(rowIndex)}
                locateClick={this.locateClick}
                locateDrag={this.locateDrag}
<<<<<<< HEAD
                onReorder={onReorder}
                onReorderPreview={onReorderPreview}
=======
                onFocus={onFocus}
                onSelection={onSelection}
>>>>>>> b28bad4e
                selectedRegions={selectedRegions}
                // onSelection={onSelection}
                // selectedRegions={selectedRegions}
                // selectedRegionTransform={selectedRegionTransform}
            >
                <Resizable
                    isResizable={isResizable}
                    maxSize={maxRowHeight}
                    minSize={minRowHeight}
                    onLayoutLock={onLayoutLock}
                    onResizeEnd={handleResizeEnd}
                    onSizeChanged={handleSizeChanged}
                    orientation={Orientation.HORIZONTAL}
                    size={rect.height}
                >
                    {React.cloneElement(cell, cellProps)}
                </Resizable>
            </DragReorderable>
            // </DragSelectable>
        );
    }

    private locateClick = (event: MouseEvent) => {
        const row = this.props.locator.convertPointToRow(event.clientY);
        return Regions.row(row);
    }

    // private locateDrag = (_event: MouseEvent, coords: ICoordinateData) => {
    //     const rowStart = this.props.locator.convertPointToRow(coords.activation[1]);
    //     const rowEnd = this.props.locator.convertPointToRow(coords.current[1]);
    //     return Regions.row(rowStart, rowEnd);
    // }

    private locateDrag = (_event: MouseEvent, coords: ICoordinateData): IReorderedCoords => {
        const rowStart = this.props.locator.convertPointToRow(coords.activation[1]);
        let rowEnd = this.props.locator.convertPointToRowTopBoundary(coords.current[1]);

        const isValidIndex = rowEnd >= 0;
        if (!isValidIndex) {
            rowEnd = null;
        }

        // subtract 1 to account for the fencepost problem. for example, to move rowumn 0 one spot
        // to the right, we'd actually have to drag over the left boundary of rowumn *2*, since
        // rowumn 0's right boundary is already the same as rowumn 1's left boundary.
        if (rowStart < rowEnd) {
            rowEnd -= 1;
        }

        console.log("rowHeader.tsx: locateDrag:", coords.activation, coords.current, rowStart, rowEnd);

        return { oldIndex: rowStart, newIndex: rowEnd } as IReorderedCoords;
    }
}

/**
 * A default implementation of `IRowHeaderRenderer` that displays 1-indexed
 * numbers for each row.
 */
export function renderDefaultRowHeader(rowIndex: number) {
    return <RowHeaderCell name={`${rowIndex + 1}`}/>;
}<|MERGE_RESOLUTION|>--- conflicted
+++ resolved
@@ -139,7 +139,7 @@
             loading,
             maxRowHeight,
             minRowHeight,
-            onFocus,
+            // onFocus,
             onLayoutLock,
             onReorder,
             onReorderPreview,
@@ -176,6 +176,7 @@
             //     key={Classes.rowIndexClass(rowIndex)}
             //     locateClick={this.locateClick}
             //     locateDrag={this.locateDrag}
+            //     onFocus={onFocus}
             //     onSelection={onSelection}
             //     selectedRegions={selectedRegions}
             //     selectedRegionTransform={selectedRegionTransform}
@@ -185,13 +186,8 @@
                 key={Classes.rowIndexClass(rowIndex)}
                 locateClick={this.locateClick}
                 locateDrag={this.locateDrag}
-<<<<<<< HEAD
                 onReorder={onReorder}
                 onReorderPreview={onReorderPreview}
-=======
-                onFocus={onFocus}
-                onSelection={onSelection}
->>>>>>> b28bad4e
                 selectedRegions={selectedRegions}
                 // onSelection={onSelection}
                 // selectedRegions={selectedRegions}
