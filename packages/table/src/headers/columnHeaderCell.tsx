/**
 * Copyright 2016 Palantir Technologies, Inc. All rights reserved.
 * Licensed under the BSD-3 License as modified (the “License”); you may obtain a copy
 * of the license at https://github.com/palantir/blueprint/blob/master/LICENSE
 * and https://github.com/palantir/blueprint/blob/master/PATENTS
 */

import * as classNames from "classnames";
import * as React from "react";

<<<<<<< HEAD
import { Classes as CoreClasses, IProps , Popover, Position, Utils as CoreUtils } from "@blueprintjs/core";
=======
import {
    AbstractComponent,
    Classes as CoreClasses,
    IProps,
    Popover,
    Position,
    Utils as CoreUtils,
} from "@blueprintjs/core";
>>>>>>> 360771db

import * as Classes from "../common/classes";
import * as Errors from "../common/errors";
import { LoadableContent } from "../common/loadableContent";
import { HeaderCell, IHeaderCellProps } from "./headerCell";

export interface IColumnNameProps {
    /**
     * The name displayed in the header of the column.
     */
    name?: string;

    /**
     * A callback to override the default name rendering behavior. The default
     * behavior is to simply use the `ColumnHeaderCell`s name prop.
     *
     * This render callback can be used, for example, to provide a
     * `EditableName` component for editing column names.
     *
     * If you define this callback, we recommend you also set
     * `useInteractionBar` to `true`, to avoid issues with menus or selection.
     *
     * The callback will also receive the column index if an `index` was originally
     * provided via props.
     */
    renderName?: (name: string, index?: number) => React.ReactElement<IProps>;

    /**
     * If `true`, adds an interaction bar on top of the column header cell and
     * moves the menu and selection interactions to it.
     *
     * This allows you to override the rendering of column name without worry
     * of clobbering the menu or other interactions.
     *
     * @default false
     */
    useInteractionBar?: boolean;
}

export interface IColumnHeaderCellProps extends IHeaderCellProps, IColumnNameProps {
    /**
     * Specifies if the column is reorderable.
     */
    isColumnReorderable?: boolean;

    /**
     * Specifies if the full column is part of a selection.
     */
    isColumnSelected?: boolean;

    /**
     * The icon name for the header's menu button.
     * @default 'chevron-down'
     */
    menuIconName?: string;
}

export function HorizontalCellDivider(): JSX.Element {
    return <div className={Classes.TABLE_HORIZONTAL_CELL_DIVIDER}/>;
}

export class ColumnHeaderCell extends AbstractComponent<IColumnHeaderCellProps, {}> {
    public static defaultProps: IColumnHeaderCellProps = {
        index: undefined,
        isActive: false,
        menuIconName: "chevron-down",
        useInteractionBar: false,
    };

    /**
     * This method determines if a `MouseEvent` was triggered on a target that
     * should be used as the header click/drag target. This enables users of
     * this component to render fully interactive components in their header
     * cells without worry of selection or resize operations from capturing
     * their mouse events.
     */
    public static isHeaderMouseTarget(target: HTMLElement) {
        return target.classList.contains(Classes.TABLE_HEADER)
            || target.classList.contains(Classes.TABLE_COLUMN_NAME)
            || target.classList.contains(Classes.TABLE_INTERACTION_BAR)
            || target.classList.contains(Classes.TABLE_HEADER_CONTENT);
    }

    public render() {
        const {
            // from IColumnHeaderCellProps
            isColumnReorderable,
            isColumnSelected,
            menuIconName,

            // from IColumnNameProps
            name,
            renderName,
            useInteractionBar,

            // from IHeaderProps
            ...spreadableProps,
        } = this.props;

        return (
            <HeaderCell
                isReorderable={this.props.isColumnReorderable}
                isSelected={this.props.isColumnSelected}
                {...spreadableProps}
            >
                {this.renderName()}
                {this.maybeRenderContent()}
                {this.props.loading ? undefined : this.props.resizeHandle}
            </HeaderCell>
        );
    }

    protected validateProps(nextProps: IColumnHeaderCellProps) {
        if (nextProps.menu != null) {
            // throw this warning from the publicly exported, higher-order *HeaderCell components
            // rather than HeaderCell, so consumers know exactly which components are receiving the
            // offending prop
            console.warn(Errors.COLUMN_HEADER_CELL_MENU_DEPRECATED);
        }
    }

    private renderName() {
        const { index, loading, name, renderName, useInteractionBar } = this.props;

        const dropdownMenu = this.maybeRenderDropdownMenu();
        const defaultName = <div className={Classes.TABLE_TRUNCATED_TEXT}>{name}</div>;

        const nameComponent = (
            <LoadableContent loading={loading} variableLength={true}>
                {renderName == null ? defaultName : renderName(name, index)}
            </LoadableContent>
        );

        if (useInteractionBar) {
            return (
                <div className={Classes.TABLE_COLUMN_NAME} title={name}>
                    <div className={Classes.TABLE_INTERACTION_BAR}>{dropdownMenu}</div>
                    <HorizontalCellDivider />
                    <div className={Classes.TABLE_COLUMN_NAME_TEXT}>{nameComponent}</div>
                </div>
            );
        } else {
            return (
                <div className={Classes.TABLE_COLUMN_NAME} title={name}>
                    {dropdownMenu}
                    <div className={Classes.TABLE_COLUMN_NAME_TEXT}>{nameComponent}</div>
                </div>
            );
        }
    }

    private maybeRenderContent() {
        if (this.props.children === null) {
            return undefined;
        }

        return (
            <div className={Classes.TABLE_HEADER_CONTENT}>
                {this.props.children}
            </div>
        );
    }

    private maybeRenderDropdownMenu() {
        const { index, menu, menuIconName, renderMenu } = this.props;

<<<<<<< HEAD
        if (menu == null && renderMenu == null) {
=======
        if (renderMenu == null && menu == null) {
>>>>>>> 360771db
            return undefined;
        }

        const popoverTargetClasses = classNames(
            CoreClasses.ICON_STANDARD,
            CoreClasses.iconClass(menuIconName),
        );

        const constraints = [{
            attachment: "together",
            pin: true,
            to: "window",
        }];

        // prefer renderMenu if it's defined
<<<<<<< HEAD
        const content = (CoreUtils.isFunction(renderMenu))
=======
        const content = CoreUtils.isFunction(renderMenu)
>>>>>>> 360771db
            ? renderMenu(index)
            : menu;

        return (
            <div className={Classes.TABLE_TH_MENU_CONTAINER}>
                <div className={Classes.TABLE_TH_MENU_CONTAINER_BACKGROUND} />
                <Popover
                    tetherOptions={{ constraints }}
                    content={content}
                    position={Position.BOTTOM}
                    className={Classes.TABLE_TH_MENU}
                    popoverDidOpen={this.handlPopoverDidOpen}
                    popoverWillClose={this.handlePopoverWillClose}
                    useSmartArrowPositioning={true}
                >
                    <span className={popoverTargetClasses}/>
                </Popover>
            </div>
        );
    }

    private handlPopoverDidOpen = () => {
        this.setState({ isActive: true });
    }

    private handlePopoverWillClose = () => {
        this.setState({ isActive: false });
    }
}<|MERGE_RESOLUTION|>--- conflicted
+++ resolved
@@ -8,9 +8,6 @@
 import * as classNames from "classnames";
 import * as React from "react";
 
-<<<<<<< HEAD
-import { Classes as CoreClasses, IProps , Popover, Position, Utils as CoreUtils } from "@blueprintjs/core";
-=======
 import {
     AbstractComponent,
     Classes as CoreClasses,
@@ -19,7 +16,6 @@
     Position,
     Utils as CoreUtils,
 } from "@blueprintjs/core";
->>>>>>> 360771db
 
 import * as Classes from "../common/classes";
 import * as Errors from "../common/errors";
@@ -186,11 +182,7 @@
     private maybeRenderDropdownMenu() {
         const { index, menu, menuIconName, renderMenu } = this.props;
 
-<<<<<<< HEAD
-        if (menu == null && renderMenu == null) {
-=======
         if (renderMenu == null && menu == null) {
->>>>>>> 360771db
             return undefined;
         }
 
@@ -206,11 +198,7 @@
         }];
 
         // prefer renderMenu if it's defined
-<<<<<<< HEAD
-        const content = (CoreUtils.isFunction(renderMenu))
-=======
         const content = CoreUtils.isFunction(renderMenu)
->>>>>>> 360771db
             ? renderMenu(index)
             : menu;
 
