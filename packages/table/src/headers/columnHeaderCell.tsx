--- conflicted
+++ resolved
@@ -180,11 +180,7 @@
     }
 
     private maybeRenderDropdownMenu() {
-<<<<<<< HEAD
-        const { index, menu, menuIcon, menuRenderer } = this.props;
-=======
-        const { index, menuIconName, menuRenderer } = this.props;
->>>>>>> a057afa9
+        const { index, menuIcon, menuRenderer } = this.props;
 
         if (!CoreUtils.isFunction(menuRenderer)) {
             return undefined;
