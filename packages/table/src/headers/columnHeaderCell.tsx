--- conflicted
+++ resolved
@@ -210,11 +210,7 @@
                     content={content}
                     position={Position.BOTTOM}
                     className={Classes.TABLE_TH_MENU}
-<<<<<<< HEAD
-                    popoverDidOpen={this.handlPopoverDidOpen}
-=======
                     popoverDidOpen={this.handlePopoverDidOpen}
->>>>>>> 493299ac
                     popoverWillClose={this.handlePopoverWillClose}
                     useSmartArrowPositioning={true}
                 >
@@ -224,11 +220,7 @@
         );
     }
 
-<<<<<<< HEAD
-    private handlPopoverDidOpen = () => {
-=======
     private handlePopoverDidOpen = () => {
->>>>>>> 493299ac
         this.setState({ isActive: true });
     }
 
