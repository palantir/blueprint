/**
 * Copyright 2017 Palantir Technologies, Inc. All rights reserved.
 * Licensed under the BSD-3 License as modified (the “License”); you may obtain a copy
 * of the license at https://github.com/palantir/blueprint/blob/master/LICENSE
 * and https://github.com/palantir/blueprint/blob/master/PATENTS
 */

import { Classes as CoreClasses, IconClasses } from "@blueprintjs/core";
import * as classNames from "classnames";
import * as React from "react";

import { Grid } from "../common";
import { Batcher } from "../common/batcher";
import { IFocusedCellCoordinates } from "../common/cell";
import * as Classes from "../common/classes";
import { Utils } from "../common/utils";
import { IClientCoordinates, ICoordinateData } from "../interactions/draggable";
import { DragReorderable, IReorderableProps } from "../interactions/reorderable";
import { Resizable } from "../interactions/resizable";
import { ILockableLayout, Orientation } from "../interactions/resizeHandle";
import { DragSelectable, ISelectableProps } from "../interactions/selectable";
import { ILocator } from "../locator";
import { IRegion, RegionCardinality, Regions } from "../regions";
import { IHeaderCellProps } from "./headerCell";

export type IHeaderCellRenderer = (index: number) => React.ReactElement<IHeaderCellProps>;

export interface IHeaderProps extends ILockableLayout, IReorderableProps, ISelectableProps {
    /**
     * The currently focused cell.
     */
    focusedCell?: IFocusedCellCoordinates;

    /**
     * The grid computes sizes of cells, rows, or columns from the
     * configurable `columnWidths` and `rowHeights`.
     */
    grid: Grid;

    /**
     * Enables/disables the reordering interaction.
     * @internal
     * @default false
     */
    isReorderable?: boolean;

    /**
     * Enables/disables the resize interaction.
     * @default false
     */
    isResizable?: boolean;

    /**
     * Locates the row/column/cell given a mouse event.
     */
    locator: ILocator;

    /**
     * If true, all header cells render their loading state except for those
     * who have their `loading` prop explicitly set to false.
     * @default false;
     */
    loading?: boolean;

    /**
     * This callback is called while the user is resizing a header cell. The guides
     * array contains pixel offsets for where to display the resize guides in
     * the table body's overlay layer.
     */
    onResizeGuide: (guides: number[]) => void;
}

/**
 * These are additional props passed internally from ColumnHeader and RowHeader.
 * They don't need to be exposed to the outside world.
 */
export interface IInternalHeaderProps extends IHeaderProps {
    /**
     * The cardinality of a fully selected region. Should be FULL_COLUMNS for column headers and
     * FULL_ROWS for row headers.
     */
    fullRegionCardinality: RegionCardinality;

    /**
     * An optional callback invoked when the user double-clicks a resize handle, if resizing is enabled.
     */
    handleResizeDoubleClick?: (index: number) => void;

    /**
     * The name of the header-cell prop specifying whether the header cell is reorderable or not.
     */
    headerCellIsReorderablePropName: string;

    /**
     * The name of the header-cell prop specifying whether the header cell is selected or not.
     */
    headerCellIsSelectedPropName: string;

    /**
     * The highest cell index to render.
     */
    indexEnd: number;

    /**
     * The lowest cell index to render.
     */
    indexStart: number;

    /**
     * The maximum permitted size of the header in pixels. Corresponds to a width for column headers and
     * a height for row headers.
     */
    maxSize: number;

    /**
     * The minimum permitted size of the header in pixels. Corresponds to a width for column headers and
     * a height for row headers.
     */
    minSize: number;

    /**
     * The orientation of the resize handle. Should be VERTICAL for column headers and HORIZONTAL
     * for row headers.
     */
    resizeOrientation: Orientation;

    /**
     * An array containing the table's selection Regions.
     */
    selectedRegions: IRegion[];

    /**
     * Converts a point on the screen to a row or column index in the table grid.
     */
    convertPointToIndex?: (clientXOrY: number, useMidpoint?: boolean) => number;

    /**
     * Provides any extrema classes for the provided index range in the table grid.
     */
    getCellExtremaClasses: (index: number, indexEnd: number) => string[];

    /**
     * Provides the index class for the cell. Should be Classes.columnCellIndexClass for column
     * headers or Classes.rowCellIndexClass for row headers.
     */
    getCellIndexClass: (index: number) => string;

    /**
     * Returns the size of the specified header cell in pixels. Corresponds to a width for column
     * headers and a height for row headers.
     */
    getCellSize: (index: number) => number;

    /**
     * Returns the relevant single coordinate from the provided client coordinates. Should return
     * the x coordinate for column headers and the y coordinate for row headers.
     */
    getDragCoordinate: (clientCoords: IClientCoordinates) => number;

    /**
     * A callback that returns the CSS index class for the specified index. Should be
     * Classes.columnIndexClass for column headers and Classes.rowIndexClass for row headers.
     */
    getIndexClass: (index: number) => string;

    /**
     * Given a mouse event, returns the relevant client coordinate (clientX or clientY). Should be
     * clientX for column headers and clientY for row headers.
     */
    getMouseCoordinate: (event: MouseEvent) => number;

    /**
     * Invoked when a resize interaction ends, if resizing is enabled.
     */
    handleResizeEnd: (index: number, size: number) => void;

    /**
     * Invoked whenever the size changes during a resize interaction, if resizing is enabled.
     */
    handleSizeChanged: (index: number, size: number) => void;

    /**
     * Returns true if the specified cell (and therefore the full column/row) is selected.
     */
    isCellSelected: (index: number) => boolean;

    /**
     * Returns true if the specified cell is at a ghost index.
     */
    isGhostIndex: (index: number) => boolean;

    /**
     * A callback that renders a ghost cell for the provided index.
     */
    renderGhostCell: (index: number, extremaClasses: string[]) => JSX.Element;

    /**
     * A callback that renders a regular header cell at the provided index.
     */
    renderHeaderCell: (index: number) => JSX.Element;

    /**
     * Converts a range to a region. This should be Regions.column for column headers and
     * Regions.row for row headers.
     */
    toRegion: (index1: number, index2?: number) => IRegion;

    /**
     * A callback that wraps the rendered cell components in additional parent elements as needed.
     */
    wrapCells: (cells: Array<React.ReactElement<any>>) => JSX.Element;
}

export interface IHeaderState {
    /**
     * Whether the drag-select interaction has finished (via mouseup). When
     * true, DragReorderable will know that it can override the click-and-drag
     * interactions that would normally be reserved for drag-select behavior.
     */
    hasSelectionEnded?: boolean;
}

<<<<<<< HEAD
const RESET_CELL_KEYS_BLACKLIST: Array<keyof IInternalHeaderProps> = ["endIndex", "startIndex"];
=======
const SHALLOW_COMPARE_PROP_KEYS_BLACKLIST: Array<keyof IInternalHeaderProps> = [
    "focusedCell",
    "selectedRegions",
];

const RESET_CELL_KEYS_BLACKLIST: Array<keyof IInternalHeaderProps> = [
    "indexEnd",
    "indexStart",
];
>>>>>>> 45c07c59

export class Header extends React.Component<IInternalHeaderProps, IHeaderState> {
    public state: IHeaderState = {
        hasSelectionEnded: false,
    };

    protected activationIndex: number;
    private batcher = new Batcher<JSX.Element>();

    public constructor(props?: IHeaderProps, context?: any) {
        super(props, context);
    }

    public componentDidMount() {
        if (this.props.selectedRegions != null && this.props.selectedRegions.length > 0) {
            // we already have a selection defined, so we'll want to enable reordering interactions
            // right away if other criteria are satisfied too.
            this.setState({ hasSelectionEnded: true });
        }
    }

    public componentWillUnmount() {
        this.batcher.cancelOutstandingCallback();
    }

    public componentWillReceiveProps(nextProps?: IInternalHeaderProps) {
        if (nextProps.selectedRegions != null && nextProps.selectedRegions.length > 0) {
            this.setState({ hasSelectionEnded: true });
        } else {
            this.setState({ hasSelectionEnded: false });
        }
    }

    public shouldComponentUpdate(nextProps?: IInternalHeaderProps, nextState?: IHeaderState) {
        return !Utils.shallowCompareKeys(this.state, nextState)
            || !Utils.shallowCompareKeys(this.props, nextProps, { exclude: SHALLOW_COMPARE_PROP_KEYS_BLACKLIST })
            || !Utils.deepCompareKeys(this.props, nextProps, SHALLOW_COMPARE_PROP_KEYS_BLACKLIST);
    }

    public componentWillUpdate(nextProps?: IInternalHeaderProps, nextState?: IHeaderState) {
        const resetKeysBlacklist = { exclude: RESET_CELL_KEYS_BLACKLIST };
        let shouldResetBatcher = !Utils.shallowCompareKeys(this.props, nextProps, resetKeysBlacklist);
        shouldResetBatcher = shouldResetBatcher || !Utils.shallowCompareKeys(this.state, nextState);
        if (shouldResetBatcher) {
            this.batcher.reset();
        }
    }

    public render() {
        return this.props.wrapCells(this.renderCells());
    }

    private locateClick = (event: MouseEvent): IRegion => {
        const coord = this.props.getMouseCoordinate(event);
        this.activationIndex = this.props.convertPointToIndex(coord);
        return this.props.toRegion(this.activationIndex);
    };

    private locateDragForSelection = (_event: MouseEvent, coords: ICoordinateData, returnEndOnly = false): IRegion => {
        const coord = this.props.getDragCoordinate(coords.current);
<<<<<<< HEAD
        const startIndex = this.activationIndex;
        const endIndex = this.props.convertPointToIndex(coord);
        return this.props.toRegion(startIndex, endIndex);
    };
=======
        const indexStart = this.activationIndex;
        const indexEnd = this.props.convertPointToIndex(coord);
        return returnEndOnly
            ? this.props.toRegion(indexEnd)
            : this.props.toRegion(indexStart, indexEnd);
    }
>>>>>>> 45c07c59

    private locateDragForReordering = (_event: MouseEvent, coords: ICoordinateData): number => {
        const coord = this.props.getDragCoordinate(coords.current);
        const guideIndex = this.props.convertPointToIndex(coord, true);
        return guideIndex < 0 ? undefined : guideIndex;
    };

    private renderCells = () => {
        const { indexStart, indexEnd } = this.props;

        this.batcher.startNewBatch();
        for (let index = indexStart; index <= indexEnd; index++) {
            this.batcher.addArgsToBatch(index);
        }
        this.batcher.removeOldAddNew(this.renderNewCell);

        if (!this.batcher.isDone()) {
            this.batcher.idleCallback(() => this.forceUpdate());
        }
        return this.batcher.getList();
    };

    private renderNewCell = (index: number) => {
<<<<<<< HEAD
        const extremaClasses = this.props.getCellExtremaClasses(index, this.props.endIndex);
        const renderer = this.props.isGhostIndex(index) ? this.props.renderGhostCell : this.renderCell;
=======
        const extremaClasses = this.props.getCellExtremaClasses(index, this.props.indexEnd);
        const renderer = this.props.isGhostIndex(index)
            ? this.props.renderGhostCell
            : this.renderCell;
>>>>>>> 45c07c59
        return renderer(index, extremaClasses);
    };

    private renderCell = (index: number, extremaClasses: string[]) => {
        const { getIndexClass, selectedRegions } = this.props;

        const cell = this.props.renderHeaderCell(index);

        const isLoading = cell.props.loading != null ? cell.props.loading : this.props.loading;
        const isSelected = this.props.isCellSelected(index);
        const isEntireCellTargetReorderable = this.isEntireCellTargetReorderable(isSelected);

        const className = classNames(
            extremaClasses,
            {
                [Classes.TABLE_HEADER_REORDERABLE]: isEntireCellTargetReorderable,
            },
            this.props.getCellIndexClass(index),
            cell.props.className,
        );

        const cellProps: IHeaderCellProps = {
            className,
            index,
            [this.props.headerCellIsSelectedPropName]: isSelected,
            [this.props.headerCellIsReorderablePropName]: isEntireCellTargetReorderable,
            loading: isLoading,
            reorderHandle: this.maybeRenderReorderHandle(index),
        };

        const modifiedHandleSizeChanged = (size: number) => this.props.handleSizeChanged(index, size);
        const modifiedHandleResizeEnd = (size: number) => this.props.handleResizeEnd(index, size);
        const modifiedHandleResizeHandleDoubleClick = () => this.props.handleResizeDoubleClick(index);

        const baseChildren = (
            <DragSelectable
                allowMultipleSelection={this.props.allowMultipleSelection}
                disabled={isEntireCellTargetReorderable}
                focusedCell={this.props.focusedCell}
                ignoredSelectors={[`.${Classes.TABLE_REORDER_HANDLE_TARGET}`]}
                key={getIndexClass(index)}
                locateClick={this.locateClick}
                locateDrag={this.locateDragForSelection}
                onFocus={this.props.onFocus}
                onSelection={this.handleDragSelectableSelection}
                onSelectionEnd={this.handleDragSelectableSelectionEnd}
                selectedRegions={selectedRegions}
                selectedRegionTransform={this.props.selectedRegionTransform}
            >
                <Resizable
                    isResizable={this.props.isResizable}
                    maxSize={this.props.maxSize}
                    minSize={this.props.minSize}
                    onDoubleClick={modifiedHandleResizeHandleDoubleClick}
                    onLayoutLock={this.props.onLayoutLock}
                    onResizeEnd={modifiedHandleResizeEnd}
                    onSizeChanged={modifiedHandleSizeChanged}
                    orientation={this.props.resizeOrientation}
                    size={this.props.getCellSize(index)}
                >
                    {React.cloneElement(cell, cellProps)}
                </Resizable>
            </DragSelectable>
        );

        return this.isReorderHandleEnabled()
            ? baseChildren // reordering will be handled by interacting with the reorder handle
            : this.wrapInDragReorderable(index, baseChildren, !isEntireCellTargetReorderable);
    };

    private isReorderHandleEnabled() {
        // the reorder handle can only appear in the column interaction bar
        return this.isColumnHeader() && this.props.isReorderable;
    }

    private maybeRenderReorderHandle(index: number) {
        return !this.isReorderHandleEnabled()
            ? undefined
            : this.wrapInDragReorderable(
                  index,
                  <div className={Classes.TABLE_REORDER_HANDLE_TARGET}>
                      <div className={Classes.TABLE_REORDER_HANDLE}>
                          <span className={classNames(CoreClasses.ICON_STANDARD, IconClasses.DRAG_HANDLE_VERTICAL)} />
                      </div>
                  </div>,
              );
    }

    private isColumnHeader() {
        return this.props.fullRegionCardinality === RegionCardinality.FULL_COLUMNS;
    }

    private wrapInDragReorderable(index: number, children: JSX.Element, disabled?: boolean) {
        return (
            <DragReorderable
                disabled={disabled}
                key={this.props.getIndexClass(index)}
                locateClick={this.locateClick}
                locateDrag={this.locateDragForReordering}
                onReordered={this.props.onReordered}
                onReordering={this.props.onReordering}
                onSelection={this.props.onSelection}
                onFocus={this.props.onFocus}
                selectedRegions={this.props.selectedRegions}
                toRegion={this.props.toRegion}
            >
                {children}
            </DragReorderable>
        );
    }

    private handleDragSelectableSelection = (selectedRegions: IRegion[]) => {
        this.props.onSelection(selectedRegions);
        this.setState({ hasSelectionEnded: false });
    };

    private handleDragSelectableSelectionEnd = () => {
        this.activationIndex = null; // not strictly required, but good practice
        this.setState({ hasSelectionEnded: true });
    };

    private isEntireCellTargetReorderable = (isSelected: boolean) => {
        const { selectedRegions } = this.props;
        // although reordering may be generally enabled for this row/column (via props.isReorderable), the
        // row/column shouldn't actually become reorderable from a user perspective until a few other
        // conditions are true:
        return (
            this.props.isReorderable &&
            // the row/column should be the only selection (or it should be part of the only selection),
            // because reordering multiple disjoint row/column selections is a UX morass with no clear best
            // behavior.
            isSelected &&
            this.state.hasSelectionEnded &&
            Regions.getRegionCardinality(selectedRegions[0]) === this.props.fullRegionCardinality &&
            // selected regions can be updated during mousedown+drag and before mouseup; thus, we
            // add a final check to make sure we don't enable reordering until the selection
            // interaction is complete. this prevents one click+drag interaction from triggering
            // both selection and reordering behavior.
            selectedRegions.length === 1 &&
            // columns are reordered via a reorder handle, so drag-selection needn't be disabled
<<<<<<< HEAD
            !this.isReorderHandleEnabled()
        );
    };
}

/**
 * In the current architecture, ColumnHeaderCell and RowHeaderCell each need to include this same
 * shouldComponentUpdate code at their level. To avoid writing the same code in two places, we
 * expose this utility for each higher-level component to leverage in their own respective
 * shouldComponentUpdate functions.
 *
 * (See: https://github.com/palantir/blueprint/issues/1214)
 *
 * @param props - the current props
 * @param nextProps - the next props
 */
export function shouldHeaderComponentUpdate<T extends IHeaderProps>(
    props: T,
    nextProps: T,
    isSelectedRegionRelevant: (selectedRegion: IRegion) => boolean,
) {
    if (!Utils.shallowCompareKeys(props, nextProps, { exclude: ["selectedRegions"] })) {
        return true;
    }

    const relevantSelectedRegions = props.selectedRegions.filter(isSelectedRegionRelevant);
    const nextRelevantSelectedRegions = nextProps.selectedRegions.filter(isSelectedRegionRelevant);

    // ignore selection changes that didn't involve any relevant selected regions (FULL_COLUMNS
    // for column headers, or FULL_ROWS for row headers)
    if (relevantSelectedRegions.length > 0 || nextRelevantSelectedRegions.length > 0) {
        return !Utils.deepCompareKeys(relevantSelectedRegions, nextRelevantSelectedRegions);
    }

    return false;
=======
            && !this.isReorderHandleEnabled();
    }
>>>>>>> 45c07c59
}<|MERGE_RESOLUTION|>--- conflicted
+++ resolved
@@ -220,19 +220,9 @@
     hasSelectionEnded?: boolean;
 }
 
-<<<<<<< HEAD
-const RESET_CELL_KEYS_BLACKLIST: Array<keyof IInternalHeaderProps> = ["endIndex", "startIndex"];
-=======
-const SHALLOW_COMPARE_PROP_KEYS_BLACKLIST: Array<keyof IInternalHeaderProps> = [
-    "focusedCell",
-    "selectedRegions",
-];
-
-const RESET_CELL_KEYS_BLACKLIST: Array<keyof IInternalHeaderProps> = [
-    "indexEnd",
-    "indexStart",
-];
->>>>>>> 45c07c59
+const SHALLOW_COMPARE_PROP_KEYS_BLACKLIST: Array<keyof IInternalHeaderProps> = ["focusedCell", "selectedRegions"];
+
+const RESET_CELL_KEYS_BLACKLIST: Array<keyof IInternalHeaderProps> = ["indexEnd", "indexStart"];
 
 export class Header extends React.Component<IInternalHeaderProps, IHeaderState> {
     public state: IHeaderState = {
@@ -267,9 +257,11 @@
     }
 
     public shouldComponentUpdate(nextProps?: IInternalHeaderProps, nextState?: IHeaderState) {
-        return !Utils.shallowCompareKeys(this.state, nextState)
-            || !Utils.shallowCompareKeys(this.props, nextProps, { exclude: SHALLOW_COMPARE_PROP_KEYS_BLACKLIST })
-            || !Utils.deepCompareKeys(this.props, nextProps, SHALLOW_COMPARE_PROP_KEYS_BLACKLIST);
+        return (
+            !Utils.shallowCompareKeys(this.state, nextState) ||
+            !Utils.shallowCompareKeys(this.props, nextProps, { exclude: SHALLOW_COMPARE_PROP_KEYS_BLACKLIST }) ||
+            !Utils.deepCompareKeys(this.props, nextProps, SHALLOW_COMPARE_PROP_KEYS_BLACKLIST)
+        );
     }
 
     public componentWillUpdate(nextProps?: IInternalHeaderProps, nextState?: IHeaderState) {
@@ -293,19 +285,10 @@
 
     private locateDragForSelection = (_event: MouseEvent, coords: ICoordinateData, returnEndOnly = false): IRegion => {
         const coord = this.props.getDragCoordinate(coords.current);
-<<<<<<< HEAD
-        const startIndex = this.activationIndex;
-        const endIndex = this.props.convertPointToIndex(coord);
-        return this.props.toRegion(startIndex, endIndex);
-    };
-=======
         const indexStart = this.activationIndex;
         const indexEnd = this.props.convertPointToIndex(coord);
-        return returnEndOnly
-            ? this.props.toRegion(indexEnd)
-            : this.props.toRegion(indexStart, indexEnd);
-    }
->>>>>>> 45c07c59
+        return returnEndOnly ? this.props.toRegion(indexEnd) : this.props.toRegion(indexStart, indexEnd);
+    };
 
     private locateDragForReordering = (_event: MouseEvent, coords: ICoordinateData): number => {
         const coord = this.props.getDragCoordinate(coords.current);
@@ -329,15 +312,8 @@
     };
 
     private renderNewCell = (index: number) => {
-<<<<<<< HEAD
-        const extremaClasses = this.props.getCellExtremaClasses(index, this.props.endIndex);
+        const extremaClasses = this.props.getCellExtremaClasses(index, this.props.indexEnd);
         const renderer = this.props.isGhostIndex(index) ? this.props.renderGhostCell : this.renderCell;
-=======
-        const extremaClasses = this.props.getCellExtremaClasses(index, this.props.indexEnd);
-        const renderer = this.props.isGhostIndex(index)
-            ? this.props.renderGhostCell
-            : this.renderCell;
->>>>>>> 45c07c59
         return renderer(index, extremaClasses);
     };
 
@@ -478,44 +454,7 @@
             // both selection and reordering behavior.
             selectedRegions.length === 1 &&
             // columns are reordered via a reorder handle, so drag-selection needn't be disabled
-<<<<<<< HEAD
             !this.isReorderHandleEnabled()
         );
     };
-}
-
-/**
- * In the current architecture, ColumnHeaderCell and RowHeaderCell each need to include this same
- * shouldComponentUpdate code at their level. To avoid writing the same code in two places, we
- * expose this utility for each higher-level component to leverage in their own respective
- * shouldComponentUpdate functions.
- *
- * (See: https://github.com/palantir/blueprint/issues/1214)
- *
- * @param props - the current props
- * @param nextProps - the next props
- */
-export function shouldHeaderComponentUpdate<T extends IHeaderProps>(
-    props: T,
-    nextProps: T,
-    isSelectedRegionRelevant: (selectedRegion: IRegion) => boolean,
-) {
-    if (!Utils.shallowCompareKeys(props, nextProps, { exclude: ["selectedRegions"] })) {
-        return true;
-    }
-
-    const relevantSelectedRegions = props.selectedRegions.filter(isSelectedRegionRelevant);
-    const nextRelevantSelectedRegions = nextProps.selectedRegions.filter(isSelectedRegionRelevant);
-
-    // ignore selection changes that didn't involve any relevant selected regions (FULL_COLUMNS
-    // for column headers, or FULL_ROWS for row headers)
-    if (relevantSelectedRegions.length > 0 || nextRelevantSelectedRegions.length > 0) {
-        return !Utils.deepCompareKeys(relevantSelectedRegions, nextRelevantSelectedRegions);
-    }
-
-    return false;
-=======
-            && !this.isReorderHandleEnabled();
-    }
->>>>>>> 45c07c59
 }