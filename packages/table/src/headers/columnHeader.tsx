--- conflicted
+++ resolved
@@ -49,23 +49,7 @@
     };
 
     public shouldComponentUpdate(nextProps: IColumnHeaderProps) {
-<<<<<<< HEAD
-        if (!Utils.shallowCompareKeys(this.props, nextProps, { exclude: ["selectedRegions"] })) {
-            return true;
-        }
-
-        const fullColumnSelections = this.props.selectedRegions.filter(this.isFullColumnRegion);
-        const nextFullColumnSelections = nextProps.selectedRegions.filter(this.isFullColumnRegion);
-
-        // ignore selection changes that didn't involve any full-column selected regions
-        if (fullColumnSelections.length > 0 || nextFullColumnSelections.length > 0) {
-            return !Utils.deepCompareKeys(fullColumnSelections, nextFullColumnSelections);
-        }
-
-        return false;
-=======
         return shouldHeaderComponentUpdate(this.props, nextProps, this.isSelectedRegionRelevant);
->>>>>>> 635d081c
     }
 
     public render() {
@@ -202,10 +186,7 @@
             <ColumnHeaderCell
                 className={classNames(extremaClasses)}
                 index={index}
-<<<<<<< HEAD
-=======
                 key={Classes.columnIndexClass(index)}
->>>>>>> 635d081c
                 loading={loading}
                 style={style}
             />);
@@ -215,12 +196,7 @@
         return Regions.column(index1, index2);
     }
 
-<<<<<<< HEAD
-    private isFullColumnRegion = (region: IRegion) => {
-        return Regions.getRegionCardinality(region) === RegionCardinality.FULL_COLUMNS;
-=======
     private isSelectedRegionRelevant = (selectedRegion: IRegion) => {
         return Regions.getRegionCardinality(selectedRegion) === RegionCardinality.FULL_COLUMNS;
->>>>>>> 635d081c
     }
 }