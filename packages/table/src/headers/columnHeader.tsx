/**
 * Copyright 2016 Palantir Technologies, Inc. All rights reserved.
 * Licensed under the BSD-3 License as modified (the “License”); you may obtain a copy
 * of the license at https://github.com/palantir/blueprint/blob/master/LICENSE
 * and https://github.com/palantir/blueprint/blob/master/PATENTS
 */

import * as classNames from "classnames";
import * as PureRender from "pure-render-decorator";
import * as React from "react";

import * as Classes from "../common/classes";
import { Grid, IColumnIndices } from "../common/grid";
import { Rect, Utils } from "../common/index";
import { ICoordinateData } from "../interactions/draggable";
import { DragReorderable, IReorderableProps, IReorderedCoords } from "../interactions/reorderable";
import { IIndexedResizeCallback, Resizable } from "../interactions/resizable";
import { ILockableLayout, Orientation } from "../interactions/resizeHandle";
import { /*DragSelectable,*/ ISelectableProps } from "../interactions/selectable";
import { ILocator } from "../locator";
import { Regions } from "../regions";
import { ColumnHeaderCell, IColumnHeaderCellProps, IColumnHeaderRenderer } from "./columnHeaderCell";

export interface IColumnWidths {
    minColumnWidth?: number;
    maxColumnWidth?: number;
    defaultColumnWidth?: number;
}

export interface IColumnHeaderProps extends IColumnIndices,
                                            IColumnWidths,
                                            ILockableLayout,
                                            IReorderableProps,
                                            ISelectableProps {
    /**
     * A IColumnHeaderRenderer that, for each `<Column>`, will delegate to:
     * 1. The `renderColumnHeader` method from the `<Column>`
     * 2. A `<ColumnHeaderCell>` using the `name` prop from the `<Column>`
     * 3. A `<ColumnHeaderCell>` with a `name` generated from `Utils.toBase26Alpha`
     */
    cellRenderer: IColumnHeaderRenderer;

    /**
     * The grid computes sizes of cells, rows, or columns from the
     * configurable `columnWidths` and `rowHeights`.
     */
    grid: Grid;

    /**
     * If true, all `ColumnHeaderCell`s render their loading state except for
     * those who have their `loading` prop explicitly set to false.
     * @default false
     */
    loading: boolean;

    /**
     * Locates the row/column/cell given a mouse event.
     */
    locator: ILocator;

    /**
     * The `Rect` bounds of the visible viewport with respect to its parent
     * scrollable pane.
     */
    viewportRect: Rect;

    /**
     * Enables/disables the resize interaction.
     * @default true
     */
    isResizable?: boolean;

    /**
     * A callback invoked when user is done resizing the column
     */
    onColumnWidthChanged: IIndexedResizeCallback;

    /**
     * This callback is called while the user is resizing a column. The guides
     * array contains pixel offsets for where to display the resize guides in
     * the table body's overlay layer.
     */
    onResizeGuide: (guides: number[]) => void;
}

@PureRender
export class ColumnHeader extends React.Component<IColumnHeaderProps, {}> {
    public static defaultProps = {
        isResizable: true,
        loading: false,
    };

    public render() {
        const { grid, viewportRect, columnIndexStart, columnIndexEnd } = this.props;
        const cells: Array<React.ReactElement<any>> = [];
        for (let columnIndex = columnIndexStart; columnIndex <= columnIndexEnd; columnIndex++) {
            const extremaClasses = grid.getExtremaClasses(0, columnIndex, 1, columnIndexEnd);
            const renderer = grid.isGhostIndex(-1, columnIndex) ? this.renderGhostCell : this.renderCell;
            cells.push(renderer(columnIndex, extremaClasses));
        }

        // always set width so that the layout can push out the element unless it overflows.
        const style: React.CSSProperties = {
            width: `${grid.getRect().width}px`,
        };

        // use CSS translation to offset the cells
        if (viewportRect != null) {
            style.transform = `translate3d(${grid.getColumnRect(columnIndexStart).left - viewportRect.left}px, 0, 0)`;
        }

        const classes = classNames(Classes.TABLE_THEAD, Classes.TABLE_COLUMN_HEADER_TR, {
            [Classes.TABLE_DRAGGABLE] : (this.props.onSelection != null),
        });

        return <div style={style} className={classes}>{cells}</div>;
    }

    private renderGhostCell = (columnIndex: number, extremaClasses: string[]) => {
        const { grid, loading } = this.props;
        const rect = grid.getGhostCellRect(0, columnIndex);
        const style = {
            flexBasis: `${rect.width}px`,
            width: `${rect.width}px`,
        };
        return (
            <ColumnHeaderCell
                key={Classes.columnIndexClass(columnIndex)}
                className={classNames(extremaClasses)}
                loading={loading}
                style={style}
            />);
    }

    private renderCell = (columnIndex: number, extremaClasses: string[]) => {
        const {
            // allowMultipleSelection,
            cellRenderer,
            grid,
            isResizable,
            loading,
            maxColumnWidth,
            minColumnWidth,
            onFocus,
            onColumnWidthChanged,
            onLayoutLock,
            onReorder,
            onReorderPreview,
            onResizeGuide,
            onSelection,
            selectedRegions,
            // selectedRegionTransform,
        } = this.props;

        const rect = grid.getColumnRect(columnIndex);
        const handleSizeChanged = (size: number) => {
            onResizeGuide([rect.left + size + 1]);
        };

        const handleResizeEnd = (size: number) => {
            onResizeGuide(null);
            onColumnWidthChanged(columnIndex, size);
        };

        const handleDoubleClick = () => {
            const width = this.props.locator.getWidestVisibleCellInColumn(columnIndex);
            const clampedWidth = Utils.clamp(width, minColumnWidth, maxColumnWidth);
            onResizeGuide(null);
            onColumnWidthChanged(columnIndex, clampedWidth);
        };

        const cell = cellRenderer(columnIndex);
        const className = classNames(cell.props.className, extremaClasses, {
            [Classes.TABLE_DRAGGABLE]: (onSelection != null),
        });
        const cellLoading = cell.props.loading != null ? cell.props.loading : loading;
        const isColumnSelected = Regions.hasFullColumn(selectedRegions, columnIndex);
        const cellProps: IColumnHeaderCellProps = { className, isColumnSelected, loading: cellLoading };

        return (
            <DragReorderable
                // allowMultipleSelection={allowMultipleSelection}
                key={Classes.columnIndexClass(columnIndex)}
                locateClick={this.locateClick}
                locateDrag={this.locateDrag}
<<<<<<< HEAD
                onReorder={onReorder}
                onReorderPreview={onReorderPreview}
=======
                onFocus={onFocus}
                onSelection={onSelection}
>>>>>>> b28bad4e
                selectedRegions={selectedRegions}
                // onSelection={onSelection}
                // selectedRegions={selectedRegions}
                // selectedRegionTransform={selectedRegionTransform}
            >
                <Resizable
                    isResizable={isResizable}
                    maxSize={maxColumnWidth}
                    minSize={minColumnWidth}
                    onDoubleClick={handleDoubleClick}
                    onLayoutLock={onLayoutLock}
                    onResizeEnd={handleResizeEnd}
                    onSizeChanged={handleSizeChanged}
                    orientation={Orientation.VERTICAL}
                    size={rect.width}
                >
                    {React.cloneElement(cell, cellProps)}
                </Resizable>
            </DragReorderable>
        );
    }

    private locateClick = (event: MouseEvent) => {
        // Abort selection unless the mouse actually hit a table header. This allows
        // users to supply interactive components in their renderHeader methods.
        if (!ColumnHeaderCell.isHeaderMouseTarget(event.target as HTMLElement)) {
            return null;
        }

        const col = this.props.locator.convertPointToColumn(event.clientX);
        return Regions.column(col);
    }

    private locateDrag = (_event: MouseEvent, coords: ICoordinateData): IReorderedCoords => {
        const colStart = this.props.locator.convertPointToColumn(coords.activation[0]);
        let colEnd = this.props.locator.convertPointToColumnLeftBoundary(coords.current[0]);

        const isValidIndex = colEnd >= 0;
        if (!isValidIndex) {
            colEnd = null;
        }

        // subtract 1 to account for the fencepost problem. for example, to move column 0 one spot
        // to the right, we'd actually have to drag over the left boundary of column *2*, since
        // column 0's right boundary is already the same as column 1's left boundary.
        if (colStart < colEnd) {
            colEnd -= 1;
        }

        console.log("columnHeader.tsx: locateDrag:", colStart, colEnd);

        return { oldIndex: colStart, newIndex: colEnd } as IReorderedCoords;
    }
}<|MERGE_RESOLUTION|>--- conflicted
+++ resolved
@@ -141,7 +141,7 @@
             loading,
             maxColumnWidth,
             minColumnWidth,
-            onFocus,
+            // onFocus,
             onColumnWidthChanged,
             onLayoutLock,
             onReorder,
@@ -183,14 +183,10 @@
                 key={Classes.columnIndexClass(columnIndex)}
                 locateClick={this.locateClick}
                 locateDrag={this.locateDrag}
-<<<<<<< HEAD
                 onReorder={onReorder}
                 onReorderPreview={onReorderPreview}
-=======
-                onFocus={onFocus}
-                onSelection={onSelection}
->>>>>>> b28bad4e
                 selectedRegions={selectedRegions}
+                // onFocus={onFocus}
                 // onSelection={onSelection}
                 // selectedRegions={selectedRegions}
                 // selectedRegionTransform={selectedRegionTransform}
