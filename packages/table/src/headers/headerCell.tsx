/**
 * Copyright 2017 Palantir Technologies, Inc. All rights reserved.
 * Licensed under the BSD-3 License as modified (the “License”); you may obtain a copy
 * of the license at https://github.com/palantir/blueprint/blob/master/LICENSE
 * and https://github.com/palantir/blueprint/blob/master/PATENTS
 */

import * as classNames from "classnames";
import * as React from "react";

<<<<<<< HEAD
import { Classes as CoreClasses, ContextMenuTarget, IProps, Utils as CoreUtils } from "@blueprintjs/core";
=======
import {
    Classes as CoreClasses,
    ContextMenuTarget,
    IProps,
    Utils as CoreUtils,
} from "@blueprintjs/core";
>>>>>>> 360771db
import * as Classes from "../common/classes";
import { Utils } from "../common/utils";
import { ResizeHandle } from "../interactions/resizeHandle";

export interface IHeaderCellProps extends IProps {
    /**
     * The index of the cell in the header. If provided, this will be passed as an argument to any
     * callbacks when they are invoked.
     */
    index?: number;

    /**
     * If `true`, will apply the active class to the header to indicate it is
     * part of an external operation.
     */
    isActive?: boolean;

    /**
     * If `true`, the row/column `name` will be replaced with a fixed-height skeleton, and the
     * `resizeHandle` will not be rendered. If passing in additional children to this component, you
     * will also want to conditionally apply the `.pt-skeleton` class where appropriate.
     * @default false
     */
    loading?: boolean;

    /**
     * An element, like a `<Menu>`, this is displayed by right-clicking
     * anywhere in the header.
<<<<<<< HEAD
     * @deprecated as of X.Y.Z; use renderMenu instead
=======
     * @deprecated since v1.20.0; use `renderMenu` instead
>>>>>>> 360771db
     */
    menu?: JSX.Element;

    /**
     * The name displayed in the header of the row/column.
     */
    name?: string;

    /**
     * A callback that returns an element, like a `<Menu>`, which is displayed by right-clicking
     * anywhere in the header. The callback will receive the cell index if it was provided via
     * props.
     */
    renderMenu?: (index?: number) => JSX.Element;

    /**
     * A `ResizeHandle` React component that allows users to drag-resize the
     * header.
     */
    resizeHandle?: ResizeHandle;

    /**
     * CSS styles for the top level element.
     */
    style?: React.CSSProperties;

    /**
     * A callback that returns an element, like a `<Menu>`, which is displayed by right-clicking
     * anywhere in the header. The callback will receive the cell index if it was provided via
     * props.
     */
    renderMenu?: (index?: number) => JSX.Element;
}

export interface IInternalHeaderCellProps extends IHeaderCellProps {
    /**
     * Specifies if the cell is reorderable.
     */
    isReorderable?: boolean;

    /**
     * Specifies if the cell is selected.
     */
    isSelected?: boolean;
}

export interface IHeaderCellState {
    isActive: boolean;
}

@ContextMenuTarget
export class HeaderCell extends React.Component<IInternalHeaderCellProps, IHeaderCellState> {
    public state: IHeaderCellState = {
        isActive: false,
    };

    public shouldComponentUpdate(nextProps: IHeaderCellProps) {
        return !Utils.shallowCompareKeys(this.props, nextProps, { exclude: ["style"] })
            || !Utils.deepCompareKeys(this.props, nextProps, ["style"]);
    }

    public renderContextMenu(_event: React.MouseEvent<HTMLElement>) {
        const { renderMenu } = this.props;

        if (CoreUtils.isFunction(renderMenu)) {
            // the preferred way (a consistent function instance that won't cause as many re-renders)
            return renderMenu(this.props.index);
        } else {
            // the deprecated way (leads to lots of unnecessary re-renders because of menu-item
            // callbacks needing access to the index of the right-clicked cell, which demands that
            // new callback functions and JSX elements be recreated on each render of the parent)
            return this.props.menu;
        }
    }

    public render() {
        const classes = classNames(Classes.TABLE_HEADER, {
            [Classes.TABLE_HEADER_ACTIVE]: this.props.isActive || this.state.isActive,
            [Classes.TABLE_HEADER_REORDERABLE]: this.props.isReorderable,
            [Classes.TABLE_HEADER_SELECTED]: this.props.isSelected,
            [CoreClasses.LOADING]: this.props.loading,
        }, this.props.className);

        return (
            <div className={classes} style={this.props.style}>
                {this.props.children}
            </div>
        );
    }
}<|MERGE_RESOLUTION|>--- conflicted
+++ resolved
@@ -8,16 +8,12 @@
 import * as classNames from "classnames";
 import * as React from "react";
 
-<<<<<<< HEAD
-import { Classes as CoreClasses, ContextMenuTarget, IProps, Utils as CoreUtils } from "@blueprintjs/core";
-=======
 import {
     Classes as CoreClasses,
     ContextMenuTarget,
     IProps,
     Utils as CoreUtils,
 } from "@blueprintjs/core";
->>>>>>> 360771db
 import * as Classes from "../common/classes";
 import { Utils } from "../common/utils";
 import { ResizeHandle } from "../interactions/resizeHandle";
@@ -46,11 +42,7 @@
     /**
      * An element, like a `<Menu>`, this is displayed by right-clicking
      * anywhere in the header.
-<<<<<<< HEAD
-     * @deprecated as of X.Y.Z; use renderMenu instead
-=======
      * @deprecated since v1.20.0; use `renderMenu` instead
->>>>>>> 360771db
      */
     menu?: JSX.Element;
 
@@ -76,13 +68,6 @@
      * CSS styles for the top level element.
      */
     style?: React.CSSProperties;
-
-    /**
-     * A callback that returns an element, like a `<Menu>`, which is displayed by right-clicking
-     * anywhere in the header. The callback will receive the cell index if it was provided via
-     * props.
-     */
-    renderMenu?: (index?: number) => JSX.Element;
 }
 
 export interface IInternalHeaderCellProps extends IHeaderCellProps {
