/**
 * Copyright 2017 Palantir Technologies, Inc. All rights reserved.
 * Licensed under the BSD-3 License as modified (the “License”); you may obtain a copy
 * of the license at https://github.com/palantir/blueprint/blob/master/LICENSE
 * and https://github.com/palantir/blueprint/blob/master/PATENTS
 */

import { AbstractComponent, IProps, Utils as CoreUtils } from "@blueprintjs/core";
import * as React from "react";

import * as Classes from "../common/classes";
import { Grid } from "../common/grid";
import * as ScrollUtils from "../common/internal/scrollUtils";
import { Utils } from "../common/utils";
import { QUADRANT_TYPES, QuadrantType, TableQuadrant } from "./tableQuadrant";
import { TableQuadrantStackCache } from "./tableQuadrantStackCache";

interface IQuadrantRefMap<T> {
    columnHeader?: T;
    menu?: T;
    quadrant?: T;
    rowHeader?: T;
    scrollContainer?: T;
}

type QuadrantRefHandler = (ref: HTMLElement) => void;
type IQuadrantRefs = IQuadrantRefMap<HTMLElement>;
type IQuadrantRefHandlers = IQuadrantRefMap<QuadrantRefHandler>;

export interface ITableQuadrantStackProps extends IProps {
    /**
     * A callback that receives a `ref` to the main quadrant's table-body element.
     */
    bodyRef?: React.Ref<HTMLElement>;

    /**
     * A callback that receives a `ref` to the main quadrant's column-header container.
     */
    columnHeaderRef?: (ref: HTMLElement) => void;

    /**
     * The grid computes sizes of cells, rows, or columns from the
     * configurable `columnWidths` and `rowHeights`.
     */
    grid: Grid;

    /**
     * An optional callback for reacting to column-resize events.
     */
    handleColumnResizeGuide?: (verticalGuides: number[]) => void;

    /**
     * An optional callback for reacting to column-reordering events.
     */
    handleColumnsReordering?: (verticalGuides: number[]) => void;

    /**
     * An optional callback for reacting to row-resize events.
     */
    handleRowResizeGuide?: (horizontalGuides: number[]) => void;

    /**
     * An optional callback for reacting to column-reordering events.
     */
    handleRowsReordering?: (horizontalGuides: number[]) => void;

    /**
     * Whether horizontal scrolling is currently disabled.
     * @default false
     */
    isHorizontalScrollDisabled?: boolean;

    /**
     * If `false`, hides the row headers and settings menu.
     * @default true
     */
    isRowHeaderShown?: boolean;

    /**
     * Whether vertical scrolling is currently disabled.
     * @default false
     */
    isVerticalScrollDisabled?: boolean;

    /**
     * The number of frozen columns.
     */
    numFrozenColumns?: number;

    /**
     * The number of frozen rows.
     */
    numFrozenRows?: number;

    /**
     * An optional callback invoked the quadrants are scrolled.
     */
    onScroll?: React.EventHandler<React.SyntheticEvent<HTMLElement>>;

    /**
     * A callback that receives a `ref` to the main-quadrant element.
     */
    quadrantRef?: (ref: HTMLElement) => void;

    /**
     * A callback that renders either all of or just frozen sections of the table body.
     */
    renderBody: (
        quadrantType: QuadrantType,
        showFrozenRowsOnly?: boolean,
        showFrozenColumnsOnly?: boolean,
    ) => JSX.Element;

    /**
     * A callback that renders either all of or just the frozen section of the column header.
     */
    renderColumnHeader?: (
        refHandler: (ref: HTMLElement) => void,
        resizeHandler: (verticalGuides: number[]) => void,
        reorderingHandler: (oldIndex: number, newIndex: number, length: number) => void,
        showFrozenColumnsOnly?: boolean,
    ) => JSX.Element;

    /**
     * A callback that renders the table menu (the rectangle in the top-left corner).
     */
    renderMenu?: (refHandler: (ref: HTMLElement) => void) => JSX.Element;

    /**
     * A callback that renders either all of or just the frozen section of the row header.
     */
    renderRowHeader?: (
        refHandler: (ref: HTMLElement) => void,
        resizeHandler: (verticalGuides: number[]) => void,
        reorderingHandler: (oldIndex: number, newIndex: number, length: number) => void,
        showFrozenRowsOnly?: boolean,
    ) => JSX.Element;

    /**
     * A callback that receives a `ref` to the main quadrant's row-header container.
     */
    rowHeaderRef?: (ref: HTMLElement) => void;

    /**
     * A callback that receives a `ref` to the main quadrant's scroll-container element.
     */
    scrollContainerRef?: (ref: HTMLElement) => void;

    /**
     * Whether "scroll" and "wheel" events should be throttled using
     * requestAnimationFrame. Disabling this can be useful for unit testing,
     * because tests can then be synchronous.
     * @default true
     */
    throttleScrolling?: boolean;

    /**
     * The amount of time in milliseconds the component should wait before
     * synchronizing quadrant sizes and offsets after the user has stopped
     * scrolling. If this value is negative, the updates will happen
     * synchronously (this is helpful for unit testing).
     * @default 500
     */
    viewSyncDelay?: number;
}

// the debounce delay for updating the view on scroll. elements will be resized
// and rejiggered once scroll has ceased for at least this long, but not before.
const DEFAULT_VIEW_SYNC_DELAY = 500;

export class TableQuadrantStack extends AbstractComponent<ITableQuadrantStackProps, {}> {
    // Static variables
    // ================

    // we want the user to explicitly pass a quadrantType. define defaultProps as a Partial to avoid
    // declaring that and other required props here.
    public static defaultProps: Partial<ITableQuadrantStackProps> = {
        isHorizontalScrollDisabled: false,
        isRowHeaderShown: true,
        isVerticalScrollDisabled: false,
        throttleScrolling: true,
        viewSyncDelay: DEFAULT_VIEW_SYNC_DELAY,
    };

<<<<<<< HEAD
    private quadrantRefs: { [qType: number]: IQuadrantRefs } = {
        [QuadrantType.MAIN]: {},
        [QuadrantType.TOP]: {},
        [QuadrantType.LEFT]: {},
        [QuadrantType.TOP_LEFT]: {},
=======
    // Instance variables
    // ==================

    private quadrantRefs = {
        [QuadrantType.MAIN]: {} as IQuadrantRefs,
        [QuadrantType.TOP]: {} as IQuadrantRefs,
        [QuadrantType.LEFT]: {} as IQuadrantRefs,
        [QuadrantType.TOP_LEFT]: {} as IQuadrantRefs,
>>>>>>> 4464dc89
    };

    private quadrantRefHandlers = {
        [QuadrantType.MAIN]: this.generateQuadrantRefHandlers(QuadrantType.MAIN),
        [QuadrantType.TOP]: this.generateQuadrantRefHandlers(QuadrantType.TOP),
        [QuadrantType.LEFT]: this.generateQuadrantRefHandlers(QuadrantType.LEFT),
        [QuadrantType.TOP_LEFT]: this.generateQuadrantRefHandlers(QuadrantType.TOP_LEFT),
    };

    // this flag helps us avoid redundant work in the MAIN quadrant's onScroll callback, if the
    // callback was triggered from a manual scrollTop/scrollLeft update within an onWheel.
    private wasMainQuadrantScrollChangedFromOtherOnWheelCallback = false;

    // keep throttled event callbacks around as instance variables, so we don't
    // have to continually reinstantiate them.
    private throttledHandleMainQuadrantScroll: (event: React.UIEvent<HTMLElement>) => any;
    private throttledHandleWheel: (event: React.WheelEvent<HTMLElement>) => any;

    // the interval instance that we maintain to enable debouncing of view
    // updates on scroll
    private debouncedViewSyncInterval: number;

    private cache: TableQuadrantStackCache;

    // Public
    // ======

    public constructor(props: ITableQuadrantStackProps, context?: any) {
        super(props, context);

        // a few points here:
        // - we throttle onScroll/onWheel callbacks to making scrolling look more fluid.
        // - we declare throttled functions on the component instance, since they're stateful.
        // - "wheel"-ing triggers super-fluid onScroll behavior by default, but relying on that
        //   causes sync'd quadrants to lag behind. thus, we preventDefault for onWheel and instead
        //   manually update all relevant quadrants using event.delta{X,Y} later, in the callback.
        //   this keeps every sync'd quadrant visually aligned in each animation frame.
        this.throttledHandleMainQuadrantScroll = CoreUtils.throttleReactEventCallback(this.handleMainQuadrantScroll);
        this.throttledHandleWheel = CoreUtils.throttleReactEventCallback(this.handleWheel, { preventDefault: true });

        this.cache = new TableQuadrantStackCache();
    }

    /**
     * Scroll the main quadrant to the specified scroll offset, keeping all other quadrants in sync.
     */
    public scrollToPosition(scrollLeft: number, scrollTop: number) {
        const { scrollContainer } = this.quadrantRefs[QuadrantType.MAIN];

        this.wasMainQuadrantScrollChangedFromOtherOnWheelCallback = false;

        // this will trigger the main quadrant's scroll callback below
        scrollContainer.scrollLeft = scrollLeft;
        scrollContainer.scrollTop = scrollTop;

        this.syncQuadrantViews();
    }

    public componentDidMount() {
        this.emitRefs();
        this.syncQuadrantViews();
    }

    public componentDidUpdate(prevProps: ITableQuadrantStackProps) {
        // sync'ing quadrant views triggers expensive reflows, so we only call
        // it when layout-affecting props change.
        if (
            this.props.numFrozenColumns !== prevProps.numFrozenColumns ||
            this.props.numFrozenRows !== prevProps.numFrozenRows ||
            this.props.isRowHeaderShown !== prevProps.isRowHeaderShown
        ) {
            this.emitRefs();
            this.syncQuadrantViews();
        }
    }

    public render() {
        const { grid, isRowHeaderShown, renderBody, throttleScrolling } = this.props;

        const onMainQuadrantScroll = throttleScrolling
            ? this.throttledHandleMainQuadrantScroll
            : this.handleMainQuadrantScroll;
        const onWheel = throttleScrolling ? this.throttledHandleWheel : this.handleWheel;

        return (
            <div className={Classes.TABLE_QUADRANT_STACK}>
                <TableQuadrant
                    bodyRef={this.props.bodyRef}
                    grid={grid}
                    isRowHeaderShown={isRowHeaderShown}
                    onScroll={onMainQuadrantScroll}
                    onWheel={onWheel}
                    quadrantRef={this.quadrantRefHandlers[QuadrantType.MAIN].quadrant}
                    quadrantType={QuadrantType.MAIN}
                    renderBody={renderBody}
                    renderColumnHeader={this.renderMainQuadrantColumnHeader}
                    renderMenu={this.renderMainQuadrantMenu}
                    renderRowHeader={this.renderMainQuadrantRowHeader}
                    scrollContainerRef={this.quadrantRefHandlers[QuadrantType.MAIN].scrollContainer}
                />
                <TableQuadrant
                    grid={grid}
                    isRowHeaderShown={isRowHeaderShown}
                    onWheel={onWheel}
                    quadrantRef={this.quadrantRefHandlers[QuadrantType.TOP].quadrant}
                    quadrantType={QuadrantType.TOP}
                    renderBody={renderBody}
                    renderColumnHeader={this.renderTopQuadrantColumnHeader}
                    renderMenu={this.renderTopQuadrantMenu}
                    renderRowHeader={this.renderTopQuadrantRowHeader}
                    scrollContainerRef={this.quadrantRefHandlers[QuadrantType.TOP].scrollContainer}
                />
                <TableQuadrant
                    grid={grid}
                    isRowHeaderShown={isRowHeaderShown}
                    onWheel={onWheel}
                    quadrantRef={this.quadrantRefHandlers[QuadrantType.LEFT].quadrant}
                    quadrantType={QuadrantType.LEFT}
                    renderBody={renderBody}
                    renderColumnHeader={this.renderLeftQuadrantColumnHeader}
                    renderMenu={this.renderLeftQuadrantMenu}
                    renderRowHeader={this.renderLeftQuadrantRowHeader}
                    scrollContainerRef={this.quadrantRefHandlers[QuadrantType.LEFT].scrollContainer}
                />
                <TableQuadrant
                    grid={grid}
                    isRowHeaderShown={isRowHeaderShown}
                    onWheel={onWheel}
                    quadrantRef={this.quadrantRefHandlers[QuadrantType.TOP_LEFT].quadrant}
                    quadrantType={QuadrantType.TOP_LEFT}
                    renderBody={renderBody}
                    renderColumnHeader={this.renderTopLeftQuadrantColumnHeader}
                    renderMenu={this.renderTopLeftQuadrantMenu}
                    renderRowHeader={this.renderTopLeftQuadrantRowHeader}
                    scrollContainerRef={this.quadrantRefHandlers[QuadrantType.TOP_LEFT].scrollContainer}
                />
            </div>
        );
    }

    // Ref handlers
    // ============

    private generateQuadrantRefHandlers(quadrantType: QuadrantType): IQuadrantRefHandlers {
        const reducer = (agg: IQuadrantRefHandlers, key: keyof IQuadrantRefHandlers) => {
            agg[key] = (ref: HTMLElement) => (this.quadrantRefs[quadrantType][key] = ref);
            return agg;
        };
        return ["columnHeader", "menu", "quadrant", "rowHeader", "scrollContainer"].reduce(reducer, {});
    }

    // Quadrant-specific renderers
    // ===========================

    // Menu

    private renderMainQuadrantMenu = () => {
        return CoreUtils.safeInvoke(this.props.renderMenu, this.quadrantRefHandlers[QuadrantType.MAIN].menu);
    };

    private renderTopQuadrantMenu = () => {
        return CoreUtils.safeInvoke(this.props.renderMenu, this.quadrantRefHandlers[QuadrantType.TOP].menu);
    };

    private renderLeftQuadrantMenu = () => {
        return CoreUtils.safeInvoke(this.props.renderMenu, this.quadrantRefHandlers[QuadrantType.LEFT].menu);
    };

    private renderTopLeftQuadrantMenu = () => {
        return CoreUtils.safeInvoke(this.props.renderMenu, this.quadrantRefHandlers[QuadrantType.TOP_LEFT].menu);
    };

    // Column header

    private renderMainQuadrantColumnHeader = (showFrozenColumnsOnly: boolean) => {
        const refHandler = this.quadrantRefHandlers[QuadrantType.MAIN].columnHeader;
        const resizeHandler = this.handleColumnResizeGuideMain;
        const reorderingHandler = this.handleColumnsReordering;
        return CoreUtils.safeInvoke(
            this.props.renderColumnHeader,
            refHandler,
            resizeHandler,
            reorderingHandler,
            showFrozenColumnsOnly,
        );
    };

    private renderTopQuadrantColumnHeader = (showFrozenColumnsOnly: boolean) => {
        const refHandler = this.quadrantRefHandlers[QuadrantType.TOP].columnHeader;
        const resizeHandler = this.handleColumnResizeGuideTop;
        const reorderingHandler = this.handleColumnsReordering;
        return CoreUtils.safeInvoke(
            this.props.renderColumnHeader,
            refHandler,
            resizeHandler,
            reorderingHandler,
            showFrozenColumnsOnly,
        );
    };

    private renderLeftQuadrantColumnHeader = (showFrozenColumnsOnly: boolean) => {
        const refHandler = this.quadrantRefHandlers[QuadrantType.LEFT].columnHeader;
        const resizeHandler = this.handleColumnResizeGuideLeft;
        const reorderingHandler = this.handleColumnsReordering;
        return CoreUtils.safeInvoke(
            this.props.renderColumnHeader,
            refHandler,
            resizeHandler,
            reorderingHandler,
            showFrozenColumnsOnly,
        );
    };

    private renderTopLeftQuadrantColumnHeader = (showFrozenColumnsOnly: boolean) => {
        const refHandler = this.quadrantRefHandlers[QuadrantType.TOP_LEFT].columnHeader;
        const resizeHandler = this.handleColumnResizeGuideTopLeft;
        const reorderingHandler = this.handleColumnsReordering;
        return CoreUtils.safeInvoke(
            this.props.renderColumnHeader,
            refHandler,
            resizeHandler,
            reorderingHandler,
            showFrozenColumnsOnly,
        );
    };

    // Row header

    private renderMainQuadrantRowHeader = (showFrozenRowsOnly: boolean) => {
        const refHandler = this.quadrantRefHandlers[QuadrantType.MAIN].rowHeader;
        const resizeHandler = this.handleRowResizeGuideMain;
        const reorderingHandler = this.handleRowsReordering;
        return CoreUtils.safeInvoke(
            this.props.renderRowHeader,
            refHandler,
            resizeHandler,
            reorderingHandler,
            showFrozenRowsOnly,
        );
    };

    private renderTopQuadrantRowHeader = (showFrozenRowsOnly: boolean) => {
        const refHandler = this.quadrantRefHandlers[QuadrantType.TOP].rowHeader;
        const resizeHandler = this.handleRowResizeGuideTop;
        const reorderingHandler = this.handleRowsReordering;
        return CoreUtils.safeInvoke(
            this.props.renderRowHeader,
            refHandler,
            resizeHandler,
            reorderingHandler,
            showFrozenRowsOnly,
        );
    };

    private renderLeftQuadrantRowHeader = (showFrozenRowsOnly: boolean) => {
        const refHandler = this.quadrantRefHandlers[QuadrantType.LEFT].rowHeader;
        const resizeHandler = this.handleRowResizeGuideLeft;
        const reorderingHandler = this.handleRowsReordering;
        return CoreUtils.safeInvoke(
            this.props.renderRowHeader,
            refHandler,
            resizeHandler,
            reorderingHandler,
            showFrozenRowsOnly,
        );
    };

    private renderTopLeftQuadrantRowHeader = (showFrozenRowsOnly: boolean) => {
        const refHandler = this.quadrantRefHandlers[QuadrantType.TOP_LEFT].rowHeader;
        const resizeHandler = this.handleRowResizeGuideTopLeft;
        const reorderingHandler = this.handleRowsReordering;
        return CoreUtils.safeInvoke(
            this.props.renderRowHeader,
            refHandler,
            resizeHandler,
            reorderingHandler,
            showFrozenRowsOnly,
        );
    };

    // Event handlers
    // ==============

    // Scrolling
    // ---------

    // use the more generic "scroll" event for the main quadrant, which captures both click+dragging
    // on the scrollbar and trackpad/mousewheel gestures
    private handleMainQuadrantScroll = (event: React.UIEvent<HTMLElement>) => {
        if (this.wasMainQuadrantScrollChangedFromOtherOnWheelCallback) {
            this.wasMainQuadrantScrollChangedFromOtherOnWheelCallback = false;
            return;
        }

        // invoke onScroll - which may read current scroll position - before
        // forcing a reflow with upcoming .scroll{Top,Left} setters.
        CoreUtils.safeInvoke(this.props.onScroll, event);

        const mainScrollContainer = this.quadrantRefs[QuadrantType.MAIN].scrollContainer;
        const nextScrollTop = mainScrollContainer.scrollTop;
        const nextScrollLeft = mainScrollContainer.scrollLeft;

        this.quadrantRefs[QuadrantType.LEFT].scrollContainer.scrollTop = nextScrollTop;
        this.quadrantRefs[QuadrantType.TOP].scrollContainer.scrollLeft = nextScrollLeft;

        // update the cache immediately
        this.cache.setQuadrantScrollOffset(QuadrantType.LEFT, "scrollTop", nextScrollTop);
        this.cache.setQuadrantScrollOffset(QuadrantType.TOP, "scrollLeft", nextScrollLeft);

        // syncs the quadrants only after scrolling has stopped for a short time
        this.syncQuadrantViewsDebounced();
    };

    // recall that we've already invoked event.preventDefault() when defining the throttled versions
    // of these onWheel callbacks, so now we need to manually update the affected quadrant's scroll
    // position too.

    private handleWheel = (event: React.WheelEvent<HTMLElement>) => {
        // again, let the listener read the current scroll position before we
        // force a reflow by resizing or repositioning stuff.
        CoreUtils.safeInvoke(this.props.onScroll, event);

        this.handleDirectionalWheel("horizontal", event.deltaX, QuadrantType.MAIN, [QuadrantType.TOP]);
        this.handleDirectionalWheel("vertical", event.deltaY, QuadrantType.MAIN, [QuadrantType.LEFT]);

        this.syncQuadrantViewsDebounced();
    };

    private handleDirectionalWheel = (
        direction: "horizontal" | "vertical",
        delta: number,
        quadrantType: QuadrantType,
        quadrantTypesToSync: QuadrantType[],
    ) => {
        const isHorizontal = direction === "horizontal";

        const scrollKey = isHorizontal ? "scrollLeft" : "scrollTop";
        const isScrollDisabled = isHorizontal
            ? this.props.isHorizontalScrollDisabled
            : this.props.isVerticalScrollDisabled;

        if (!isScrollDisabled) {
            this.wasMainQuadrantScrollChangedFromOtherOnWheelCallback = true;

            const nextScrollOffset = this.quadrantRefs[quadrantType].scrollContainer[scrollKey] + delta;

            this.quadrantRefs[quadrantType].scrollContainer[scrollKey] = nextScrollOffset;
            this.cache.setQuadrantScrollOffset(quadrantType, scrollKey, nextScrollOffset);

            // sync the corresponding scroll position of all dependent quadrants
            quadrantTypesToSync.forEach(quadrantTypeToSync => {
                this.quadrantRefs[quadrantTypeToSync].scrollContainer[scrollKey] = nextScrollOffset;
                this.cache.setQuadrantScrollOffset(quadrantTypeToSync, scrollKey, nextScrollOffset);
            });
        }
    };

    // Resizing
    // --------

    // Columns

    private handleColumnResizeGuideMain = (verticalGuides: number[]) => {
        this.invokeColumnResizeHandler(verticalGuides, QuadrantType.MAIN);
    };

    private handleColumnResizeGuideTop = (verticalGuides: number[]) => {
        this.invokeColumnResizeHandler(verticalGuides, QuadrantType.TOP);
    };

    private handleColumnResizeGuideLeft = (verticalGuides: number[]) => {
        this.invokeColumnResizeHandler(verticalGuides, QuadrantType.LEFT);
    };

    private handleColumnResizeGuideTopLeft = (verticalGuides: number[]) => {
        this.invokeColumnResizeHandler(verticalGuides, QuadrantType.TOP_LEFT);
    };

    private invokeColumnResizeHandler = (verticalGuides: number[], quadrantType: QuadrantType) => {
        const adjustedGuides = this.adjustVerticalGuides(verticalGuides, quadrantType);
        CoreUtils.safeInvoke(this.props.handleColumnResizeGuide, adjustedGuides);
    };

    // Rows

    private handleRowResizeGuideMain = (verticalGuides: number[]) => {
        this.invokeRowResizeHandler(verticalGuides, QuadrantType.MAIN);
    };

    private handleRowResizeGuideTop = (verticalGuides: number[]) => {
        this.invokeRowResizeHandler(verticalGuides, QuadrantType.TOP);
    };

    private handleRowResizeGuideLeft = (verticalGuides: number[]) => {
        this.invokeRowResizeHandler(verticalGuides, QuadrantType.LEFT);
    };

    private handleRowResizeGuideTopLeft = (verticalGuides: number[]) => {
        this.invokeRowResizeHandler(verticalGuides, QuadrantType.TOP_LEFT);
    };

    private invokeRowResizeHandler = (verticalGuides: number[], quadrantType: QuadrantType) => {
        const adjustedGuides = this.adjustHorizontalGuides(verticalGuides, quadrantType);
        CoreUtils.safeInvoke(this.props.handleRowResizeGuide, adjustedGuides);
    };

    // Reordering
    // ----------

    // Columns

    private handleColumnsReordering = (oldIndex: number, newIndex: number, length: number) => {
        const guideIndex = Utils.reorderedIndexToGuideIndex(oldIndex, newIndex, length);
        const leftOffset = this.props.grid.getCumulativeWidthBefore(guideIndex);
        const quadrantType = guideIndex <= this.props.numFrozenColumns ? QuadrantType.TOP_LEFT : QuadrantType.TOP;
        const verticalGuides = this.adjustVerticalGuides([leftOffset], quadrantType);
        CoreUtils.safeInvoke(this.props.handleColumnsReordering, verticalGuides);
    };

    // Rows

    private handleRowsReordering = (oldIndex: number, newIndex: number, length: number) => {
        const guideIndex = Utils.reorderedIndexToGuideIndex(oldIndex, newIndex, length);
        const topOffset = this.props.grid.getCumulativeHeightBefore(guideIndex);
        const quadrantType = guideIndex <= this.props.numFrozenRows ? QuadrantType.TOP_LEFT : QuadrantType.LEFT;
        const horizontalGuides = this.adjustHorizontalGuides([topOffset], quadrantType);
        CoreUtils.safeInvoke(this.props.handleRowsReordering, horizontalGuides);
    };

    // Emitters
    // ========

    private emitRefs() {
        CoreUtils.safeInvoke(this.props.quadrantRef, this.quadrantRefs[QuadrantType.MAIN].quadrant);
        CoreUtils.safeInvoke(this.props.rowHeaderRef, this.quadrantRefs[QuadrantType.MAIN].rowHeader);
        CoreUtils.safeInvoke(this.props.columnHeaderRef, this.quadrantRefs[QuadrantType.MAIN].columnHeader);
        CoreUtils.safeInvoke(this.props.scrollContainerRef, this.quadrantRefs[QuadrantType.MAIN].scrollContainer);
    }

    // Size syncing
    // ============

    private syncQuadrantViewsDebounced = () => {
        const { viewSyncDelay } = this.props;
        if (viewSyncDelay < 0) {
            // update synchronously
            this.syncQuadrantViews();
        } else {
            // update asynchronously after a debounced delay
            clearInterval(this.debouncedViewSyncInterval);
            this.debouncedViewSyncInterval = setTimeout(this.syncQuadrantViews, viewSyncDelay);
        }
    };

    private syncQuadrantViews = () => {
        const mainRefs = this.quadrantRefs[QuadrantType.MAIN];
        const mainColumnHeader = mainRefs.columnHeader;
        const mainScrollContainer = mainRefs.scrollContainer;

        //
        // Reads (batched to avoid DOM thrashing)
        //

        // Row-header resizing: resize the row header to be as wide as its
        // widest contents require it to be.
        const rowHeaderWidth = this.measureDesiredRowHeaderWidth();

        // Menu-element resizing: keep the menu element's borders flush with
        // thsoe of the the row and column headers.
        const columnHeaderHeight = mainColumnHeader == null ? 0 : mainColumnHeader.clientHeight;
        const nextMenuElementWidth = rowHeaderWidth;
        const nextMenuElementHeight = columnHeaderHeight;

        // Quadrant-size sync'ing: make the quadrants precisely as big as they
        // need to be to fit their variable-sized headers and/or frozen areas.
        const leftQuadrantGridWidth = this.getSecondaryQuadrantSize("width");
        const topQuadrantGridHeight = this.getSecondaryQuadrantSize("height");
        const nextLeftQuadrantWidth = rowHeaderWidth + leftQuadrantGridWidth;
        const nextTopQuadrantHeight = columnHeaderHeight + topQuadrantGridHeight;

        // Scrollbar clearance: tweak the quadrant bottom/right offsets to
        // reveal the MAIN-quadrant scrollbars if they're visible.
        const rightScrollBarWidth = ScrollUtils.measureScrollBarThickness(mainScrollContainer, "vertical");
        const bottomScrollBarHeight = ScrollUtils.measureScrollBarThickness(mainScrollContainer, "horizontal");

        // Update cache: let's read now whatever values we might need later.
        // prevents unnecessary reflows in the future.
        this.cache.setRowHeaderWidth(rowHeaderWidth);
        this.cache.setColumnHeaderHeight(columnHeaderHeight);
        QUADRANT_TYPES.forEach(quadrantType => {
            const { scrollContainer } = this.quadrantRefs[quadrantType];
            this.cache.setQuadrantScrollOffset(quadrantType, "scrollLeft", scrollContainer.scrollLeft);
            this.cache.setQuadrantScrollOffset(quadrantType, "scrollTop", scrollContainer.scrollTop);
        });

        //
        // Writes (batched to avoid DOM thrashing)
        //

        this.setQuadrantRowHeaderSizes(rowHeaderWidth);
        this.setQuadrantMenuElementSizes(nextMenuElementWidth, nextMenuElementHeight);
        this.setQuadrantSize(QuadrantType.LEFT, "width", nextLeftQuadrantWidth);
        this.setQuadrantSize(QuadrantType.TOP, "height", nextTopQuadrantHeight);
        this.setQuadrantSize(QuadrantType.TOP_LEFT, "width", nextLeftQuadrantWidth);
        this.setQuadrantSize(QuadrantType.TOP_LEFT, "height", nextTopQuadrantHeight);
        this.setQuadrantOffset(QuadrantType.TOP, "right", rightScrollBarWidth);
        this.setQuadrantOffset(QuadrantType.LEFT, "bottom", bottomScrollBarHeight);
    };

    private setQuadrantSize = (quadrantType: QuadrantType, dimension: "width" | "height", value: number) => {
        this.quadrantRefs[quadrantType].quadrant.style[dimension] = `${value}px`;
    };

    private setQuadrantOffset = (quadrantType: QuadrantType, side: "right" | "bottom", value: number) => {
        this.quadrantRefs[quadrantType].quadrant.style[side] = `${value}px`;
    };

    private setQuadrantRowHeaderSizes = (width: number) => {
        const mainRowHeader = this.quadrantRefs[QuadrantType.MAIN].rowHeader;
        if (mainRowHeader == null) {
            return;
        }

        const widthString = `${width}px`;
        mainRowHeader.style.width = widthString;
        this.quadrantRefs[QuadrantType.TOP].rowHeader.style.width = widthString;
        this.quadrantRefs[QuadrantType.LEFT].rowHeader.style.width = widthString;
        this.quadrantRefs[QuadrantType.TOP_LEFT].rowHeader.style.width = widthString;
    };

    private setQuadrantMenuElementSizes = (width: number, height: number) => {
        this.setQuadrantMenuElementSize(QuadrantType.MAIN, width, height);
        this.setQuadrantMenuElementSize(QuadrantType.TOP, width, height);
        this.setQuadrantMenuElementSize(QuadrantType.LEFT, width, height);
        this.setQuadrantMenuElementSize(QuadrantType.TOP_LEFT, width, height);
    };

    private setQuadrantMenuElementSize = (quadrantType: QuadrantType, width: number, height: number) => {
        const quadrantMenu = this.quadrantRefs[quadrantType].menu;
        if (quadrantMenu == null) {
            return;
        }
        quadrantMenu.style.width = `${width}px`;
        quadrantMenu.style.height = `${height}px`;
    };

    // Helpers
    // =======

    /**
     * Returns the width or height of *only the grid* in the secondary quadrants
     * (TOP, LEFT, TOP_LEFT), based on the number of frozen rows and columns.
     */
    private getSecondaryQuadrantSize(dimension: "width" | "height") {
        const { grid, numFrozenColumns, numFrozenRows } = this.props;

        const numFrozen = dimension === "width" ? numFrozenColumns : numFrozenRows;
        const getterFn = dimension === "width" ? grid.getCumulativeWidthAt : grid.getCumulativeHeightAt;

        // if there are no frozen rows or columns, we still want the quadrant to be 1px bigger to
        // reveal the header border.
        const BORDER_WIDTH_CORRECTION = 1;

        // both getter functions do O(1) lookups.
        return numFrozen > 0 ? getterFn(numFrozen - 1) : BORDER_WIDTH_CORRECTION;
    }

    private measureDesiredRowHeaderWidth() {
        // the MAIN row header serves as the source of truth
        const mainRowHeader = this.quadrantRefs[QuadrantType.MAIN].rowHeader;

        if (mainRowHeader == null) {
            return 0;
        } else {
            // (alas, we must force a reflow to measure the row header's "desired" width)
            mainRowHeader.style.width = "auto";

            const desiredRowHeaderWidth = mainRowHeader.clientWidth;
            return desiredRowHeaderWidth;
        }
    }

    // Resizing

    private adjustVerticalGuides(verticalGuides: number[], quadrantType: QuadrantType) {
        const scrollAmount = this.cache.getQuadrantScrollOffset(quadrantType, "scrollLeft");
        const rowHeaderWidth = this.cache.getRowHeaderWidth();

        const adjustedVerticalGuides =
            verticalGuides != null
                ? verticalGuides.map(verticalGuide => verticalGuide - scrollAmount + rowHeaderWidth)
                : verticalGuides;

        return adjustedVerticalGuides;
    }

    private adjustHorizontalGuides(horizontalGuides: number[], quadrantType: QuadrantType) {
        const scrollAmount = this.cache.getQuadrantScrollOffset(quadrantType, "scrollTop");
        const columnHeaderHeight = this.cache.getColumnHeaderHeight();

        const adjustedHorizontalGuides =
            horizontalGuides != null
                ? horizontalGuides.map(horizontalGuide => horizontalGuide - scrollAmount + columnHeaderHeight)
                : horizontalGuides;

        return adjustedHorizontalGuides;
    }
}<|MERGE_RESOLUTION|>--- conflicted
+++ resolved
@@ -182,22 +182,14 @@
         viewSyncDelay: DEFAULT_VIEW_SYNC_DELAY,
     };
 
-<<<<<<< HEAD
+    // Instance variables
+    // ==================
+
     private quadrantRefs: { [qType: number]: IQuadrantRefs } = {
         [QuadrantType.MAIN]: {},
         [QuadrantType.TOP]: {},
         [QuadrantType.LEFT]: {},
         [QuadrantType.TOP_LEFT]: {},
-=======
-    // Instance variables
-    // ==================
-
-    private quadrantRefs = {
-        [QuadrantType.MAIN]: {} as IQuadrantRefs,
-        [QuadrantType.TOP]: {} as IQuadrantRefs,
-        [QuadrantType.LEFT]: {} as IQuadrantRefs,
-        [QuadrantType.TOP_LEFT]: {} as IQuadrantRefs,
->>>>>>> 4464dc89
     };
 
     private quadrantRefHandlers = {
