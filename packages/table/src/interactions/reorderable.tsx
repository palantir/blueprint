/**
 * Copyright 2017 Palantir Technologies, Inc. All rights reserved.
 * Licensed under the BSD-3 License as modified (the “License”); you may obtain a copy
 * of the license at https://github.com/palantir/blueprint/blob/master/LICENSE
 * and https://github.com/palantir/blueprint/blob/master/PATENTS
 */

import * as PureRender from "pure-render-decorator";
import * as React from "react";
import { IFocusedCellCoordinates } from "../common/cell";
import { Utils } from "../common/utils";
import { Draggable, ICoordinateData, IDraggableProps } from "../interactions/draggable";
import { IRegion, RegionCardinality, Regions } from "../regions";

export interface IReorderableProps {
    /**
     * A callback that is called while the user is dragging to reorder.
     *
     * @param oldIndex the original index of the element or set of elements
     * @param newIndex the new index of the element or set of elements
     * @param length the number of contiguous elements that were moved
     */
    onReordering: (oldIndex: number, newIndex: number, length: number) => void;

    /**
     * A callback that is called when the user is done dragging to reorder.
     *
     * @param oldIndex the original index of the element or set of elements
     * @param newIndex the new index of the element or set of elements
     * @param length the number of contiguous elements that were moved
     */
    onReordered: (oldIndex: number, newIndex: number, length: number) => void;

    /**
     * When the user reorders something, this callback is called with a new
     * array of `Region`s. This array should be considered the new selection
     * state for the entire table.
     */
    onSelection: (regions: IRegion[]) => void;

    /**
     * When the user reorders something, this callback is called with the new
     * focus cell for the newly selected set of regions.
     */
    onFocus: (focusedCell: IFocusedCellCoordinates) => void;

    /**
     * An array containing the table's selection Regions.
     * @default []
     */
    selectedRegions?: IRegion[];
}

export interface IDragReorderable extends IReorderableProps {
    /**
     * Whether the reordering behavior is disabled.
     * @default false
     */
    disabled?: boolean;

    /**
     * A callback that determines a `Region` for the single `MouseEvent`. If
     * no valid region can be found, `null` may be returned.
     */
    locateClick: (event: MouseEvent) => IRegion;

    /**
     * A callback that determines the index at which to show the preview guide.
     * This is equivalent to the absolute index in the old ordering where the
     * reordered element will move.
     */
    locateDrag: (event: MouseEvent, coords: ICoordinateData) => number;

    /**
     * A callback that converts the provided index into a region. The returned
     * region will be used to update the current selection after drag-reordering.
     */
    toRegion: (index1: number, index2?: number) => IRegion;
}

@PureRender
export class DragReorderable extends React.Component<IDragReorderable, {}> {
    public static defaultProps: Partial<IDragReorderable> = {
        selectedRegions: [],
    };

    private selectedRegionStartIndex: number;
    private selectedRegionLength: number;

    public render() {
        const draggableProps = this.getDraggableProps();
        return (
            <Draggable {...draggableProps} preventDefault={false}>
                {this.props.children}
            </Draggable>
        );
    }

    private getDraggableProps(): IDraggableProps {
        return this.props.onReordered == null
            ? {}
            : {
                  onActivate: this.handleActivate,
                  onDragEnd: this.handleDragEnd,
                  onDragMove: this.handleDragMove,
              };
    }

    private handleActivate = (event: MouseEvent) => {
        if (!Utils.isLeftClick(event) || this.props.disabled) {
            return false;
        }

        const region = this.props.locateClick(event);
        if (!Regions.isValid(region)) {
            return false;
        }

        const cardinality = Regions.getRegionCardinality(region);
        const isColumnHeader = cardinality === RegionCardinality.FULL_COLUMNS;
        const isRowHeader = cardinality === RegionCardinality.FULL_ROWS;

        if (!isColumnHeader && !isRowHeader) {
            return false;
        }

        const { selectedRegions } = this.props;

        const selectedRegionIndex = Regions.findContainingRegion(selectedRegions, region);
        if (selectedRegionIndex >= 0) {
            const selectedRegion = selectedRegions[selectedRegionIndex];
            if (Regions.getRegionCardinality(selectedRegion) !== cardinality) {
                // ignore FULL_TABLE selections
                return false;
            }

            // cache for easy access later in the lifecycle
            const selectedInterval = isRowHeader ? selectedRegion.rows : selectedRegion.cols;
            this.selectedRegionStartIndex = selectedInterval[0];
            // add 1 because the selected interval is inclusive, which simple subtraction doesn't
            // account for (e.g. in a FULL_COLUMNS range from 3 to 6, 6 - 3 = 3, but the selection
            // actually includes four columns: 3, 4, 5, and 6)
            this.selectedRegionLength = selectedInterval[1] - selectedInterval[0] + 1;
        } else {
            // select the new region to avoid complex and unintuitive UX w/r/t the existing selection
            this.maybeSelectRegion(region);

            const regionRange = isRowHeader ? region.rows : region.cols;
            this.selectedRegionStartIndex = regionRange[0];
            this.selectedRegionLength = regionRange[1] - regionRange[0] + 1;
        }

        return true;
    };

    private handleDragMove = (event: MouseEvent, coords: ICoordinateData) => {
        const oldIndex = this.selectedRegionStartIndex;
        const guideIndex = this.props.locateDrag(event, coords);
        const length = this.selectedRegionLength;
        const reorderedIndex = Utils.guideIndexToReorderedIndex(oldIndex, guideIndex, length);
        this.props.onReordering(oldIndex, reorderedIndex, length);
    };

    private handleDragEnd = (event: MouseEvent, coords: ICoordinateData) => {
        const oldIndex = this.selectedRegionStartIndex;
        const guideIndex = this.props.locateDrag(event, coords);
        const length = this.selectedRegionLength;

        const reorderedIndex = Utils.guideIndexToReorderedIndex(oldIndex, guideIndex, length);
        this.props.onReordered(oldIndex, reorderedIndex, length);

        // the newly reordered region becomes the only selection
        const newRegion = this.props.toRegion(reorderedIndex, reorderedIndex + length - 1);
        this.maybeSelectRegion(newRegion);

        // resetting is not strictly required, but it's cleaner
        this.selectedRegionStartIndex = undefined;
        this.selectedRegionLength = undefined;
<<<<<<< HEAD
    };
=======
    }

    private maybeSelectRegion(region: IRegion) {
        const nextSelectedRegions = [region];

        if (!Utils.deepCompareKeys(nextSelectedRegions, this.props.selectedRegions)) {
            this.props.onSelection(nextSelectedRegions);

            // move the focused cell into the newly selected region
            this.props.onFocus({
                ...Regions.getFocusCellCoordinatesFromRegion(region),
                focusSelectionIndex: 0,
            });
        }
    }
>>>>>>> 45c07c59
}<|MERGE_RESOLUTION|>--- conflicted
+++ resolved
@@ -176,10 +176,7 @@
         // resetting is not strictly required, but it's cleaner
         this.selectedRegionStartIndex = undefined;
         this.selectedRegionLength = undefined;
-<<<<<<< HEAD
     };
-=======
-    }
 
     private maybeSelectRegion(region: IRegion) {
         const nextSelectedRegions = [region];
@@ -194,5 +191,4 @@
             });
         }
     }
->>>>>>> 45c07c59
 }