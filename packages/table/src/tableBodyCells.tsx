--- conflicted
+++ resolved
@@ -17,11 +17,7 @@
 import classNames from "classnames";
 import React from "react";
 
-<<<<<<< HEAD
-import { AbstractComponent, Props, Utils as CoreUtils } from "@blueprintjs/core";
-=======
-import { AbstractComponent2, Utils as CoreUtils, Props } from "@blueprintjs/core";
->>>>>>> 14b01e25
+import { AbstractComponent, Utils as CoreUtils, Props } from "@blueprintjs/core";
 
 import { CellRenderer, emptyCellRenderer } from "./cell/cell";
 import { Batcher } from "./common/batcher";
@@ -122,16 +118,12 @@
         );
     }
 
-<<<<<<< HEAD
     public componentDidUpdate(prevProps: TableBodyCellsProps) {
-=======
-    public componentDidUpdate(prevProps: ITableBodyCellsProps) {
         if (this.didForceUpdate) {
             this.didForceUpdate = false;
             return;
         }
 
->>>>>>> 14b01e25
         const shouldResetBatcher = !CoreUtils.shallowCompareKeys(prevProps, this.props, {
             exclude: BATCHER_RESET_PROP_KEYS_DENYLIST,
         });
