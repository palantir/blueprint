/**
 * Copyright 2016 Palantir Technologies, Inc. All rights reserved.
 * Licensed under the BSD-3 License as modified (the “License”); you may obtain a copy
 * of the license at https://github.com/palantir/blueprint/blob/master/LICENSE
 * and https://github.com/palantir/blueprint/blob/master/PATENTS
 */

import { IProps } from "@blueprintjs/core";
import * as classNames from "classnames";
import * as React from "react";
import { emptyCellRenderer, ICellProps, ICellRenderer } from "./cell/cell";
import { ContextMenuTargetWrapper } from "./common/contextMenuTargetWrapper";
import { Grid, IColumnIndices, IRowIndices } from "./common/grid";
import { Rect } from "./common/rect";
import { Utils } from "./common/utils";
import { ICoordinateData } from "./interactions/draggable";
import { IContextMenuRenderer, MenuContext } from "./interactions/menus";
import { DragSelectable, ISelectableProps } from "./interactions/selectable";
import { ILocator } from "./locator";
import { Regions } from "./regions";

export interface ITableBodyProps extends ISelectableProps, IRowIndices, IColumnIndices, IProps {
    /**
     * A cell renderer for the cells in the body.
     */
    cellRenderer: ICellRenderer;

    /**
     * The grid computes sizes of cells, rows, or columns from the
     * configurable `columnWidths` and `rowHeights`.
     */
    grid: Grid;

    /**
     * If true, all `Cell` render their loading state except for those who have
     * their `loading` prop explicitly set to false.
     */
    loading: boolean;

    /**
     * Locates the row/column/cell given a mouse event.
     */
    locator: ILocator;

    /**
     * The `Rect` bounds of the visible viewport with respect to its parent
     * scrollable pane.
     */
    viewportRect: Rect;

    /**
     * An optional callback for displaying a context menu when right-clicking
     * on the table body. The callback is supplied with an `IMenuContext`
     * containing the `IRegion`s of interest.
     */
    renderBodyContextMenu?: IContextMenuRenderer;
}

const TABLE_BODY_CLASSES = "bp-table-body-virtual-client bp-table-cell-client";
const CELL_GHOST_CLASS = "bp-table-cell-ghost";
const CELL_LEDGER_ODD_CLASS = "bp-table-cell-ledger-odd";
const CELL_LEDGER_EVEN_CLASS = "bp-table-cell-ledger-even";

/**
 * For perf, we want to ignore changes to the `ISelectableProps` part of the
 * `ITableBodyProps` since those are only used when a context menu is launched.
 */
const UPDATE_PROPS_KEYS = [
    "grid",
    "locator",
    "viewportRect",
    "cellRenderer",
    "rowIndexStart",
    "rowIndexEnd",
    "columnIndexStart",
    "columnIndexEnd",
    "selectedRegions",
];

export class TableBody extends React.Component<ITableBodyProps, {}> {
    public static defaultProps = {
        loading: false,
    };

    /**
     * Returns the array of class names that must be applied to each table
     * cell so that we can locate any cell based on its coordinate.
     */
    public static cellClassNames(rowIndex: number, columnIndex: number) {
        return [
            `bp-table-cell-row-${rowIndex}`,
            `bp-table-cell-col-${columnIndex}`,
        ];
    }

    private static cellReactKey(rowIndex: number, columnIndex: number) {
        return `cell-${rowIndex}-${columnIndex}`;
    }

    public shouldComponentUpdate(nextProps: ITableBodyProps) {
        const shallowEqual = Utils.shallowCompareKeys(this.props, nextProps, UPDATE_PROPS_KEYS);
        return !shallowEqual;
    }

    public render() {
        const {
            allowMultipleSelection,
            columnIndexEnd,
            columnIndexStart,
            grid,
            onSelection,
            rowIndexEnd,
            rowIndexStart,
            selectedRegions,
            selectedRegionTransform,
        } = this.props;

        const style = grid.getRect().sizeStyle();
        const cells: Array<React.ReactElement<any>> = [];
        for (let rowIndex = rowIndexStart; rowIndex <= rowIndexEnd; rowIndex++) {
            for (let columnIndex = columnIndexStart; columnIndex <= columnIndexEnd; columnIndex++) {
                const extremaClasses = grid.getExtremaClasses(rowIndex, columnIndex, rowIndexEnd, columnIndexEnd);
                const isGhost = grid.isGhostIndex(rowIndex, columnIndex);
                cells.push(this.renderCell(rowIndex, columnIndex, extremaClasses, isGhost));
            }
        }

        return (
            <DragSelectable
                allowMultipleSelection={allowMultipleSelection}
                locateClick={this.locateClick}
                locateDrag={this.locateDrag}
                onSelection={onSelection}
                selectedRegions={selectedRegions}
                selectedRegionTransform={selectedRegionTransform}
            >
                <ContextMenuTargetWrapper
                    className={TABLE_BODY_CLASSES}
                    renderContextMenu={this.renderContextMenu}
                    style={style}
                >
                    {cells}
                </ContextMenuTargetWrapper>
            </DragSelectable>
        );
    }

    public renderContextMenu = (e: React.MouseEvent<HTMLElement>) => {
        const { selectedRegions, renderBodyContextMenu, grid } = this.props;

        if (renderBodyContextMenu == null) {
            return undefined;
        }

        const target = this.locateClick(e.nativeEvent as MouseEvent);
        return renderBodyContextMenu(new MenuContext(target, selectedRegions, grid.numRows, grid.numCols));
    }

   private renderCell = (rowIndex: number, columnIndex: number, extremaClasses: string[], isGhost: boolean) => {
        const { cellRenderer, loading, grid } = this.props;
        const baseCell = isGhost ? emptyCellRenderer(rowIndex, columnIndex) : cellRenderer(rowIndex, columnIndex);
        const className = classNames(
            TableBody.cellClassNames(rowIndex, columnIndex),
            extremaClasses,
            {
                [CELL_GHOST_CLASS]: isGhost,
                [CELL_LEDGER_ODD_CLASS]: (rowIndex % 2) === 1,
                [CELL_LEDGER_EVEN_CLASS]: (rowIndex % 2) === 0,
            },
            this.props.className,
        );
        const key = TableBody.cellReactKey(rowIndex, columnIndex);
        const rect = isGhost ? grid.getGhostCellRect(rowIndex, columnIndex) : grid.getCellRect(rowIndex, columnIndex);
<<<<<<< HEAD
        const cellLoading = baseCell.props.loading != null ? baseCell.props.loading : loading;

        const style = Object.assign({}, baseCell.props.style, Rect.style(rect));
        return React.cloneElement(baseCell, { className, key, loading: cellLoading, style } as ICellProps);
=======
        const style = { ...baseCell.props.style, ...Rect.style(rect) };
        return React.cloneElement(baseCell, { className, style, key } as ICellProps);
>>>>>>> 907c1f4b
    }

    private locateClick = (event: MouseEvent) => {
        const { col, row } = this.props.locator.convertPointToCell(event.clientX, event.clientY);
        return Regions.cell(row, col);
    }

    private locateDrag = (_event: MouseEvent, coords: ICoordinateData) => {
        const start = this.props.locator.convertPointToCell(coords.activation[0], coords.activation[1]);
        const end = this.props.locator.convertPointToCell(coords.current[0], coords.current[1]);
        return Regions.cell(start.row, start.col, end.row, end.col);
    }
}<|MERGE_RESOLUTION|>--- conflicted
+++ resolved
@@ -171,15 +171,10 @@
         );
         const key = TableBody.cellReactKey(rowIndex, columnIndex);
         const rect = isGhost ? grid.getGhostCellRect(rowIndex, columnIndex) : grid.getCellRect(rowIndex, columnIndex);
-<<<<<<< HEAD
         const cellLoading = baseCell.props.loading != null ? baseCell.props.loading : loading;
 
-        const style = Object.assign({}, baseCell.props.style, Rect.style(rect));
+        const style = { ...baseCell.props.style, ...Rect.style(rect) };
         return React.cloneElement(baseCell, { className, key, loading: cellLoading, style } as ICellProps);
-=======
-        const style = { ...baseCell.props.style, ...Rect.style(rect) };
-        return React.cloneElement(baseCell, { className, style, key } as ICellProps);
->>>>>>> 907c1f4b
     }
 
     private locateClick = (event: MouseEvent) => {
