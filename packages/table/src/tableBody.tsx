--- conflicted
+++ resolved
@@ -15,11 +15,7 @@
 import { ContextMenuTargetWrapper } from "./common/contextMenuTargetWrapper";
 import { Grid, IColumnIndices, IRowIndices } from "./common/grid";
 import { Rect } from "./common/rect";
-<<<<<<< HEAD
-import { RenderOptimizationMode } from "./common/renderOptimizationMode";
-=======
 import { RenderMode } from "./common/renderMode";
->>>>>>> cf4b2a60
 import { Utils } from "./common/utils";
 import { ICoordinateData } from "./interactions/draggable";
 import { IContextMenuRenderer, MenuContext } from "./interactions/menus";
@@ -80,21 +76,12 @@
 
     /**
      * Dictates how cells should be rendered. Supported modes are:
-<<<<<<< HEAD
-     * - `RenderOptimizationMode.BATCH`: renders cells in batches to improve
-     *   performance
-     * - `RenderOptimizationMode.NONE`: renders cells synchronously all at once
-     * @default RenderOptimizationMode.BATCH
-     */
-    renderOptimizationMode?: RenderOptimizationMode;
-=======
      * - `RenderMode.BATCH`: renders cells in batches to improve
      *   performance
      * - `RenderMode.NONE`: renders cells synchronously all at once
      * @default RenderMode.BATCH
      */
     renderMode?: RenderMode;
->>>>>>> cf4b2a60
 }
 
 /**
@@ -128,11 +115,7 @@
 export class TableBody extends React.Component<ITableBodyProps, {}> {
     public static defaultProps = {
         loading: false,
-<<<<<<< HEAD
-        renderOptimizationMode: RenderOptimizationMode.BATCH,
-=======
         renderMode: RenderMode.BATCH,
->>>>>>> cf4b2a60
     };
 
     /**
@@ -187,20 +170,12 @@
             numFrozenRows,
             onFocus,
             onSelection,
-<<<<<<< HEAD
-            renderOptimizationMode,
-=======
             renderMode,
->>>>>>> cf4b2a60
             selectedRegions,
             selectedRegionTransform,
         } = this.props;
 
-<<<<<<< HEAD
-        const cells = (renderOptimizationMode === RenderOptimizationMode.BATCH)
-=======
         const cells = (renderMode === RenderMode.BATCH)
->>>>>>> cf4b2a60
             ? this.renderBatchedCells()
             : this.renderAllCells();
 
@@ -257,10 +232,6 @@
 
         // render cells in batches
         this.batcher.startNewBatch();
-<<<<<<< HEAD
-        this.isRenderingBatchedCells = true;
-=======
->>>>>>> cf4b2a60
         for (let rowIndex = rowIndexStart; rowIndex <= rowIndexEnd; rowIndex++) {
             for (let columnIndex = columnIndexStart; columnIndex <= columnIndexEnd; columnIndex++) {
                 this.batcher.addArgsToBatch(rowIndex, columnIndex);
