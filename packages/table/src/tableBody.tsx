/**
 * Copyright 2016 Palantir Technologies, Inc. All rights reserved.
 * Licensed under the BSD-3 License as modified (the “License”); you may obtain a copy
 * of the license at https://github.com/palantir/blueprint/blob/master/LICENSE
 * and https://github.com/palantir/blueprint/blob/master/PATENTS
 */

import { IProps, Utils as CoreUtils } from "@blueprintjs/core";
import * as classNames from "classnames";
import * as React from "react";
import { emptyCellRenderer, ICellProps, ICellRenderer } from "./cell/cell";
import { Batcher } from "./common/batcher";
import { ICellCoordinates } from "./common/cell";
import * as Classes from "./common/classes";
import { ContextMenuTargetWrapper } from "./common/contextMenuTargetWrapper";
import { Grid, IColumnIndices, IRowIndices } from "./common/grid";
import { Rect } from "./common/rect";
import { RenderMode } from "./common/renderMode";
import { Utils } from "./common/utils";
import { ICoordinateData } from "./interactions/draggable";
import { IContextMenuRenderer, MenuContext } from "./interactions/menus";
import { DragSelectable, ISelectableProps } from "./interactions/selectable";
import { ILocator } from "./locator";
import { IRegion, Regions } from "./regions";

export interface ITableBodyProps extends ISelectableProps, IRowIndices, IColumnIndices, IProps {
    /**
     * A cell renderer for the cells in the body.
     */
    cellRenderer: ICellRenderer;

    /**
     * The grid computes sizes of cells, rows, or columns from the
     * configurable `columnWidths` and `rowHeights`.
     */
    grid: Grid;

    /**
     * If true, all `Cell`s render their loading state except for those who have
     * their `loading` prop explicitly set to false.
     */
    loading: boolean;

    /**
     * Locates the row/column/cell given a mouse event.
     */
    locator: ILocator;

    /**
     * The number of columns to freeze to the left side of the table, counting from the leftmost column.
     */
    numFrozenColumns?: number;

    /**
     * The number of rows to freeze to the top of the table, counting from the topmost row.
     */
    numFrozenRows?: number;

    /**
     * An optional callback invoked when all cells in view have completely rendered.
     */
    onCompleteRender?: () => void;

    /**
     * The `Rect` bounds of the visible viewport with respect to its parent
     * scrollable pane.
     */
    viewportRect: Rect;

    /**
     * An optional callback for displaying a context menu when right-clicking
     * on the table body. The callback is supplied with an `IMenuContext`
     * containing the `IRegion`s of interest.
     */
    renderBodyContextMenu?: IContextMenuRenderer;

    /**
     * Dictates how cells should be rendered. Supported modes are:
     * - `RenderMode.BATCH`: renders cells in batches to improve
     *   performance
     * - `RenderMode.NONE`: renders cells synchronously all at once
     * @default RenderMode.BATCH
     */
    renderMode?: RenderMode;
}

/**
 * For perf, we want to ignore changes to the `ISelectableProps` part of the
 * `ITableBodyProps` since those are only used when a context menu is launched.
 */
const UPDATE_PROPS_KEYS: Array<keyof ITableBodyProps> = [
    "focusedCell",
    "grid",
    "locator",
    "viewportRect",
    "cellRenderer",
    "rowIndexStart",
    "rowIndexEnd",
    "columnIndexStart",
    "columnIndexEnd",
    "selectedRegions",
];

/**
 * We don't want to reset the batcher when this set of keys changes. Any other
 * changes should reset the batcher's internal cache.
 */
const RESET_CELL_KEYS_BLACKLIST: Array<keyof ITableBodyProps> = [
    "columnIndexEnd",
    "columnIndexStart",
    "rowIndexEnd",
    "rowIndexStart",
    "viewportRect",
];

export class TableBody extends React.Component<ITableBodyProps, {}> {
    public static defaultProps = {
        loading: false,
        renderMode: RenderMode.BATCH,
    };

    /**
     * Returns the array of class names that must be applied to each table
     * cell so that we can locate any cell based on its coordinate.
     */
    public static cellClassNames(rowIndex: number, columnIndex: number) {
        return [Classes.rowCellIndexClass(rowIndex), Classes.columnCellIndexClass(columnIndex)];
    }

    private static cellReactKey(rowIndex: number, columnIndex: number) {
        return `cell-${rowIndex}-${columnIndex}`;
    }

    private activationCell: ICellCoordinates;
    private batcher = new Batcher<JSX.Element>();
    private isRenderingBatchedCells = false;

    public componentDidMount() {
        this.maybeInvokeOnCompleteRender();
    }

    public shouldComponentUpdate(nextProps: ITableBodyProps) {
        const propKeysWhitelist = { include: UPDATE_PROPS_KEYS };
        return !Utils.shallowCompareKeys(this.props, nextProps, propKeysWhitelist);
    }

    public componentWillUpdate(nextProps?: ITableBodyProps) {
        const resetKeysBlacklist = { exclude: RESET_CELL_KEYS_BLACKLIST };
        const shouldResetBatcher = !Utils.shallowCompareKeys(this.props, nextProps, resetKeysBlacklist);
        if (shouldResetBatcher) {
            this.batcher.reset();
        }
    }

    public componentDidUpdate() {
        this.maybeInvokeOnCompleteRender();
    }

    public componentWillUnmount() {
        this.batcher.cancelOutstandingCallback();
    }

    public render() {
        const {
            allowMultipleSelection,
            focusedCell,
            grid,
            numFrozenColumns,
            numFrozenRows,
            onFocus,
            onSelection,
            renderMode,
            selectedRegions,
            selectedRegionTransform,
        } = this.props;

        const cells = renderMode === RenderMode.BATCH ? this.renderBatchedCells() : this.renderAllCells();

        const defaultStyle = grid.getRect().sizeStyle();

        const style = {
            height: numFrozenRows != null ? grid.getCumulativeHeightAt(numFrozenRows - 1) : defaultStyle.height,
            width: numFrozenColumns != null ? grid.getCumulativeWidthAt(numFrozenColumns - 1) : defaultStyle.width,
        };

        return (
            <DragSelectable
                allowMultipleSelection={allowMultipleSelection}
                focusedCell={focusedCell}
                locateClick={this.locateClick}
                locateDrag={this.locateDrag}
                onFocus={onFocus}
                onSelection={onSelection}
                onSelectionEnd={this.handleSelectionEnd}
                selectedRegions={selectedRegions}
                selectedRegionTransform={selectedRegionTransform}
            >
                <ContextMenuTargetWrapper
                    className={classNames(Classes.TABLE_BODY_VIRTUAL_CLIENT, Classes.TABLE_CELL_CLIENT)}
                    renderContextMenu={this.renderContextMenu}
                    style={style}
                >
                    {cells}
                </ContextMenuTargetWrapper>
            </DragSelectable>
        );
    }

    public renderContextMenu = (e: React.MouseEvent<HTMLElement>) => {
        const { grid, onFocus, onSelection, renderBodyContextMenu, selectedRegions } = this.props;
        const { numRows, numCols } = grid;

        if (renderBodyContextMenu == null) {
            return undefined;
        }

        const targetRegion = this.locateClick(e.nativeEvent as MouseEvent);

        let nextSelectedRegions: IRegion[] = selectedRegions;

        // if the event did not happen within a selected region, clear all
        // selections and select the right-clicked cell.
        const foundIndex = Regions.findContainingRegion(selectedRegions, targetRegion);
        if (foundIndex < 0) {
            nextSelectedRegions = [targetRegion];
            onSelection(nextSelectedRegions);

            // move the focused cell to the new region.
            const nextFocusedCell = {
                ...Regions.getFocusCellCoordinatesFromRegion(targetRegion),
                focusSelectionIndex: 0,
            };
            onFocus(nextFocusedCell);
        }

        const menuContext = new MenuContext(targetRegion, nextSelectedRegions, numRows, numCols);
        const contextMenu = renderBodyContextMenu(menuContext);

        return contextMenu == null ? undefined : contextMenu;
    };

    // Render modes
    // ============

    private renderBatchedCells() {
        const { columnIndexEnd, columnIndexStart, rowIndexEnd, rowIndexStart } = this.props;

        // render cells in batches
        this.batcher.startNewBatch();
        for (let rowIndex = rowIndexStart; rowIndex <= rowIndexEnd; rowIndex++) {
            for (let columnIndex = columnIndexStart; columnIndex <= columnIndexEnd; columnIndex++) {
                this.batcher.addArgsToBatch(rowIndex, columnIndex);
            }
        }
        this.batcher.removeOldAddNew(this.renderNewCell);
        if (!this.batcher.isDone()) {
            this.batcher.idleCallback(() => this.forceUpdate());
        }

        const cells: Array<React.ReactElement<any>> = this.batcher.getList();
        return cells;
    }

    private renderAllCells() {
        const { columnIndexEnd, columnIndexStart, grid, rowIndexEnd, rowIndexStart } = this.props;

        const cells: Array<React.ReactElement<any>> = [];

        for (let rowIndex = rowIndexStart; rowIndex <= rowIndexEnd; rowIndex++) {
            for (let columnIndex = columnIndexStart; columnIndex <= columnIndexEnd; columnIndex++) {
                const extremaClasses = grid.getExtremaClasses(rowIndex, columnIndex, rowIndexEnd, columnIndexEnd);
                const isGhost = grid.isGhostIndex(rowIndex, columnIndex);
                cells.push(this.renderCell(rowIndex, columnIndex, extremaClasses, isGhost));
            }
        }

        return cells;
    }

    // Cell renderers
    // ==============

    private renderNewCell = (row: number, col: number) => {
        const { columnIndexEnd, grid, rowIndexEnd } = this.props;
        const extremaClasses = grid.getExtremaClasses(row, col, rowIndexEnd, columnIndexEnd);
        const isGhost = grid.isGhostIndex(row, col);
        return this.renderCell(row, col, extremaClasses, isGhost);
    };

    private renderCell = (rowIndex: number, columnIndex: number, extremaClasses: string[], isGhost: boolean) => {
        const { cellRenderer, loading, grid } = this.props;
        const baseCell = isGhost ? emptyCellRenderer() : cellRenderer(rowIndex, columnIndex);
        const className = classNames(
            TableBody.cellClassNames(rowIndex, columnIndex),
            extremaClasses,
            {
                [Classes.TABLE_CELL_GHOST]: isGhost,
                [Classes.TABLE_CELL_LEDGER_ODD]: rowIndex % 2 === 1,
                [Classes.TABLE_CELL_LEDGER_EVEN]: rowIndex % 2 === 0,
            },
            baseCell.props.className,
        );
        const key = TableBody.cellReactKey(rowIndex, columnIndex);
        const rect = isGhost ? grid.getGhostCellRect(rowIndex, columnIndex) : grid.getCellRect(rowIndex, columnIndex);
        const cellLoading = baseCell.props.loading != null ? baseCell.props.loading : loading;

        const style = { ...baseCell.props.style, ...Rect.style(rect) };
        return React.cloneElement(baseCell, { className, key, loading: cellLoading, style } as ICellProps);
    };

    // Callbacks
    // =========

    private handleSelectionEnd = () => {
        this.activationCell = null; // not strictly required, but good practice
    };

    private locateClick = (event: MouseEvent) => {
        this.activationCell = this.props.locator.convertPointToCell(event.clientX, event.clientY);
        return Regions.cell(this.activationCell.row, this.activationCell.col);
    };

    private locateDrag = (_event: MouseEvent, coords: ICoordinateData, returnEndOnly = false) => {
        const start = this.activationCell;
        const end = this.props.locator.convertPointToCell(coords.current[0], coords.current[1]);
<<<<<<< HEAD
        return Regions.cell(start.row, start.col, end.row, end.col);
    };
=======
        return returnEndOnly
            ? Regions.cell(end.row, end.col)
            : Regions.cell(start.row, start.col, end.row, end.col);
    }
>>>>>>> 45c07c59

    private maybeInvokeOnCompleteRender() {
        const { onCompleteRender, renderMode } = this.props;

        if (renderMode === RenderMode.BATCH && this.isRenderingBatchedCells && this.batcher.isDone()) {
            this.isRenderingBatchedCells = false;
            CoreUtils.safeInvoke(onCompleteRender);
        } else if (renderMode === RenderMode.NONE) {
            CoreUtils.safeInvoke(onCompleteRender);
        }
    }
}<|MERGE_RESOLUTION|>--- conflicted
+++ resolved
@@ -323,15 +323,8 @@
     private locateDrag = (_event: MouseEvent, coords: ICoordinateData, returnEndOnly = false) => {
         const start = this.activationCell;
         const end = this.props.locator.convertPointToCell(coords.current[0], coords.current[1]);
-<<<<<<< HEAD
-        return Regions.cell(start.row, start.col, end.row, end.col);
-    };
-=======
-        return returnEndOnly
-            ? Regions.cell(end.row, end.col)
-            : Regions.cell(start.row, start.col, end.row, end.col);
-    }
->>>>>>> 45c07c59
+        return returnEndOnly ? Regions.cell(end.row, end.col) : Regions.cell(start.row, start.col, end.row, end.col);
+    };
 
     private maybeInvokeOnCompleteRender() {
         const { onCompleteRender, renderMode } = this.props;
