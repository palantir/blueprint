--- conflicted
+++ resolved
@@ -157,39 +157,10 @@
         return renderBodyContextMenu(new MenuContext(target, selectedRegions, grid.numRows, grid.numCols));
     }
 
-<<<<<<< HEAD
-    private renderGhostCell = (rowIndex: number, columnIndex: number, extremaClasses: string[]) => {
-        const { grid, loading } = this.props;
-        const cell = Utils.assignClasses(
-            emptyCellRenderer(rowIndex, columnIndex),
-            TableBody.cellClassNames(rowIndex, columnIndex),
-            extremaClasses,
-            CELL_GHOST_CLASS, {
-                [CELL_LEDGER_ODD_CLASS]: (rowIndex % 2) === 1,
-                [CELL_LEDGER_EVEN_CLASS]: (rowIndex % 2) === 0,
-            });
-        const key = TableBody.cellReactKey(rowIndex, columnIndex);
-        const style = Object.assign({}, cell.props.style, Rect.style(grid.getGhostCellRect(rowIndex, columnIndex)));
-        return React.cloneElement(cell, { key, style } as ICellProps);
-    }
-
-    private renderCell = (rowIndex: number, columnIndex: number, extremaClasses: string[]) => {
-        const {
-            allowMultipleSelection,
-            grid,
-            cellRenderer,
-            onSelection,
-            selectedRegions,
-            selectedRegionTransform,
-        } = this.props;
-        const cell = Utils.assignClasses(
-            cellRenderer(rowIndex, columnIndex),
-=======
-    private renderCell = (rowIndex: number, columnIndex: number, extremaClasses: string[], isGhost: boolean) => {
-        const { cellRenderer, grid } = this.props;
+   private renderCell = (rowIndex: number, columnIndex: number, extremaClasses: string[], isGhost: boolean) => {
+        const { cellRenderer, loading, grid } = this.props;
         const baseCell = isGhost ? emptyCellRenderer(rowIndex, columnIndex) : cellRenderer(rowIndex, columnIndex);
         const className = classNames(
->>>>>>> 7ee11832
             TableBody.cellClassNames(rowIndex, columnIndex),
             extremaClasses,
             {
@@ -201,8 +172,10 @@
         );
         const key = TableBody.cellReactKey(rowIndex, columnIndex);
         const rect = isGhost ? grid.getGhostCellRect(rowIndex, columnIndex) : grid.getCellRect(rowIndex, columnIndex);
+        const cellLoading = baseCell.props.loading != null ? baseCell.props.loading : loading;
+
         const style = Object.assign({}, baseCell.props.style, Rect.style(rect));
-        return React.cloneElement(baseCell, { className, style, key } as ICellProps);
+        return React.cloneElement(baseCell, { className, key, loading: cellLoading, style } as ICellProps);
     }
 
     private locateClick = (event: MouseEvent) => {
