--- conflicted
+++ resolved
@@ -3,27 +3,6 @@
  *
  * Licensed under the terms of the LICENSE file distributed with this project.
  */
-
-<<<<<<< HEAD
-import { Utils as CoreUtils } from "@blueprintjs/core";
-=======
-import { IProps } from "@blueprintjs/core";
-import * as classNames from "classnames";
-import * as React from "react";
-
-/**
- * Re-declare matching types from the classnames library;
- */
-export type ClassValue = string | number | ClassDictionary | ClassArray;
-
-// tslint:disable interface-name no-empty-interface
-export interface ClassDictionary {
-    [id: string]: boolean;
-}
-
-export interface ClassArray extends Array<ClassValue> {}
-// tslint:enable
->>>>>>> eeeff7dd
 
 const CLASSNAME_EXCLUDED_FROM_TEXT_MEASUREMENT = "bp-table-text-no-measure";
 
@@ -44,20 +23,6 @@
 
 export const Utils = {
     /**
-<<<<<<< HEAD
-=======
-     * Returns a clone of the ReactElement with a className that includes the
-     * element's original className and any other classes passed in with variadic
-     * arguments matching the `classNames` api.
-     */
-    assignClasses<P extends IProps>(elem: React.ReactElement<P>, ...extendedClasses: ClassValue[]): React.ReactNode {
-        const classes = classNames(elem.props.className, ...extendedClasses);
-        const props: IProps = { className: classes };
-        return React.cloneElement(elem, props);
-    },
-
-    /**
->>>>>>> eeeff7dd
      * Invokes the callback `n` times, collecting the results in an array, which
      * is the return value. Similar to _.times
      */
