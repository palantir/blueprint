--- conflicted
+++ resolved
@@ -18,15 +18,8 @@
 
 export const TABLE_NUM_FROZEN_COLUMNS_BOUND_WARNING = `${ns} <Table> numFrozenColumns must be in [0, number of columns]`;
 
-<<<<<<< HEAD
 export const TABLE_NUM_FROZEN_ROWS_BOUND_WARNING = `${ns} <Table> numFrozenRows must be in [0, numRows]`;
-=======
-export const TABLE_NUM_FROZEN_ROWS_BOUND_WARNING =
-    `${ns} <Table> numFrozenRows must be in [0, numRows]`;
 
-export const TABLE_EXPAND_FOCUSED_REGION_MULTI_ROW_REGION =
-    `${ns} <Table> Cannot expand a FULL_COLUMNS selection using a multi-row region`;
+export const TABLE_EXPAND_FOCUSED_REGION_MULTI_ROW_REGION = `${ns} <Table> Cannot expand a FULL_COLUMNS selection using a multi-row region`;
 
-export const TABLE_EXPAND_FOCUSED_REGION_MULTI_COLUMN_REGION =
-    `${ns} <Table> Cannot expand a FULL_COLUMNS selection using a multi-column region`;
->>>>>>> 45c07c59
+export const TABLE_EXPAND_FOCUSED_REGION_MULTI_COLUMN_REGION = `${ns} <Table> Cannot expand a FULL_COLUMNS selection using a multi-column region`;