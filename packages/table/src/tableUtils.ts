--- conflicted
+++ resolved
@@ -18,14 +18,11 @@
 
 import { HotkeyConfig } from "@blueprintjs/core";
 
+import type { ColumnProps } from "./column";
 import { Utils } from "./common/utils";
-<<<<<<< HEAD
 import { RegionCardinality } from "./regions";
 import type { TableHotkeys } from "./tableHotkeys";
-import type { TableProps } from "./tableProps";
-=======
 import type { TablePropsWithDefaults } from "./tableProps";
->>>>>>> 0ef7029d
 
 export function clampNumFrozenColumns(props: TablePropsWithDefaults) {
     const { numFrozenColumns } = props;
@@ -50,7 +47,7 @@
 }
 
 export function isSelectionModeEnabled(
-    props: TableProps,
+    props: TablePropsWithDefaults,
     selectionMode: RegionCardinality,
     selectionModes = props.selectionModes,
 ): boolean {
@@ -59,7 +56,7 @@
     return selectionModes.indexOf(selectionMode) >= 0 && numRows > 0 && numColumns > 0;
 }
 
-export function getHotkeysFromProps(props: TableProps, hotkeysImpl: TableHotkeys): HotkeyConfig[] {
+export function getHotkeysFromProps(props: TablePropsWithDefaults, hotkeysImpl: TableHotkeys): HotkeyConfig[] {
     const { getCellClipboardData, enableFocusedCell, enableMultipleSelection, selectionModes } = props;
     const hotkeys: HotkeyConfig[] = [];
 
@@ -169,4 +166,17 @@
     }
 
     return hotkeys;
+}
+
+/**
+ * @returns true if new and old children arrays are the same
+ */
+export function compareChildren(
+    newChildren: Array<React.ReactElement<ColumnProps>>,
+    oldChildren: Array<React.ReactElement<ColumnProps>>,
+): boolean {
+    return (
+        newChildren.length === oldChildren.length &&
+        newChildren.every((child, index) => child.key === oldChildren[index].key)
+    );
 }