--- conflicted
+++ resolved
@@ -56,16 +56,12 @@
     columnHeaderCellRenderer?: ColumnHeaderRenderer;
 }
 
-<<<<<<< HEAD
-export class Column extends React.PureComponent<ColumnProps> {
-=======
 /**
  * Column component.
  *
  * @see https://blueprintjs.com/docs/#table/api.column
  */
-export class Column extends React.PureComponent<IColumnProps> {
->>>>>>> ac8eec58
+export class Column extends React.PureComponent<ColumnProps> {
     public static displayName = `${DISPLAYNAME_PREFIX}.Column`;
 
     public static defaultProps: ColumnProps = {
