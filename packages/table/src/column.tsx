/*
 * Copyright 2016 Palantir Technologies, Inc. All rights reserved.
 *
 * Licensed under the Apache License, Version 2.0 (the "License");
 * you may not use this file except in compliance with the License.
 * You may obtain a copy of the License at
 *
 *     http://www.apache.org/licenses/LICENSE-2.0
 *
 * Unless required by applicable law or agreed to in writing, software
 * distributed under the License is distributed on an "AS IS" BASIS,
 * WITHOUT WARRANTIES OR CONDITIONS OF ANY KIND, either express or implied.
 * See the License for the specific language governing permissions and
 * limitations under the License.
 */

import React from "react";

import { DISPLAYNAME_PREFIX, Props } from "@blueprintjs/core";

import { emptyCellRenderer, CellRenderer } from "./cell/cell";
import { ColumnHeaderRenderer } from "./headers/columnHeader";
<<<<<<< HEAD
import { ColumnNameProps } from "./headers/columnHeaderCell";
=======
import { IColumnNameProps } from "./headers/columnHeaderCell";
>>>>>>> 519228df
import { ColumnLoadingOption } from "./regions";

export interface ColumnProps extends ColumnNameProps, Props {
    /**
     * A unique ID, similar to React's `key`. This is used, for example, to
     * maintain the width of a column between re-ordering and rendering. If no
     * Dsare provided, widths will be persisted across renders using a
     * column's index only. Columns widths can also be persisted outside the
     * `Table` component, then passed in with the `columnWidths` prop.
     */
    id?: string | number;

    /**
     * Set this prop to specify whether to render the loading state of the
     * column header and cells in this column. Column-level `loadingOptions`
     * override `Table`-level `loadingOptions`. For example, if you set
     * `loadingOptions=[ TableLoadingOption.CELLS ]` on `Table` and
     * `loadingOptions=[ ColumnLoadingOption.HEADER ]` on a `Column`, the cells
     * in that column will _not_ show their loading state.
     */
    loadingOptions?: ColumnLoadingOption[];

    /**
     * An instance of `CellRenderer`, a function that takes a row and column
     * index, and returns a `Cell` React element.
     */
    cellRenderer?: CellRenderer;

    /**
     * An instance of `ColumnHeaderRenderer`, a function that takes a column
     * index and returns a `ColumnHeaderCell` React element.
     */
    columnHeaderCellRenderer?: ColumnHeaderRenderer;
}

export class Column extends React.PureComponent<ColumnProps> {
    public static displayName = `${DISPLAYNAME_PREFIX}.Column`;

    public static defaultProps: ColumnProps = {
        cellRenderer: emptyCellRenderer,
    };
}<|MERGE_RESOLUTION|>--- conflicted
+++ resolved
@@ -20,11 +20,7 @@
 
 import { emptyCellRenderer, CellRenderer } from "./cell/cell";
 import { ColumnHeaderRenderer } from "./headers/columnHeader";
-<<<<<<< HEAD
 import { ColumnNameProps } from "./headers/columnHeaderCell";
-=======
-import { IColumnNameProps } from "./headers/columnHeaderCell";
->>>>>>> 519228df
 import { ColumnLoadingOption } from "./regions";
 
 export interface ColumnProps extends ColumnNameProps, Props {
