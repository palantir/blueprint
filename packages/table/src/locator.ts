--- conflicted
+++ resolved
@@ -67,7 +67,6 @@
     // the element containing all body cells in the grid (excluding headers).
     private cellContainerElement: HTMLElement;
 
-<<<<<<< HEAD
     public constructor(
         tableElement: HTMLElement,
         scrollContainerElement: HTMLElement,
@@ -79,10 +78,6 @@
         this.tableElement = tableElement;
         this.scrollContainerElement = scrollContainerElement;
         this.cellContainerElement = cellContainerElement;
-=======
-    public constructor(private tableElement: HTMLElement, private bodyElement: HTMLElement) {
-        // empty constructor
->>>>>>> f38f9884
     }
 
     // Setters
@@ -129,14 +124,9 @@
     }
 
     public getTallestVisibleCellInColumn(columnIndex: number): number {
-<<<<<<< HEAD
-        const cells = this.cellContainerElement
-            .getElementsByClassName(`${Classes.columnCellIndexClass(columnIndex)} ${Classes.TABLE_CELL}`);
-=======
-        const cells = this.tableElement.getElementsByClassName(
+        const cells = this.cellContainerElement.getElementsByClassName(
             `${Classes.columnCellIndexClass(columnIndex)} ${Classes.TABLE_CELL}`,
         );
->>>>>>> f38f9884
         let max = 0;
         for (let i = 0; i < cells.length; i++) {
             const cellValue = cells.item(i).querySelector(`.${Classes.TABLE_TRUNCATED_VALUE}`);
@@ -233,13 +223,8 @@
         // the frozen-column region doesn't scroll, so ignore the scroll distance in that case
         return isCursorWithinFrozenColumns
             ? cursorOffsetFromGridLeft
-<<<<<<< HEAD
             : cursorOffsetFromGridLeft + scrollOffsetFromGridLeft;
-    }
-=======
-            : cursorOffsetFromGridLeft + scrollOffsetFromTableLeft;
-    };
->>>>>>> f38f9884
+    };
 
     private toGridY = (clientY: number) => {
         const gridOffsetFromPageTop = this.cellContainerElement.getBoundingClientRect().top;
@@ -251,13 +236,6 @@
             this.numFrozenRows > 0 &&
             cursorOffsetFromGridTop <= this.grid.getCumulativeHeightBefore(this.numFrozenRows);
 
-<<<<<<< HEAD
-        return isCursorWithinFrozenRows
-            ? cursorOffsetFromGridTop
-            : cursorOffsetFromGridTop + scrollOffsetFromGridTop;
-    }
-=======
-        return isCursorWithinFrozenRows ? cursorOffsetFromGridTop : cursorOffsetFromGridTop + scrollOffsetFromTableTop;
-    };
->>>>>>> f38f9884
+        return isCursorWithinFrozenRows ? cursorOffsetFromGridTop : cursorOffsetFromGridTop + scrollOffsetFromGridTop;
+    };
 }