/*
 * Copyright 2021 Palantir Technologies, Inc. All rights reserved.
 * Licensed under the Apache License, Version 2.0 (the "License");
 * you may not use this file except in compliance with the License.
 * You may obtain a copy of the License at
 *
 *     http://www.apache.org/licenses/LICENSE-2.0
 *
 * Unless required by applicable law or agreed to in writing, software
 * distributed under the License is distributed on an "AS IS" BASIS,
 * WITHOUT WARRANTIES OR CONDITIONS OF ANY KIND, either express or implied.
 * See the License for the specific language governing permissions and
 * limitations under the License.
 */

import * as React from "react";

<<<<<<< HEAD
import { FocusedCellCoordinates } from "./common/cell";
=======
import type { FocusedCellCoordinates } from "./common/cellTypes";
>>>>>>> 0ef7029d
import { Clipboard } from "./common/clipboard";
import { Direction } from "./common/direction";
import { TABLE_COPY_FAILED } from "./common/errors";
import { Grid } from "./common/grid";
import * as FocusedCellUtils from "./common/internal/focusedCellUtils";
import * as SelectionUtils from "./common/internal/selectionUtils";
import { NonNullRegion, Region, RegionCardinality, Regions } from "./regions";
import type { TableProps } from "./tableProps";
import type { TableState, TableSnapshot } from "./tableState";

export interface TableHandlers {
    handleSelection: (selectedRegions: Region[]) => void;
    handleFocus: (focusedCell: FocusedCellCoordinates) => void;
    getEnabledSelectionHandler: (selectionMode: RegionCardinality) => (selectedRegions: Region[]) => void;
    syncViewportPosition: (snapshot: TableSnapshot) => void;
}

export class TableHotkeys {
    private grid?: Grid;

    public constructor(private props: TableProps, private state: TableState, private tableHandlers: TableHandlers) {
        // no-op
    }

    public setGrid(grid: Grid) {
        this.grid = grid;
    }

    public setProps(props: TableProps) {
        this.props = props;
    }

    public setState(state: TableState) {
        this.state = state;
    }

    // Selection
    // =========

    private selectAll = (shouldUpdateFocusedCell: boolean) => {
        const selectionHandler = this.tableHandlers.getEnabledSelectionHandler(RegionCardinality.FULL_TABLE);
        // clicking on upper left hand corner sets selection to "all"
        // regardless of current selection state (clicking twice does not deselect table)
        selectionHandler([Regions.table()]);

        if (shouldUpdateFocusedCell) {
            const newFocusedCellCoordinates = Regions.getFocusCellCoordinatesFromRegion(Regions.table());
            this.tableHandlers.handleFocus(FocusedCellUtils.toFullCoordinates(newFocusedCellCoordinates));
        }
    };

    public handleSelectAllHotkey = (e: KeyboardEvent) => {
        // prevent "real" select all from happening as well
        e.preventDefault();
        e.stopPropagation();

        // selecting-all via the keyboard should not move the focused cell.
        this.selectAll(false);
    };

    public handleSelectionResizeUp = (e: KeyboardEvent) => this.handleSelectionResize(e, Direction.UP);

    public handleSelectionResizeDown = (e: KeyboardEvent) => this.handleSelectionResize(e, Direction.DOWN);

    public handleSelectionResizeLeft = (e: KeyboardEvent) => this.handleSelectionResize(e, Direction.LEFT);

    public handleSelectionResizeRight = (e: KeyboardEvent) => this.handleSelectionResize(e, Direction.RIGHT);

    private handleSelectionResize = (e: KeyboardEvent, direction: Direction) => {
        e.preventDefault();
        e.stopPropagation();

        const { focusedCell, selectedRegions } = this.state;
        const index = FocusedCellUtils.getFocusedOrLastSelectedIndex(selectedRegions, focusedCell);

        if (index === undefined) {
            return;
        }

        const region = selectedRegions[index];
        const nextRegion = SelectionUtils.resizeRegion(region, direction, focusedCell);

        this.updateSelectedRegionAtIndex(nextRegion, index);
    };

    /**
     * Replaces the selected region at the specified array index, with the
     * region provided.
     */
    private updateSelectedRegionAtIndex(region: Region, index: number) {
        const { children, numRows } = this.props;
        const { selectedRegions } = this.state;
        const numColumns = React.Children.count(children);

        const maxRowIndex = Math.max(0, numRows! - 1);
        const maxColumnIndex = Math.max(0, numColumns - 1);
        const clampedNextRegion = Regions.clampRegion(region, maxRowIndex, maxColumnIndex);

        const nextSelectedRegions = Regions.update(selectedRegions, clampedNextRegion, index);
        this.tableHandlers.handleSelection(nextSelectedRegions);
    }

    // Focus
    // =====

    public handleFocusMoveLeft = (e: KeyboardEvent) => this.handleFocusMove(e, "left");

    public handleFocusMoveLeftInternal = (e: KeyboardEvent) => this.handleFocusMoveInternal(e, "left");

    public handleFocusMoveRight = (e: KeyboardEvent) => this.handleFocusMove(e, "right");

    public handleFocusMoveRightInternal = (e: KeyboardEvent) => this.handleFocusMoveInternal(e, "right");

    public handleFocusMoveUp = (e: KeyboardEvent) => this.handleFocusMove(e, "up");

    public handleFocusMoveUpInternal = (e: KeyboardEvent) => this.handleFocusMoveInternal(e, "up");

    public handleFocusMoveDown = (e: KeyboardEvent) => this.handleFocusMove(e, "down");

    public handleFocusMoveDownInternal = (e: KeyboardEvent) => this.handleFocusMoveInternal(e, "down");

    // no good way to call arrow-key keyboard events from tests
    /* istanbul ignore next */
    private handleFocusMove = (e: KeyboardEvent, direction: "up" | "down" | "left" | "right") => {
        e.preventDefault();
        e.stopPropagation();

        const { focusedCell } = this.state;
        if (focusedCell == null) {
            // halt early if we have a selectedRegionTransform or something else in play that nixes
            // the focused cell.
            return;
        }

        const newFocusedCell = {
            col: focusedCell.col,
            focusSelectionIndex: 0,
            row: focusedCell.row,
        };

        switch (direction) {
            case "up":
                newFocusedCell.row -= 1;
                break;
            case "down":
                newFocusedCell.row += 1;
                break;
            case "left":
                newFocusedCell.col -= 1;
                break;
            case "right":
                newFocusedCell.col += 1;
                break;
            default:
                break;
        }

        if (
            newFocusedCell.row < 0 ||
            newFocusedCell.row >= this.grid!.numRows ||
            newFocusedCell.col < 0 ||
            newFocusedCell.col >= this.grid!.numCols
        ) {
            return;
        }

        // change selection to match new focus cell location
        const newSelectionRegions = [Regions.cell(newFocusedCell.row, newFocusedCell.col)];
        const { selectedRegionTransform } = this.props;
        const transformedSelectionRegions =
            selectedRegionTransform != null
                ? newSelectionRegions.map(region => selectedRegionTransform(region, e))
                : newSelectionRegions;
        this.tableHandlers.handleSelection(transformedSelectionRegions);
        this.tableHandlers.handleFocus(newFocusedCell);

        // keep the focused cell in view
        this.scrollBodyToFocusedCell(newFocusedCell);
    };

    // no good way to call arrow-key keyboard events from tests
    /* istanbul ignore next */
    private handleFocusMoveInternal = (e: KeyboardEvent, direction: "up" | "down" | "left" | "right") => {
        e.preventDefault();
        e.stopPropagation();

        const { focusedCell, selectedRegions } = this.state;

        if (focusedCell == null) {
            // halt early if we have a selectedRegionTransform or something else in play that nixes
            // the focused cell.
            return;
        }

        let newFocusedCell = {
            col: focusedCell.col,
            focusSelectionIndex: focusedCell.focusSelectionIndex,
            row: focusedCell.row,
        };

        // if we're not in any particular focus cell region, and one exists, go to the first cell of the first one
        if (focusedCell.focusSelectionIndex == null && selectedRegions.length > 0) {
            const focusCellRegion = Regions.getCellRegionFromRegion(
                selectedRegions[0],
                this.grid!.numRows,
                this.grid!.numCols,
            );

            newFocusedCell = {
                col: focusCellRegion.cols[0],
                focusSelectionIndex: 0,
                row: focusCellRegion.rows[0],
            };
        } else {
            if (selectedRegions.length === 0) {
                this.handleFocusMove(e, direction);
                return;
            }

            const focusCellRegion = Regions.getCellRegionFromRegion(
                selectedRegions[focusedCell.focusSelectionIndex],
                this.grid!.numRows,
                this.grid!.numCols,
            );

            if (
                focusCellRegion.cols[0] === focusCellRegion.cols[1] &&
                focusCellRegion.rows[0] === focusCellRegion.rows[1] &&
                selectedRegions.length === 1
            ) {
                this.handleFocusMove(e, direction);
                return;
            }

            switch (direction) {
                case "up":
                    newFocusedCell = this.moveFocusCell("row", "col", true, newFocusedCell, focusCellRegion);
                    break;
                case "left":
                    newFocusedCell = this.moveFocusCell("col", "row", true, newFocusedCell, focusCellRegion);
                    break;
                case "down":
                    newFocusedCell = this.moveFocusCell("row", "col", false, newFocusedCell, focusCellRegion);
                    break;
                case "right":
                    newFocusedCell = this.moveFocusCell("col", "row", false, newFocusedCell, focusCellRegion);
                    break;
                default:
                    break;
            }
        }

        if (
            newFocusedCell.row < 0 ||
            newFocusedCell.row >= this.grid!.numRows ||
            newFocusedCell.col < 0 ||
            newFocusedCell.col >= this.grid!.numCols
        ) {
            return;
        }

        this.tableHandlers.handleFocus(newFocusedCell);

        // keep the focused cell in view
        this.scrollBodyToFocusedCell(newFocusedCell);
    };

    private scrollBodyToFocusedCell = (focusedCell: FocusedCellCoordinates) => {
        const { row, col } = focusedCell;
        const { viewportRect } = this.state;

        if (viewportRect === undefined || this.grid === undefined) {
            return;
        }

        // sort keys in normal CSS position order (per the trusty TRBL/"trouble" acronym)
        // tslint:disable:object-literal-sort-keys
        const viewportBounds = {
            top: viewportRect.top,
            right: viewportRect.left + viewportRect.width,
            bottom: viewportRect.top + viewportRect.height,
            left: viewportRect.left,
        };
        const focusedCellBounds = {
            top: this.grid.getCumulativeHeightBefore(row),
            right: this.grid.getCumulativeWidthAt(col),
            bottom: this.grid.getCumulativeHeightAt(row),
            left: this.grid.getCumulativeWidthBefore(col),
        };
        // tslint:enable:object-literal-sort-keys

        const focusedCellWidth = focusedCellBounds.right - focusedCellBounds.left;
        const focusedCellHeight = focusedCellBounds.bottom - focusedCellBounds.top;

        const isFocusedCellWiderThanViewport = focusedCellWidth > viewportRect.width;
        const isFocusedCellTallerThanViewport = focusedCellHeight > viewportRect.height;

        const ss: TableSnapshot = {};

        // keep the top end of an overly tall focused cell in view when moving left and right
        // (without this OR check, the body seesaws to fit the top end, then the bottom end, etc.)
        if (focusedCellBounds.top < viewportBounds.top || isFocusedCellTallerThanViewport) {
            // scroll up (minus one pixel to avoid clipping the focused-cell border)
            ss.nextScrollTop = Math.max(0, focusedCellBounds.top - 1);
        } else if (focusedCellBounds.bottom > viewportBounds.bottom) {
            // scroll down
            const scrollDelta = focusedCellBounds.bottom - viewportBounds.bottom;
            ss.nextScrollTop = viewportBounds.top + scrollDelta;
        }

        // keep the left end of an overly wide focused cell in view when moving up and down
        if (focusedCellBounds.left < viewportBounds.left || isFocusedCellWiderThanViewport) {
            // scroll left (again minus one additional pixel)
            ss.nextScrollLeft = Math.max(0, focusedCellBounds.left - 1);
        } else if (focusedCellBounds.right > viewportBounds.right) {
            // scroll right
            const scrollDelta = focusedCellBounds.right - viewportBounds.right;
            ss.nextScrollLeft = viewportBounds.left + scrollDelta;
        }

        this.tableHandlers.syncViewportPosition(ss);
    };

    // Quadrant refs
    // =============

    private moveFocusCell(
        primaryAxis: "row" | "col",
        secondaryAxis: "row" | "col",
        isUpOrLeft: boolean,
        newFocusedCell: FocusedCellCoordinates,
<<<<<<< HEAD
        focusCellRegion: Region,
=======
        focusCellRegion: NonNullRegion,
>>>>>>> 0ef7029d
    ) {
        const { selectedRegions } = this.state;

        const primaryAxisPlural = primaryAxis === "row" ? "rows" : "cols";
        const secondaryAxisPlural = secondaryAxis === "row" ? "rows" : "cols";

        const movementDirection = isUpOrLeft ? -1 : +1;
        const regionIntervalIndex = isUpOrLeft ? 1 : 0;

        // try moving the cell in the direction along the primary axis
        newFocusedCell[primaryAxis] += movementDirection;

        const isPrimaryIndexOutOfBounds = isUpOrLeft
            ? newFocusedCell[primaryAxis] < focusCellRegion[primaryAxisPlural]![0]
            : newFocusedCell[primaryAxis] > focusCellRegion[primaryAxisPlural]![1];

        if (isPrimaryIndexOutOfBounds) {
            // if we moved outside the bounds of selection region,
            // move to the start (or end) of the primary axis, and move one along the secondary
            newFocusedCell[primaryAxis] = focusCellRegion[primaryAxisPlural][regionIntervalIndex];
            newFocusedCell[secondaryAxis] += movementDirection;

            const isSecondaryIndexOutOfBounds = isUpOrLeft
                ? newFocusedCell[secondaryAxis] < focusCellRegion[secondaryAxisPlural][0]
                : newFocusedCell[secondaryAxis] > focusCellRegion[secondaryAxisPlural][1];

            if (isSecondaryIndexOutOfBounds) {
                // if moving along the secondary also moves us outside
                // go to the start (or end) of the next (or previous region)
                // (note that if there's only one region you'll be moving to the opposite corner, which is fine)
                let newFocusCellSelectionIndex = newFocusedCell.focusSelectionIndex + movementDirection;

                // newFocusCellSelectionIndex should be one more (or less), unless we need to wrap around
                if (
                    isUpOrLeft ? newFocusCellSelectionIndex < 0 : newFocusCellSelectionIndex >= selectedRegions.length
                ) {
                    newFocusCellSelectionIndex = isUpOrLeft ? selectedRegions.length - 1 : 0;
                }

                const newFocusCellRegion = Regions.getCellRegionFromRegion(
                    selectedRegions[newFocusCellSelectionIndex],
                    this.grid!.numRows,
                    this.grid!.numCols,
                );

                newFocusedCell = {
                    col: newFocusCellRegion.cols[regionIntervalIndex],
                    focusSelectionIndex: newFocusCellSelectionIndex,
                    row: newFocusCellRegion.rows[regionIntervalIndex],
                };
            }
        }
        return newFocusedCell;
    }

    public handleCopy = (e: KeyboardEvent) => {
        const { getCellClipboardData, onCopy } = this.props;
        const { selectedRegions } = this.state;

        if (getCellClipboardData == null || this.grid === undefined) {
            return;
        }

        // prevent "real" copy from being called
        e.preventDefault();
        e.stopPropagation();

        const cells = Regions.enumerateUniqueCells(selectedRegions, this.grid.numRows, this.grid.numCols);
        const sparse = Regions.sparseMapCells(cells, getCellClipboardData);
        if (sparse != null) {
            Clipboard.copyCells(sparse)
                .then(() => onCopy?.(true))
                .catch((reason: any) => {
                    console.error(TABLE_COPY_FAILED, reason);
                    onCopy?.(false);
                });
        }
    };
}<|MERGE_RESOLUTION|>--- conflicted
+++ resolved
@@ -15,11 +15,7 @@
 
 import * as React from "react";
 
-<<<<<<< HEAD
-import { FocusedCellCoordinates } from "./common/cell";
-=======
 import type { FocusedCellCoordinates } from "./common/cellTypes";
->>>>>>> 0ef7029d
 import { Clipboard } from "./common/clipboard";
 import { Direction } from "./common/direction";
 import { TABLE_COPY_FAILED } from "./common/errors";
@@ -351,11 +347,7 @@
         secondaryAxis: "row" | "col",
         isUpOrLeft: boolean,
         newFocusedCell: FocusedCellCoordinates,
-<<<<<<< HEAD
-        focusCellRegion: Region,
-=======
         focusCellRegion: NonNullRegion,
->>>>>>> 0ef7029d
     ) {
         const { selectedRegions } = this.state;
 
