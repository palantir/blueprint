--- conflicted
+++ resolved
@@ -177,24 +177,9 @@
             return;
         }
 
-<<<<<<< HEAD
-        // if the popover handle exists, take it into account
-        let popoverHandleAdjustmentFactor = this.state.isTruncated ? CONTENT_DIV_WIDTH_DELTA : 0;
-        // add a slight bit of buffer space where we don't show the popover, to deal with cases
-        // where everything isn't pixel perfect
-        popoverHandleAdjustmentFactor += 0.5;
-
-        const isTruncated =
-            this.contentDiv !== undefined &&
-            (this.contentDiv.scrollWidth - popoverHandleAdjustmentFactor > this.contentDiv.clientWidth ||
-                this.contentDiv.scrollHeight > this.contentDiv.clientHeight);
-        if (this.state.isTruncated !== isTruncated) {
-            this.setState({ isTruncated });
-=======
         if (this.contentDiv === undefined) {
             this.setState({ isTruncated: false });
             return;
->>>>>>> 45c07c59
         }
 
         const { isTruncated } = this.state;
@@ -210,17 +195,16 @@
         // if the content is truncated, then a popover handle will be present as a
         // sibling of the content. we don't want to consider that handle when
         // calculating the width of the actual content, so subtract it.
-        const actualContentWidth = isTruncated
-            ? contentWidth - CONTENT_DIV_WIDTH_DELTA
-            : contentWidth;
+        const actualContentWidth = isTruncated ? contentWidth - CONTENT_DIV_WIDTH_DELTA : contentWidth;
 
         // we of course truncate the content if it doesn't fit in the container. but we
         // also aggressively truncate if they're the same size with truncation enabled;
         // this addresses browser-crashing stack-overflow bugs at various zoom levels.
         // (see: https://github.com/palantir/blueprint/pull/1519)
-        const shouldTruncate = (isTruncated && actualContentWidth === containerWidth)
-            || actualContentWidth > containerWidth
-            || actualContentHeight > containerHeight;
+        const shouldTruncate =
+            (isTruncated && actualContentWidth === containerWidth) ||
+            actualContentWidth > containerWidth ||
+            actualContentHeight > containerHeight;
 
         this.setState({ isTruncated: shouldTruncate });
     }
