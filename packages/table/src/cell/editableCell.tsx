--- conflicted
+++ resolved
@@ -33,15 +33,9 @@
 
     /**
      * A listener that is triggered as soon as the editable name is modified.
-<<<<<<< HEAD
-     * This can be due, for example, to keyboard input or the clipboard.
-     * The callback will also receive the row index and column index if they
-     * were originally provided via props.
-=======
      * This can be due, for example, to keyboard input or the clipboard. The
      * callback will also receive the row index and column index if they were
      * originally provided via props.
->>>>>>> 635d081c
      */
     onChange?: (value: string, rowIndex?: number, columnIndex?: number) => void;
 
@@ -112,36 +106,20 @@
 
     private handleCancel = (value: string) => {
         this.setState({ isEditing: false });
-<<<<<<< HEAD
-        this.invokeCallback(value, this.props.onCancel);
-    }
-
-    private handleChange = (value: string) => {
-        this.invokeCallback(value, this.props.onChange);
-=======
         this.invokeCallback(this.props.onCancel, value);
     }
 
     private handleChange = (value: string) => {
         this.invokeCallback(this.props.onChange, value);
->>>>>>> 635d081c
     }
 
     private handleConfirm = (value: string) => {
         this.setState({ isEditing: false });
-<<<<<<< HEAD
-        this.invokeCallback(value, this.props.onConfirm);
-    }
-
-    private invokeCallback(value: string, callback: (value: string, rowIndex?: number, columnIndex?: number) => void) {
-        // pass through the row and column indices if they were provided by the consumer
-=======
         this.invokeCallback(this.props.onConfirm, value);
     }
 
     private invokeCallback(callback: (value: string, rowIndex?: number, columnIndex?: number) => void, value: string) {
         // pass through the row and column indices if they were provided as props by the consumer
->>>>>>> 635d081c
         const { rowIndex, columnIndex } = this.props;
         CoreUtils.safeInvoke(callback, value, rowIndex, columnIndex);
     }
