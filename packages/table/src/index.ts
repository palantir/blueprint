/*
 * Copyright 2016 Palantir Technologies, Inc. All rights reserved.
 *
 * Licensed under the Apache License, Version 2.0 (the "License");
 * you may not use this file except in compliance with the License.
 * You may obtain a copy of the License at
 *
 *     http://www.apache.org/licenses/LICENSE-2.0
 *
 * Unless required by applicable law or agreed to in writing, software
 * distributed under the License is distributed on an "AS IS" BASIS,
 * WITHOUT WARRANTIES OR CONDITIONS OF ANY KIND, either express or implied.
 * See the License for the specific language governing permissions and
 * limitations under the License.
 */

export { Cell, CellProps, CellRenderer } from "./cell/cell";

<<<<<<< HEAD
export { EditableCell, EditableCellProps } from "./cell/editableCell";
=======
export { Cell, type CellProps, type ICellProps, type ICellRenderer, type CellRenderer } from "./cell/cell";

export { EditableCell, type IEditableCellProps, type EditableCellProps } from "./cell/editableCell";
>>>>>>> ac8eec58

export { EditableCell2, type EditableCell2Props } from "./cell/editableCell2";

<<<<<<< HEAD
export { JSONFormat, JSONFormatProps } from "./cell/formats/jsonFormat";

export { TruncatedPopoverMode, TruncatedFormat, TruncatedFormatProps } from "./cell/formats/truncatedFormat";

export { Column, ColumnProps } from "./column";
=======
export { JSONFormat, type IJSONFormatProps, type JSONFormatProps } from "./cell/formats/jsonFormat";

export { JSONFormat2 } from "./cell/formats/jsonFormat2";

export {
    TruncatedFormat,
    TruncatedPopoverMode,
    type TruncatedFormatProps,
    type ITruncatedFormatProps,
} from "./cell/formats/truncatedFormat";

export { TruncatedFormat2 } from "./cell/formats/truncatedFormat2";

export { Column, type ColumnProps, type IColumnProps } from "./column";
>>>>>>> ac8eec58

export {
    type AnyRect,
    type CellCoordinates,
    Clipboard,
    type FocusedCellCoordinates,
    Grid,
    Rect,
    RenderMode,
    Utils,
} from "./common/index";

<<<<<<< HEAD
export { DraggableProps, Draggable } from "./interactions/draggable";

export { ClientCoordinates, CoordinateData, DragHandler } from "./interactions/dragTypes";

export { CopyCellsMenuItem, ContextMenuRenderer, MenuContext } from "./interactions/menus";

export { LockableLayout, ResizeHandleProps, Orientation, ResizeHandle } from "./interactions/resizeHandle";

export { SelectableProps, DragSelectableProps, DragSelectable } from "./interactions/selectable";

export { ColumnHeaderRenderer } from "./headers/columnHeader";
=======
export { type IDraggableProps, Draggable } from "./interactions/draggable";

export type {
    IClientCoordinates,
    ClientCoordinates,
    ICoordinateData,
    CoordinateData,
    IDragHandler,
    DragHandler,
} from "./interactions/dragTypes";

export {
    CopyCellsMenuItem,
    type IContextMenuRenderer,
    type ContextMenuRenderer,
    type IMenuContext,
} from "./interactions/menus";

export {
    type ILockableLayout,
    type IResizeHandleProps,
    type Orientation,
    ResizeHandle,
} from "./interactions/resizeHandle";

export { type ISelectableProps, type IDragSelectableProps, DragSelectable } from "./interactions/selectable";

export type { ColumnHeaderRenderer, IColumnHeaderRenderer } from "./headers/columnHeader";
>>>>>>> ac8eec58

export type { RowHeaderRenderer } from "./headers/rowHeader";

<<<<<<< HEAD
// eslint-disable-next-line deprecation/deprecation
export { ColumnHeaderCell, ColumnHeaderCellProps, HorizontalCellDivider } from "./headers/columnHeaderCell";
=======
export {
    ColumnHeaderCell,
    type ColumnHeaderCellProps,
    type IColumnHeaderCellProps,
    HorizontalCellDivider,
} from "./headers/columnHeaderCell";
>>>>>>> ac8eec58

export { ColumnHeaderCell2, type ColumnHeaderCell2Props } from "./headers/columnHeaderCell2";

<<<<<<< HEAD
export { RowHeaderCellProps, RowHeaderCell } from "./headers/rowHeaderCell";

export { RowHeaderCell2 } from "./headers/rowHeaderCell2";

export { EditableNameProps, EditableName } from "./headers/editableName";

export {
    CellCoordinate,
    CellInterval,
    ColumnLoadingOption,
    Region,
=======
export { type IRowHeaderCellProps, type RowHeaderCellProps, RowHeaderCell } from "./headers/rowHeaderCell";

export { RowHeaderCell2 } from "./headers/rowHeaderCell2";

export { type IEditableNameProps, type EditableNameProps, EditableName } from "./headers/editableName";

export {
    type CellInterval,
    type CellCoordinate,
    ColumnLoadingOption,
    type ICellInterval,
    type IRegion,
    type Region,
    type IStyledRegionGroup,
>>>>>>> ac8eec58
    RegionCardinality,
    Regions,
    RowLoadingOption,
    SelectionModes,
    type StyledRegionGroup,
    TableLoadingOption,
} from "./regions";

<<<<<<< HEAD
// eslint-disable-next-line deprecation/deprecation
export { Table } from "./table";

export { TableProps } from "./tableProps";

export { Table2, Table2Props } from "./table2";
=======
export type { ITableProps, TableProps } from "./tableProps";

export { Table } from "./table";

export { Table2, type Table2Props } from "./table2";
>>>>>>> ac8eec58
<|MERGE_RESOLUTION|>--- conflicted
+++ resolved
@@ -14,40 +14,17 @@
  * limitations under the License.
  */
 
-export { Cell, CellProps, CellRenderer } from "./cell/cell";
+export { Cell, type CellProps, type CellRenderer } from "./cell/cell";
 
-<<<<<<< HEAD
-export { EditableCell, EditableCellProps } from "./cell/editableCell";
-=======
-export { Cell, type CellProps, type ICellProps, type ICellRenderer, type CellRenderer } from "./cell/cell";
-
-export { EditableCell, type IEditableCellProps, type EditableCellProps } from "./cell/editableCell";
->>>>>>> ac8eec58
+export { EditableCell, type EditableCellProps } from "./cell/editableCell";
 
 export { EditableCell2, type EditableCell2Props } from "./cell/editableCell2";
 
-<<<<<<< HEAD
-export { JSONFormat, JSONFormatProps } from "./cell/formats/jsonFormat";
+export { JSONFormat, type JSONFormatProps } from "./cell/formats/jsonFormat";
 
-export { TruncatedPopoverMode, TruncatedFormat, TruncatedFormatProps } from "./cell/formats/truncatedFormat";
+export { TruncatedPopoverMode, TruncatedFormat, type TruncatedFormatProps } from "./cell/formats/truncatedFormat";
 
-export { Column, ColumnProps } from "./column";
-=======
-export { JSONFormat, type IJSONFormatProps, type JSONFormatProps } from "./cell/formats/jsonFormat";
-
-export { JSONFormat2 } from "./cell/formats/jsonFormat2";
-
-export {
-    TruncatedFormat,
-    TruncatedPopoverMode,
-    type TruncatedFormatProps,
-    type ITruncatedFormatProps,
-} from "./cell/formats/truncatedFormat";
-
-export { TruncatedFormat2 } from "./cell/formats/truncatedFormat2";
-
-export { Column, type ColumnProps, type IColumnProps } from "./column";
->>>>>>> ac8eec58
+export { Column, type ColumnProps } from "./column";
 
 export {
     type AnyRect,
@@ -60,93 +37,36 @@
     Utils,
 } from "./common/index";
 
-<<<<<<< HEAD
-export { DraggableProps, Draggable } from "./interactions/draggable";
+export { type DraggableProps, Draggable } from "./interactions/draggable";
 
-export { ClientCoordinates, CoordinateData, DragHandler } from "./interactions/dragTypes";
+export { type ClientCoordinates, type CoordinateData, type DragHandler } from "./interactions/dragTypes";
 
-export { CopyCellsMenuItem, ContextMenuRenderer, MenuContext } from "./interactions/menus";
+export { CopyCellsMenuItem, type ContextMenuRenderer, type MenuContext } from "./interactions/menus";
 
-export { LockableLayout, ResizeHandleProps, Orientation, ResizeHandle } from "./interactions/resizeHandle";
+export { type LockableLayout, type ResizeHandleProps, Orientation, ResizeHandle } from "./interactions/resizeHandle";
 
-export { SelectableProps, DragSelectableProps, DragSelectable } from "./interactions/selectable";
+export { type SelectableProps, type DragSelectableProps, type DragSelectable } from "./interactions/selectable";
 
-export { ColumnHeaderRenderer } from "./headers/columnHeader";
-=======
-export { type IDraggableProps, Draggable } from "./interactions/draggable";
-
-export type {
-    IClientCoordinates,
-    ClientCoordinates,
-    ICoordinateData,
-    CoordinateData,
-    IDragHandler,
-    DragHandler,
-} from "./interactions/dragTypes";
-
-export {
-    CopyCellsMenuItem,
-    type IContextMenuRenderer,
-    type ContextMenuRenderer,
-    type IMenuContext,
-} from "./interactions/menus";
-
-export {
-    type ILockableLayout,
-    type IResizeHandleProps,
-    type Orientation,
-    ResizeHandle,
-} from "./interactions/resizeHandle";
-
-export { type ISelectableProps, type IDragSelectableProps, DragSelectable } from "./interactions/selectable";
-
-export type { ColumnHeaderRenderer, IColumnHeaderRenderer } from "./headers/columnHeader";
->>>>>>> ac8eec58
+export type { ColumnHeaderRenderer } from "./headers/columnHeader";
 
 export type { RowHeaderRenderer } from "./headers/rowHeader";
 
-<<<<<<< HEAD
 // eslint-disable-next-line deprecation/deprecation
-export { ColumnHeaderCell, ColumnHeaderCellProps, HorizontalCellDivider } from "./headers/columnHeaderCell";
-=======
-export {
-    ColumnHeaderCell,
-    type ColumnHeaderCellProps,
-    type IColumnHeaderCellProps,
-    HorizontalCellDivider,
-} from "./headers/columnHeaderCell";
->>>>>>> ac8eec58
+export { ColumnHeaderCell, type ColumnHeaderCellProps, HorizontalCellDivider } from "./headers/columnHeaderCell";
 
 export { ColumnHeaderCell2, type ColumnHeaderCell2Props } from "./headers/columnHeaderCell2";
 
-<<<<<<< HEAD
-export { RowHeaderCellProps, RowHeaderCell } from "./headers/rowHeaderCell";
+export { type RowHeaderCellProps, RowHeaderCell } from "./headers/rowHeaderCell";
 
 export { RowHeaderCell2 } from "./headers/rowHeaderCell2";
 
-export { EditableNameProps, EditableName } from "./headers/editableName";
+export { type EditableNameProps, EditableName } from "./headers/editableName";
 
 export {
-    CellCoordinate,
-    CellInterval,
+    type CellCoordinate,
+    type CellInterval,
     ColumnLoadingOption,
-    Region,
-=======
-export { type IRowHeaderCellProps, type RowHeaderCellProps, RowHeaderCell } from "./headers/rowHeaderCell";
-
-export { RowHeaderCell2 } from "./headers/rowHeaderCell2";
-
-export { type IEditableNameProps, type EditableNameProps, EditableName } from "./headers/editableName";
-
-export {
-    type CellInterval,
-    type CellCoordinate,
-    ColumnLoadingOption,
-    type ICellInterval,
-    type IRegion,
     type Region,
-    type IStyledRegionGroup,
->>>>>>> ac8eec58
     RegionCardinality,
     Regions,
     RowLoadingOption,
@@ -155,17 +75,9 @@
     TableLoadingOption,
 } from "./regions";
 
-<<<<<<< HEAD
 // eslint-disable-next-line deprecation/deprecation
 export { Table } from "./table";
 
-export { TableProps } from "./tableProps";
+export type { TableProps } from "./tableProps";
 
-export { Table2, Table2Props } from "./table2";
-=======
-export type { ITableProps, TableProps } from "./tableProps";
-
-export { Table } from "./table";
-
-export { Table2, type Table2Props } from "./table2";
->>>>>>> ac8eec58
+export { Table2, type Table2Props } from "./table2";