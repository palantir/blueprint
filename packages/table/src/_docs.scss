--- conflicted
+++ resolved
@@ -129,16 +129,10 @@
 When fetching or updating data, it may be desirable to show a loading state. The Table components
 provide fine-grain loading control of loading row headers, column headers, or individual cells.
 
-<<<<<<< HEAD
-`Cell`, `ColumnHeaderCell`, and `RowHeaderCell` expose a `loading` prop for granular control of
-which cells should show a loading state. Below is a table of the largest potentially hazardous
-asteroid (based on absolute magnitude) discovered in a given year. Try selecting a different preset
-loading configuration.
-=======
-`Cell` and `EditableCell` expose a `loading` prop for granular control of which cells should show a
-loading state. Below is a table of the largest potentially hazardous asteroid (based on absolute
-magnitude) discovered in a given year. Try selecting a different preset loading configuration.
->>>>>>> 53a0721a
+`Cell`, `EditableCell`, `ColumnHeaderCell`, and `RowHeaderCell` expose a `loading` prop for granular
+control of which cells should show a loading state. Below is a table of the largest potentially
+hazardous asteroid (based on absolute magnitude) discovered in a given year. Try selecting a
+different preset loading configuration.
 
 @react-example CellLoadingExample
 
