// Copyright 2016 Palantir Technologies, Inc. All rights reserved.
// Licensed under the BSD-3 License as modified (the “License”); you may obtain a copy
// of the license at https://github.com/palantir/blueprint/blob/master/LICENSE
// and https://github.com/palantir/blueprint/blob/master/PATENTS

// NOTE: This file is not included in the dist for this library. It is only used
// for documentation.

/*
Table (React)

A highly interactive table React component.

<div class="pt-callout pt-large pt-intent-primary pt-icon-info-sign">
  If you are looking instead for the Blueprint-styled HTML table, see [**the previous section**](#components.table).
</div>

### Features

* High-scale, data-agnostic
* Customizable cell and header rendering
* Virtualized viewport rendering
* Selectable rows, columns and cells
* Resizable rows and columns
* Editable headers and cells
* Integrated header and context menus

Styleguide components.table-js
*/

/*
Installation

```sh
npm install --save @blueprintjs/core @blueprintjs/table
```

Weight: 0

Styleguide components.table-js.usage
*/

/*
Making a table

To create a table, you must define the rows and columns. Add children to the `Table` to create columns,
and change the `numRows` prop on the `Table` to set the number of rows.

For example, this code creates an empty table with three columns and five rows:

```tsx
<Table numRows={5}>
    <Column />
    <Column />
    <Column />
</Table>
```

The table is **data-agnostic**. It doesn't store any data internally, so it is up to you to bind the table to your data.

You can specify how the data is displayed by defining the `renderCell` prop on each `Column` component.
This is useful when working with typed columnar data, like database results.

For example, this creates a table that renders dollar values:

```tsx
const renderCell = (rowIndex: number) => {
    return <Cell>{`$${(rowIndex * 10).toFixed(2)}`}</Cell>
};
<Table numRows={10}>
    <Column name="Dollars" renderCell={renderCell}/>
</Table>
```

@react-example TableDollarExample

Weight: 1

Styleguide components.table-js.example-dollars
*/

/*
Sortable content

Because the table is **data-agnostic**, you can display complex data in the
table and perform arbitrary operations on it.

For example, this data set of Sumo tournaments in 2015 contains rankings and
win-tie-loss results for each competing rikishi (wrestler). For each column
type, we define a different set of sort operations.

In the table below, try:
* Sorting with the menu in each column header
* Selecting cells and copying with the right-click context menu

@react-example TableSortableExample

Weight: 2

Styleguide components.table-js.example-sortable
*/

/*
Editable content

To make your table editable, use the `EditableCell` and
`EditableName` components to create editable table cells and column names.

To further extend the interactivity of the column headers, you can
add children components to each `ColumnHeaderCell` defined in the
`renderColumnHeader` prop of `Column`.

The following example renders a table with editable column names (single
click), editable table cells (double click), and selectable column types. In
this example, the editable values are validated against an alpha character-only
regular expression (`[a-zA-Z]`). If the content is invalid, a
`Intent.DANGER` style is applied to the cell.

@react-example TableEditableExample

Weight: 3

Styleguide components.table-js.example-editable
*/

/*
Loading states

When fetching or updating data, it may be desirable to show a loading state. The Table components
provide fine-grain loading control of loading row headers, column headers, or individual cells.
Several table components expose a `loading` or `loadingOptions` prop, but loading-related rendering
is computed with components lower in the hierarchy taking priority. For example, a cell with
`loading` set to `false` will never render its loading state even if the `Column` component to which
it belongs has a `loadingOptions` value of `[ ColumnLoadingOption.CELLS ]`. The following examples
display a table of the largest potentially hazardous asteroid (based on absolute magnitude)
discovered in a given year.

<<<<<<< HEAD
Weight: 4

Styleguide components.table-js.loading
*/

/*
Table

`Table` expose a `loadingOptions` prop that allows you to control the loading state behavior of all
column header, row header, and body cells. Try toggling the different options.

@react-example TableLoadingExample

Styleguide components.table-js.loading.table
*/

/*
Columns

`Column` also expose a `loadingOptions` prop that allows you to control the loading state behavior
of an individual columns' header cell and body cells. Try selecting a different column.

@react-example ColumnLoadingExample

Styleguide components.table-js.loading.column

Weight: 1
*/

/*
Cells

`Cell`, `EditableCell`, `ColumnHeaderCell`, and `RowHeaderCell` expose a `loading` prop for granular
control of which cells should show a loading state. Try selecting a different preset loading
configuration.
=======
`Cell`, `EditableCell`, `ColumnHeaderCell`, and `RowHeaderCell` expose a `loading` prop for granular
control of which cells should show a loading state. Below is a table of the largest potentially
hazardous asteroid (based on absolute magnitude) discovered in a given year. Try selecting a
different preset loading configuration.
>>>>>>> 9077435f

@react-example CellLoadingExample

Styleguide components.table-js.loading.cell

Weight: 2
*/

/*
Formatted content

To display long strings or native javascript objects, we provide
`<TruncatedFormat>` and `<JSONFormat>` components, which are designed to be used
within a `<Cell>`.

Below is a table of timezones including the local time when this page was
rendered. It uses a `<TruncatedFormat>` component to show the long date string
and a `<JSONFormat>` component to show the timezone info object.

@react-example TableFormatsExample

Styleguide components.table-js.formatted

Weight: 5
*/

/*
JavaScript API

The `Table`, `Column`, `Cell`, `ColumnHeaderCell`, `EditableName`, and `EditableCell`
components are available in the __@blueprintjs/table__ package.

Weight: 100

Styleguide components.table-js.api
*/

/*
Table

The top-level component of the Blueprint Table is `Table`. You must at least
define the number of rows (`numRows` prop) as well as a set of `Column` children.

@interface ITableProps

Weight: 0

Styleguide components.table-js.api.table
*/

/*
Column

`Column` contains props for defining how the header and cells of that column
are rendered.

The table is designed to best support columnar data, meaning data where each column
has only one type of value (for example, strings, dates, currency amounts).
Because of this, the table's children are a list of `Column` components.

Use the `renderRowHeaderCell` prop of `Table` to define row headers.

@interface IColumnProps

Weight: 1

Styleguide components.table-js.api.column
*/

/*
Cell

The `Cell` component renders content in the table body. `Cell`s should be
returned from the `renderCell` method of each `Column`.

@interface ICellProps

Weight: 2

Styleguide components.table-js.api.cell
*/

/*
ColumnHeaderCell

Customize how each column header is displayed.

The `renderColumnHeaderCell` method on each `Column` should return a
`ColumnHeaderCell`. Children of a `ColumnHeaderCell` are rendered below
the name of the column. If you want to override the render behavior of the
name, you can supply a `renderName` prop to the `ColumnHeaderCell`.

@interface IColumnHeaderCellProps

Weight: 3

Styleguide components.table-js.api.column-header-cell
*/

/*
EditableName

Return a `EditableName` component from the `renderName` prop on a
`ColumnHeaderCell` to enable click-to-edit functionality in the column
header.

@interface IEditableNameProps

Weight: 4

Styleguide components.table-js.api.editable-name
*/

/*
EditableCell

Return a `EditableCell` component from the `renderCell` prop on a
`Column` to enable double-click-to-edit functionality in the table body.

@interface IEditableCellProps

Weight: 5

Styleguide components.table-js.api.editable-cell
*/

/*
TruncatedFormat

Wrap your cell contents with a `TruncatedFormat` component like so:

```tsx
const content = "A very long string...";
return <Cell><TruncatedFormat>{content}</TruncatedFormat></Cell>
```

@interface ITruncatedFormatProps

Weight: 6

Styleguide components.table-js.api.truncated-format
*/

/*
JSONFormat

Wrap your javascript object cell contents with a `JSONFormat` component like so:

```tsx
const content = { any: "javascript variable", even: [null, "is", "okay", "too"] };
return <Cell><JSONFormat>{content}</JSONFormat></Cell>
```

@interface IJSONFormatProps

Weight: 7

Styleguide components.table-js.api.json-format
*/<|MERGE_RESOLUTION|>--- conflicted
+++ resolved
@@ -135,7 +135,6 @@
 display a table of the largest potentially hazardous asteroid (based on absolute magnitude)
 discovered in a given year.
 
-<<<<<<< HEAD
 Weight: 4
 
 Styleguide components.table-js.loading
@@ -171,12 +170,6 @@
 `Cell`, `EditableCell`, `ColumnHeaderCell`, and `RowHeaderCell` expose a `loading` prop for granular
 control of which cells should show a loading state. Try selecting a different preset loading
 configuration.
-=======
-`Cell`, `EditableCell`, `ColumnHeaderCell`, and `RowHeaderCell` expose a `loading` prop for granular
-control of which cells should show a loading state. Below is a table of the largest potentially
-hazardous asteroid (based on absolute magnitude) discovered in a given year. Try selecting a
-different preset loading configuration.
->>>>>>> 9077435f
 
 @react-example CellLoadingExample
 
@@ -198,9 +191,9 @@
 
 @react-example TableFormatsExample
 
+Weight: 5
+
 Styleguide components.table-js.formatted
-
-Weight: 5
 */
 
 /*
