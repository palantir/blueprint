{
  "name": "@blueprintjs/table",
  "version": "1.30.0",
  "description": "Scalable interactive table component",
  "main": "dist/index.js",
  "module": "dist/index.mjs",
  "typings": "dist/index.d.ts",
  "style": "dist/table.css",
  "unpkg": "dist/table.bundle.js",
  "scripts": {
    "compile": "npm-run-all -p 'compile:*'",
    "compile:typescript": "tsc -p ./src",
    "compile:sass": "node-sass --importer ../../node_modules/node-sass-package-importer/dist/cli.js --recursive src --output dist/ --source-map true",
    "clean": "rm -rf dist/*",
    "dev": "npm-run-all -p 'compile:typescript -- --watch' 'compile:sass -- --watch'",
    "dist": "npm-run-all -s 'dist:*'",
    "dist:bundle": "NODE_ENV=production webpack",
<<<<<<< HEAD
    "dist:esm": "tsc -p ./src/tsconfig.esm.json && prepare-es-modules",
    "dist:preview": "NODE_ENV=production webpack --config webpack.config.preview.js",
=======
>>>>>>> aca745a0
    "dist:verify": "assert-package-layout",
    "lint": "npm-run-all -p lint:stylelint lint:tslint",
    "lint:stylelint": "stylelint -s scss 'src/**/*.scss'",
    "lint:tslint": "tslint '{src,test}/**/*.{ts,tsx}' -c ../tslint-config",
    "lint-fix": "yarn lint:tslint --fix",
    "test": "npm-run-all -s compile:typescript test:pre -p test:karma test:iso",
    "test:pre": "tsc -p ./test",
    "test:karma": "karma start",
    "test:iso": "mocha test/isotest.js",
    "verify": "npm-run-all compile -p dist test lint"
  },
  "dependencies": {
    "@blueprintjs/core": "^1.32.0",
    "classnames": "^2.2",
    "es6-shim": "^0.35",
    "pure-render-decorator": "^1.1",
    "tslib": "^1.5.0"
  },
  "devDependencies": {
    "@blueprintjs/node-build-scripts": "*",
    "lodash": "^4.17.4",
    "enzyme": "~2.9.1",
    "karma": "^1.7.1",
    "mocha": "^4.0.1",
    "node-sass": "^4.5.3",
    "npm-run-all": "^4.1.1",
    "react": "^15.6.1",
    "react-addons-css-transition-group": "^15.6.1",
    "react-dom": "^15.6.1",
    "react-test-renderer": "^15.6.1",
    "typescript": "~2.4.2",
    "webpack-dev-server": "^2.9.4",
    "webpack": "^3.8.1"
  },
  "repository": {
    "type": "git",
    "url": "git@github.com:palantir/blueprint.git"
  },
  "keywords": [
    "palantir",
    "blueprint",
    "table",
    "cell",
    "spreadsheet"
  ],
  "author": "Palantir Technologies",
  "license": "Apache-2.0"
}<|MERGE_RESOLUTION|>--- conflicted
+++ resolved
@@ -15,11 +15,8 @@
     "dev": "npm-run-all -p 'compile:typescript -- --watch' 'compile:sass -- --watch'",
     "dist": "npm-run-all -s 'dist:*'",
     "dist:bundle": "NODE_ENV=production webpack",
-<<<<<<< HEAD
     "dist:esm": "tsc -p ./src/tsconfig.esm.json && prepare-es-modules",
     "dist:preview": "NODE_ENV=production webpack --config webpack.config.preview.js",
-=======
->>>>>>> aca745a0
     "dist:verify": "assert-package-layout",
     "lint": "npm-run-all -p lint:stylelint lint:tslint",
     "lint:stylelint": "stylelint -s scss 'src/**/*.scss'",
