{
  "name": "@blueprintjs/table",
<<<<<<< HEAD
  "version": "1.1.0",
  "description": "Scalable interactive table component.",
=======
  "version": "1.0.1",
  "description": "Scalable interactive table component",
>>>>>>> a90bf1a4
  "main": "dist/index.js",
  "typings": "dist/index.d.ts",
  "style": "dist/table.css",
  "scripts": {
    "build:gulp": "$(cd ..; npm bin)/gulp typescript-compile-table sass-compile-table",
    "build:preview": "webpack --config config/webpack.config.preview.js",
    "build": "npm-run-all clean build:gulp build:preview",
    "clean:dist": "rm -rf dist",
    "clean:preview": "rm -rf preview/dist",
    "clean": "npm-run-all clean:dist clean:preview",
    "lint": "$(cd ..; npm bin)/gulp typescript-lint-table sass-lint-table",
    "serve": "http-server .",
    "start": "npm-run-all build -p watch serve",
    "test": "$(cd ..; npm bin)/gulp karma-table",
    "watch": "onchange 'src/**' 'preview/*.ts*' -- npm-run-all build:gulp build:preview"
  },
  "dependencies": {
    "@blueprintjs/core": "^1.1.0",
    "classnames": "^2.2",
    "es6-shim": "^0.35",
    "pure-render-decorator": "1.2.1"
  },
  "devDependencies": {
    "css-loader": "0.26.0",
    "extract-text-webpack-plugin": "1.0.1",
    "file-loader": "0.9.0",
    "http-server": "0.9.0",
    "npm-run-all": "3.1.1",
    "onchange": "3.0.2",
    "react": "15.4.0",
    "react-addons-css-transition-group": "15.4.0",
    "react-addons-test-utils": "15.4.0",
    "react-dom": "15.4.0",
    "style-loader": "0.13.1",
    "typescript": "2.0.10",
    "webpack": "1.13.3"
  },
  "repository": {
    "type": "git",
    "url": "git@github.com:palantir/blueprint.git"
  },
  "keywords": [
    "palantir",
    "blueprint",
    "table",
    "cell",
    "spreadsheet"
  ],
  "author": "Palantir Technologies",
  "license": "BSD-3-Clause"
}<|MERGE_RESOLUTION|>--- conflicted
+++ resolved
@@ -1,12 +1,7 @@
 {
   "name": "@blueprintjs/table",
-<<<<<<< HEAD
   "version": "1.1.0",
-  "description": "Scalable interactive table component.",
-=======
-  "version": "1.0.1",
   "description": "Scalable interactive table component",
->>>>>>> a90bf1a4
   "main": "dist/index.js",
   "typings": "dist/index.d.ts",
   "style": "dist/table.css",
