--- conflicted
+++ resolved
@@ -38,13 +38,8 @@
         "@blueprintjs/core": "^4.3.0",
         "classnames": "^2.2",
         "prop-types": "^15.7.2",
-<<<<<<< HEAD
         "react-innertext": "^1.1.5",
-        "react-lifecycles-compat": "^3.0.4",
-        "tslib": "~1.13.0"
-=======
         "tslib": "~2.3.1"
->>>>>>> 288bb615
     },
     "peerDependencies": {
         "react": "^16.8 || 17 || 18",
