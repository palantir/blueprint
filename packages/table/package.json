{
  "name": "@blueprintjs/table",
  "version": "1.30.0",
  "description": "Scalable interactive table component",
  "main": "dist/index.js",
  "typings": "dist/index.d.ts",
  "style": "dist/table.css",
  "unpkg": "dist/table.bundle.js",
  "scripts": {
    "compile": "npm-run-all -p 'compile:*'",
    "compile:typescript": "tsc -p ./src",
    "compile:sass": "node-sass --importer ../../node_modules/node-sass-package-importer/dist/cli.js --recursive src --output dist/ --source-map true",
    "clean": "rm -rf dist/*",
    "dev": "npm-run-all -p 'compile:typescript --watch' 'compile:sass --watch' 'dev:preview'",
    "dev:preview": "webpack-dev-server --config webpack.config.preview.js",
    "dist": "npm-run-all -s 'dist:*'",
    "dist:bundle": "NODE_ENV=production webpack",
    "dist:verify": "assert-package-layout",
    "lint": "npm-run-all -p lint:stylelint lint:tslint",
    "lint:stylelint": "stylelint -s scss 'src/**/*.scss'",
    "lint:tslint": "tslint '{src,test}/**/*.{ts,tsx}' -c ../tslint-config",
    "lint-fix": "yarn lint:tslint --fix",
    "test": "npm-run-all -s compile:typescript test:pre -p test:karma test:iso",
    "test:pre": "tsc -p ./test",
    "test:karma": "karma start",
    "test:iso": "mocha test/isotest.js",
    "verify": "npm-run-all compile -p dist test lint"
  },
  "dependencies": {
    "@blueprintjs/core": "^1.32.0",
    "classnames": "^2.2",
    "es6-shim": "^0.35",
    "pure-render-decorator": "^1.1",
    "tslib": "^1.5.0"
  },
  "devDependencies": {
<<<<<<< HEAD
    "@blueprintjs/node-build-scripts": "*",
    "lodash": "^4.17.4",
    "enzyme": "~2.9.1",
    "karma": "^1.7.1",
    "mocha": "^4.0.1",
    "node-sass": "^4.5.3",
    "npm-run-all": "^4.1.1",
=======
    "css-loader": "^0.28.7",
    "extract-text-webpack-plugin": "^3.0.1",
    "file-loader": "^1.1.5",
    "http-server": "^0.10.0",
    "lodash": "^4.17.4",
    "npm-run-all": "^4.1.1",
    "onchange": "^3.2.1",
>>>>>>> ab3b4594
    "react": "^15.6.1",
    "react-addons-css-transition-group": "^15.6.1",
    "react-dom": "^15.6.1",
    "react-test-renderer": "^15.6.1",
<<<<<<< HEAD
    "typescript": "~2.4.2",
    "webpack-dev-server": "^2.9.4",
=======
    "style-loader": "^0.19.0",
>>>>>>> ab3b4594
    "webpack": "^3.8.1"
  },
  "repository": {
    "type": "git",
    "url": "git@github.com:palantir/blueprint.git"
  },
  "keywords": [
    "palantir",
    "blueprint",
    "table",
    "cell",
    "spreadsheet"
  ],
  "author": "Palantir Technologies",
  "license": "Apache-2.0"
}<|MERGE_RESOLUTION|>--- conflicted
+++ resolved
@@ -34,7 +34,6 @@
     "tslib": "^1.5.0"
   },
   "devDependencies": {
-<<<<<<< HEAD
     "@blueprintjs/node-build-scripts": "*",
     "lodash": "^4.17.4",
     "enzyme": "~2.9.1",
@@ -42,25 +41,12 @@
     "mocha": "^4.0.1",
     "node-sass": "^4.5.3",
     "npm-run-all": "^4.1.1",
-=======
-    "css-loader": "^0.28.7",
-    "extract-text-webpack-plugin": "^3.0.1",
-    "file-loader": "^1.1.5",
-    "http-server": "^0.10.0",
-    "lodash": "^4.17.4",
-    "npm-run-all": "^4.1.1",
-    "onchange": "^3.2.1",
->>>>>>> ab3b4594
     "react": "^15.6.1",
     "react-addons-css-transition-group": "^15.6.1",
     "react-dom": "^15.6.1",
     "react-test-renderer": "^15.6.1",
-<<<<<<< HEAD
     "typescript": "~2.4.2",
     "webpack-dev-server": "^2.9.4",
-=======
-    "style-loader": "^0.19.0",
->>>>>>> ab3b4594
     "webpack": "^3.8.1"
   },
   "repository": {
