--- conflicted
+++ resolved
@@ -24,11 +24,7 @@
     "test": "npm-run-all -s compile:cjs test:pre -p test:karma test:iso",
     "test:pre": "tsc -p ./test",
     "test:karma": "karma start",
-<<<<<<< HEAD
-    "test:karma:debug": "karma start --single-run=false --debug",
-=======
-    "test:karma:debug": "karma start --browsers=Chrome --single-run=false --reporters=mocha --debug",
->>>>>>> b9307273
+    "test:karma:debug": "karma start --single-run=false --reporters=mocha --debug",
     "test:iso": "mocha test/isotest.js",
     "verify": "npm-run-all compile -p dist test lint"
   },
