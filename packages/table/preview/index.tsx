/**
 * Copyright 2016 Palantir Technologies, Inc. All rights reserved.
 * Licensed under the BSD-3 License as modified (the “License”); you may obtain a copy
 * of the license at https://github.com/palantir/blueprint/blob/master/LICENSE
 * and https://github.com/palantir/blueprint/blob/master/PATENTS
 *
 * Demonstrates sample usage of the table component.
 */

import * as classNames from "classnames";
import * as React from "react";
import * as ReactDOM from "react-dom";

import {
    FocusStyleManager,
    Menu,
    MenuDivider,
    MenuItem,
    Switch,
} from "@blueprintjs/core";

import {
    Cell,
    Column,
    ColumnHeaderCell,
    EditableCell,
    EditableName,
    IStyledRegionGroup,
    RegionCardinality,
    Regions,
    RowHeaderCell,
    Table,
    TableLoadingOption,
    TruncatedFormat,
    TruncatedPopoverMode,
    Utils,
} from "../src/index";

import { Nav } from "./nav";
ReactDOM.render(<Nav selected="perf" />, document.getElementById("nav"));

import { IFocusedCellCoordinates } from "../src/common/cell";
import { IRegion } from "../src/regions";
import { SparseGridMutableStore } from "./store";

enum FocusStyle {
    TAB,
    TAB_OR_CLICK,
};

type IMutableStateUpdateCallback =
    (stateKey: keyof IMutableTableState) => ((event: React.FormEvent<HTMLElement>) => void);

interface IMutableTableState {
    cellContent?: CellContent;
    cellTruncatedPopoverMode?: TruncatedPopoverMode;
    enableCellEditing?: boolean;
    enableCellSelection?: boolean;
    enableCellTruncation?: boolean;
    enableColumnNameEditing?: boolean;
    enableColumnReordering?: boolean;
    enableColumnResizing?: boolean;
    enableColumnSelection?: boolean;
    enableContextMenu?: boolean;
    enableFullTableSelection?: boolean;
    enableMultiSelection?: boolean;
    enableRowReordering?: boolean;
    enableRowResizing?: boolean;
    enableRowSelection?: boolean;
    numCols?: number;
    numRows?: number;
    selectedFocusStyle?: FocusStyle;
    showCallbackLogs?: boolean;
    showCellsLoading?: boolean;
    showColumnHeadersLoading?: boolean;
    showColumnInteractionBar?: boolean;
    showColumnMenus?: boolean;
    showCustomRegions?: boolean;
    showFocusCell?: boolean;
    showGhostCells?: boolean;
    showInline?: boolean;
    showRowHeaders?: boolean;
    showRowHeadersLoading?: boolean;
    showZebraStriping?: boolean;
}

const COLUMN_COUNTS = [
    0,
    1,
    10,
    20,
    100,
    1000,
];

const ROW_COUNTS = [
    0,
    1,
    10,
    100,
    10000,
    1000000,
];

enum CellContent {
    EMPTY,
    CELL_NAMES,
    LONG_TEXT,
};

const CELL_CONTENTS = [
    CellContent.EMPTY,
    CellContent.CELL_NAMES,
    CellContent.LONG_TEXT,
];

const TRUNCATED_POPOVER_MODES = [
    TruncatedPopoverMode.ALWAYS,
    TruncatedPopoverMode.NEVER,
    TruncatedPopoverMode.WHEN_TRUNCATED,
] as TruncatedPopoverMode[];

const COLUMN_COUNT_DEFAULT_INDEX = 2;
const ROW_COUNT_DEFAULT_INDEX = 3;

const LONG_TEXT_MIN_LENGTH = 5;
const LONG_TEXT_MAX_LENGTH = 40;
const ALPHANUMERIC_CHARS = "0123456789abcdefghijklmnopqrstuvwxyzABCDEFGHIJKLMNOPQRSTUVWXYZ";

const CELL_CONTENT_GENERATORS = {
    [CellContent.CELL_NAMES]: (row: number, col: number) => Utils.toBase26Alpha(col) + (row + 1),
    [CellContent.EMPTY]: () => "",
    [CellContent.LONG_TEXT]: () => {
        const randomLength = getRandomInteger(LONG_TEXT_MIN_LENGTH, LONG_TEXT_MAX_LENGTH);
        return Utils.times(randomLength, () => {
            const randomIndex = getRandomInteger(0, ALPHANUMERIC_CHARS.length - 1);
            return ALPHANUMERIC_CHARS[randomIndex];
        }).join("");
    },
};

class MutableTable extends React.Component<{}, IMutableTableState> {
    private store = new SparseGridMutableStore<string>();

    public constructor(props: any, context?: any) {
        super(props, context);
        this.state = {
            cellContent: CellContent.CELL_NAMES,
            cellTruncatedPopoverMode: TruncatedPopoverMode.WHEN_TRUNCATED,
            enableCellEditing: true,
            enableCellSelection: true,
            enableCellTruncation: false,
            enableColumnNameEditing: true,
            enableColumnReordering: true,
            enableColumnResizing: true,
            enableColumnSelection: true,
            enableContextMenu: true,
            enableFullTableSelection: true,
            enableMultiSelection: true,
            enableRowReordering: true,
            enableRowResizing: true,
            enableRowSelection: true,
            numCols: COLUMN_COUNTS[COLUMN_COUNT_DEFAULT_INDEX],
            numRows: ROW_COUNTS[ROW_COUNT_DEFAULT_INDEX],
            selectedFocusStyle: FocusStyle.TAB,
            showCallbackLogs: false,
            showCellsLoading: false,
            showColumnHeadersLoading: false,
            showColumnInteractionBar: true,
            showColumnMenus: true,
            showCustomRegions: false,
            showFocusCell: true,
            showGhostCells: true,
            showInline: false,
            showRowHeaders: true,
            showRowHeadersLoading: false,
            showZebraStriping: false,
        };
    }

    // React Lifecycle
    // ===============

    public render() {
        return (
            <div className="container">
                <Table
                    allowMultipleSelection={this.state.enableMultiSelection}
                    className={classNames("table", { "is-inline": this.state.showInline })}
                    enableFocus={this.state.showFocusCell}
                    fillBodyWithGhostCells={this.state.showGhostCells}
                    isColumnResizable={this.state.enableColumnResizing}
                    isColumnReorderable={this.state.enableColumnReordering}
                    isRowReorderable={this.state.enableRowReordering}
                    isRowResizable={this.state.enableRowResizing}
                    loadingOptions={this.getEnabledLoadingOptions()}
                    numRows={this.state.numRows}
                    renderBodyContextMenu={this.renderBodyContextMenu}
                    renderRowHeader={this.renderRowHeader}
                    selectionModes={this.getEnabledSelectionModes()}
                    isRowHeaderShown={this.state.showRowHeaders}
                    styledRegionGroups={this.getStyledRegionGroups()}
                    onSelection={this.onSelection}
                    onColumnsReordered={this.onColumnsReordered}
                    onColumnWidthChanged={this.onColumnWidthChanged}
                    onCopy={this.onCopy}
                    onFocus={this.onFocus}
                    onRowHeightChanged={this.onRowHeightChanged}
                    onRowsReordered={this.onRowsReordered}
                >
                    {this.renderColumns()}
                </Table>
                {this.renderSidebar()}
            </div>
        );
    }

    public componentWillMount() {
        this.syncCellContent();
    }

    public componentDidMount() {
        this.syncFocusStyle();
    }

    public componentWillUpdate(_nextProps: {}, nextState: IMutableTableState) {
        if (nextState.cellContent !== this.state.cellContent
            || nextState.numRows !== this.state.numRows
            || nextState.numCols !== this.state.numCols
        ) {
            this.syncCellContent(nextState);
        }
    }

    public componentDidUpdate() {
        this.syncFocusStyle();
        this.syncDependentBooleanStates();
    }

    // Renderers
    // =========

    private renderColumns() {
        return Utils.times(this.state.numCols, (index) => {
            return <Column
                key={index}
                renderColumnHeader={this.renderColumnHeader}
                renderCell={this.renderCell}
            />;
        });
    }

    private renderColumnHeader = (columnIndex: number) => {
        const name = `Column ${Utils.toBase26Alpha(columnIndex)}`;
        return (<ColumnHeaderCell
            index={columnIndex}
            name={name}
            renderMenu={this.state.showColumnMenus ? this.renderColumnMenu : undefined}
            renderName={this.state.enableColumnNameEditing ? this.renderEditableColumnName : undefined}
            useInteractionBar={this.state.showColumnInteractionBar}
        />);
    }

    private renderEditableColumnName = (name: string) => {
        return (
            <EditableName
                name={name == null ? "" : name}
                onConfirm={this.handleEditableColumnCellConfirm}
            />
        );
    }

    private renderColumnMenu = (columnIndex: number) => {
        // tslint:disable:jsx-no-multiline-js jsx-no-lambda
        const menu = <Menu>
            <MenuItem
                iconName="insert"
                onClick={() => {
                    this.store.insertJ(columnIndex, 1);
                    this.setState({numCols : this.state.numCols + 1} as IMutableTableState);
                }}
                text="Insert column before"
            />
            <MenuItem
                iconName="insert"
                onClick={() => {
                    this.store.insertJ(columnIndex + 1, 1);
                    this.setState({numCols : this.state.numCols + 1} as IMutableTableState);
                }}
                text="Insert column after"
            />
            <MenuItem
                iconName="remove"
                onClick={() => {
                    this.store.deleteJ(columnIndex, 1);
                    this.setState({numCols : this.state.numCols - 1} as IMutableTableState);
                }}
                text="Remove column"
            />
        </Menu>;

        return this.state.showColumnMenus ? menu : undefined;
    }

    private renderRowHeader = (rowIndex: number) => {
        return <RowHeaderCell
            index={rowIndex}
            name={`${rowIndex + 1}`}
            renderMenu={this.renderRowMenu}
        />;
    }

    private renderRowMenu(rowIndex: number) {
        return (<Menu>
            <MenuItem
                iconName="insert"
                onClick={() => {
                    this.store.insertI(rowIndex, 1);
                    this.setState({numRows : this.state.numRows + 1} as IMutableTableState);
                }}
                text="Insert row before"
            />
            <MenuItem
                iconName="insert"
                onClick={() => {
                    this.store.insertI(rowIndex + 1, 1);
                    this.setState({numRows : this.state.numRows + 1} as IMutableTableState);
                }}
                text="Insert row after"
            />
            <MenuItem
                iconName="remove"
                onClick={() => {
                    this.store.deleteI(rowIndex, 1);
                    this.setState({numRows : this.state.numRows - 1} as IMutableTableState);
                }}
                text="Remove row"
            />
        </Menu>);
        // tslint:enable:jsx-no-multiline-js jsx-no-lambda
    }

    private renderCell = (rowIndex: number, columnIndex: number) => {
        const value = this.store.get(rowIndex, columnIndex);
        const valueAsString = value == null ? "" : value;

        const isEvenRow = rowIndex % 2 === 0;
        const classes = classNames({ "tbl-zebra-stripe": this.state.showZebraStriping && isEvenRow });

        if (this.state.enableCellEditing) {
            return <EditableCell
                className={classes}
                columnIndex={columnIndex}
                loading={this.state.showCellsLoading}
                onConfirm={this.handleEditableBodyCellConfirm}
                rowIndex={rowIndex}
                value={valueAsString}
            />;
        } else if (this.state.enableCellTruncation) {
            return (
                <Cell className={classes}>
                    <TruncatedFormat
                        detectTruncation={true}
                        preformatted={false}
                        showPopover={this.state.cellTruncatedPopoverMode}
                        truncateLength={80}
                        truncationSuffix="..."
                    >
                        {valueAsString}
                    </TruncatedFormat>
                </Cell>
            );
        } else {
<<<<<<< HEAD
            return <Cell className={classes}>{valueAsString}</Cell>;
=======
            return (
                <Cell className={classes} columnIndex={columnIndex} rowIndex={rowIndex}>
                  {valueAsString}
                </Cell>
            );
>>>>>>> 019d307f
        }
    }

    private renderSidebar() {
        const cellContentMenu = this.renderSelectMenu(
            "Cell content",
            "cellContent",
            CELL_CONTENTS,
            this.toCellContentLabel,
            this.handleNumberStateChange,
        );
        const truncatedPopoverModeMenu = !this.state.enableCellTruncation
            ? undefined
            : this.renderSelectMenu(
                "Popover",
                "cellTruncatedPopoverMode",
                TRUNCATED_POPOVER_MODES,
                this.toTruncatedPopoverModeLabel,
                this.handleNumberStateChange,
            );

        return (
            <div className="sidebar pt-elevation-0">
                <h4>Table</h4>
                <h6>Display</h6>
                {this.renderSwitch("Inline", "showInline")}
                {this.renderSwitch("Focus cell", "showFocusCell")}
                {this.renderSwitch("Ghost cells", "showGhostCells")}
                <h6>Interactions</h6>
                {this.renderSwitch("Body context menu", "enableContextMenu")}
                {this.renderSwitch("Callback logs", "showCallbackLogs")}
                {this.renderSwitch("Full-table selection", "enableFullTableSelection")}
                {this.renderSwitch("Multi-selection", "enableMultiSelection")}

                <h4>Columns</h4>
                <h6>Display</h6>
                {this.renderNumberSelectMenu("Number of columns", "numCols", COLUMN_COUNTS)}
                {this.renderSwitch("Loading state", "showColumnHeadersLoading")}
                {this.renderSwitch("Interaction bar", "showColumnInteractionBar")}
                {this.renderSwitch("Menus", "showColumnMenus")}
                <h6>Interactions</h6>
                {this.renderSwitch("Editing", "enableColumnNameEditing")}
                {this.renderSwitch("Reordering", "enableColumnReordering")}
                {this.renderSwitch("Resizing", "enableColumnResizing")}
                {this.renderSwitch("Selection", "enableColumnSelection")}

                <h4>Rows</h4>
                <h6>Display</h6>
                {this.renderNumberSelectMenu("Number of rows", "numRows", ROW_COUNTS)}
                {this.renderSwitch("Headers", "showRowHeaders")}
                {this.renderSwitch("Loading state", "showRowHeadersLoading")}
                {this.renderSwitch("Zebra striping", "showZebraStriping")}
                <h6>Interactions</h6>
                {this.renderSwitch("Reordering", "enableRowReordering")}
                {this.renderSwitch("Resizing", "enableRowResizing")}
                {this.renderSwitch("Selection", "enableRowSelection")}

                <h4>Cells</h4>
                <h6>Display</h6>
                {cellContentMenu}
                {this.renderSwitch("Loading state", "showCellsLoading")}
                {this.renderSwitch("Custom regions", "showCustomRegions")}
                <h6>Interactions</h6>
                {this.renderSwitch("Editing", "enableCellEditing")}
                {this.renderSwitch("Selection", "enableCellSelection")}
                {this.renderSwitch("Truncation", "enableCellTruncation", "enableCellEditing", false)}

                <div className="sidebar-indented-group">
                    {truncatedPopoverModeMenu}
                </div>

                <h4>Page</h4>
                <h6>Display</h6>
                {this.renderFocusStyleSelectMenu()}
            </div>
        );
    }

    private renderSwitch(
        label: string,
        stateKey: keyof IMutableTableState,
        prereqStateKey?: keyof IMutableTableState,
        prereqStateKeyValue?: any,
    ) {
        const isDisabled = prereqStateKey != null
            && this.state[prereqStateKey] !== prereqStateKeyValue;

        const child = <Switch
            checked={this.state[stateKey] as boolean}
            className="pt-align-right"
            disabled={isDisabled}
            label={label}
            onChange={this.handleBooleanStateChange(stateKey)}
        />;

        if (isDisabled) {
            // tooltips affect the layout, so just show a native title on hover
            return (
                <div title={`Depends on ${prereqStateKey}`}>
                    {child}
                </div>
            );
        } else {
            return child;
        }
    }

    private renderFocusStyleSelectMenu() {
        const { selectedFocusStyle } = this.state;
        return (
            <label className="pt-label pt-inline tbl-select-label">
                {"Focus outlines"}
                <div className="pt-select">
                    <select onChange={this.updateFocusStyleState()} value={selectedFocusStyle}>
                        <option value={"tab"}>
                            On tab
                        </option>
                        <option value={"tabOrClick"}>
                            On tab or click
                        </option>
                    </select>
                </div>
            </label>
        );
    }

    private renderNumberSelectMenu(label: string, stateKey: keyof IMutableTableState, values: number[]) {
        return this.renderSelectMenu(
            label,
            stateKey,
            values,
            this.toValueLabel,
            this.handleNumberStateChange,
        );
    }

    private renderSelectMenu<T>(
        label: string,
        stateKey: keyof IMutableTableState,
        values: T[],
        generateValueLabel: (value: any) => string,
        handleChange: IMutableStateUpdateCallback,
    ) {
        // need to explicitly cast generic type T to string
        const selectedValue = this.state[stateKey].toString();
        const options = values.map((value) => {
            return (
                <option key={value.toString()} value={value.toString()}>
                    {generateValueLabel(value)}
                </option>
            );
        });
        return (
            <label className="pt-label pt-inline tbl-select-label">
                {label}
                <div className="pt-select">
                    <select onChange={handleChange(stateKey)} value={selectedValue}>
                        {options}
                    </select>
                </div>
            </label>
        );
    }

    // Select menu - label generators
    // ==============================

    private toCellContentLabel(cellContent: CellContent) {
        switch (cellContent) {
            case CellContent.CELL_NAMES:
                return "Cell names";
            case CellContent.EMPTY:
                return "Empty";
            case CellContent.LONG_TEXT:
                return "Long text";
            default:
                return "";
        }
    }

    private toTruncatedPopoverModeLabel(truncatedPopoverMode: TruncatedPopoverMode) {
        switch (truncatedPopoverMode) {
            case TruncatedPopoverMode.ALWAYS:
                return "Always";
            case TruncatedPopoverMode.NEVER:
                return "Never";
            case TruncatedPopoverMode.WHEN_TRUNCATED:
                return "When truncated";
            default:
                return "";
        }
    }

    private toValueLabel(value: any) {
        return value.toString();
    }

    // Callbacks
    // =========

    private onSelection = (selectedRegions: IRegion[]) => {
        this.maybeLogCallback(`[onSelection] selectedRegions =`, ...selectedRegions);
    }

    private onColumnsReordered = (oldIndex: number, newIndex: number, length: number) => {
        this.maybeLogCallback(`[onColumnsReordered] oldIndex = ${oldIndex} newIndex = ${newIndex} length = ${length}`);
    }

    private onRowsReordered = (oldIndex: number, newIndex: number, length: number) => {
        this.maybeLogCallback(`[onRowsReordered] oldIndex = ${oldIndex} newIndex = ${newIndex} length = ${length}`);
    }

    private onColumnWidthChanged = (index: number, size: number) => {
        this.maybeLogCallback(`[onColumnWidthChanged] index = ${index} size = ${size}`);
    }

    private onRowHeightChanged = (index: number, size: number) => {
        this.maybeLogCallback(`[onRowHeightChanged] index = ${index} size = ${size}`);
    }

    private onFocus = (focusedCell: IFocusedCellCoordinates) => {
        this.maybeLogCallback("[onFocus] focusedCell =", focusedCell);
    }

    private onCopy = (success: boolean) => {
        this.maybeLogCallback(`[onCopy] success = ${success}`);
    }

    private maybeLogCallback = (message?: any, ...optionalParams: any[]) => {
        if (this.state.showCallbackLogs) {
            // allow console.log for these callbacks so devs can see exactly when they fire
            // tslint:disable-next-line no-console
            console.log(message, ...optionalParams);
        }
    }

    private handleEditableBodyCellConfirm = (value: string, rowIndex?: number, columnIndex?: number) => {
        this.store.set(rowIndex, columnIndex, value);
    }

    private handleEditableColumnCellConfirm = (value: string, columnIndex?: number) => {
        // set column name
        this.store.set(-1, columnIndex, value);
    }

    // State updates
    // =============

    // designed to be called from componentWillMount and componentWillUpdate, hence it expects nextProps
    private syncCellContent = (nextState = this.state) => {
        const generator = CELL_CONTENT_GENERATORS[nextState.cellContent];
        Utils.times(nextState.numRows, (rowIndex) => {
            Utils.times(nextState.numCols, (columnIndex) => {
                this.store.set(rowIndex, columnIndex, generator(rowIndex, columnIndex));
            });
        });
    }

    private syncFocusStyle() {
        const { selectedFocusStyle } = this.state;
        const isFocusStyleManagerActive = FocusStyleManager.isActive();

        if (selectedFocusStyle === FocusStyle.TAB_OR_CLICK && isFocusStyleManagerActive) {
            FocusStyleManager.alwaysShowFocus();
        } else if (selectedFocusStyle === FocusStyle.TAB && !isFocusStyleManagerActive) {
            FocusStyleManager.onlyShowFocusOnTabs();
        }
    }

    private syncDependentBooleanStates = () => {
        if (this.state.enableCellEditing && this.state.enableCellTruncation) {
            this.setState({ enableCellTruncation: false });
        }
    }

    private handleBooleanStateChange = (stateKey: keyof IMutableTableState) => {
        return handleBooleanChange((value) => this.setState({ [stateKey]: value }));
    }

    private handleNumberStateChange = (stateKey: keyof IMutableTableState) => {
        return handleNumberChange((value) => this.setState({ [stateKey]: value }));
    }

    private updateFocusStyleState = () => {
        return handleStringChange((value: string) => {
            const selectedFocusStyle = value === "tab" ? FocusStyle.TAB : FocusStyle.TAB_OR_CLICK;
            this.setState({ selectedFocusStyle });
        });
    }

    private renderBodyContextMenu = () => {
        const menu = (
            <Menu>
                <MenuItem iconName="search-around" text="Item 1" />
                <MenuItem iconName="search" text="Item 2" />
                <MenuItem iconName="graph-remove" text="Item 3" />
                <MenuItem iconName="group-objects" text="Item 4" />
                <MenuDivider />
                <MenuItem disabled={true} text="Disabled item" />
            </Menu>
        );
        return this.state.enableContextMenu ? menu : undefined;
    }

    private getEnabledSelectionModes() {
        const selectionModes: RegionCardinality[] = [];
        if (this.state.enableFullTableSelection) {
            selectionModes.push(RegionCardinality.FULL_TABLE);
        }
        if (this.state.enableColumnSelection) {
            selectionModes.push(RegionCardinality.FULL_COLUMNS);
        }
        if (this.state.enableRowSelection) {
            selectionModes.push(RegionCardinality.FULL_ROWS);
        }
        if (this.state.enableCellSelection) {
            selectionModes.push(RegionCardinality.CELLS);
        }
        return selectionModes;
    }

    private getEnabledLoadingOptions() {
        const loadingOptions: TableLoadingOption[] = [];
        if (this.state.showColumnHeadersLoading) {
            loadingOptions.push(TableLoadingOption.COLUMN_HEADERS);
        }
        if (this.state.showRowHeadersLoading) {
            loadingOptions.push(TableLoadingOption.ROW_HEADERS);
        }
        if (this.state.showCellsLoading) {
            loadingOptions.push(TableLoadingOption.CELLS);
        }
        return loadingOptions;
    }

    private getStyledRegionGroups() {
        // show 3 styled regions as samples
        return !this.state.showCustomRegions ? [] : [
            {
                className: "tbl-styled-region-success",
                regions: [Regions.cell(0, 0, 3, 3)],
            },
            {
                className: "tbl-styled-region-warning",
                regions: [Regions.cell(2, 1, 8, 1)],
            },
            {
                className: "tbl-styled-region-danger",
                regions: [Regions.cell(5, 3, 7, 7)],
            },
        ] as IStyledRegionGroup[];
    }
}

ReactDOM.render(
    <MutableTable/>,
    document.querySelector("#page-content"),
);

// TODO: Pull these from @blueprintjs/docs

/** Event handler that exposes the target element's value as a boolean. */
function handleBooleanChange(handler: (checked: boolean) => void) {
    return (event: React.FormEvent<HTMLElement>) => handler((event.target as HTMLInputElement).checked);
}

/** Event handler that exposes the target element's value as a string. */
function handleStringChange(handler: (value: string) => void) {
    return (event: React.FormEvent<HTMLElement>) => handler((event.target as HTMLInputElement).value);
}

/** Event handler that exposes the target element's value as a number. */
function handleNumberChange(handler: (value: number) => void) {
    return handleStringChange((value) => handler(+value));
}

function getRandomInteger(min: number, max: number) {
    // min and max are inclusive
    return Math.floor(min + (Math.random() * (max - min + 1)));
}<|MERGE_RESOLUTION|>--- conflicted
+++ resolved
@@ -371,15 +371,11 @@
                 </Cell>
             );
         } else {
-<<<<<<< HEAD
-            return <Cell className={classes}>{valueAsString}</Cell>;
-=======
             return (
                 <Cell className={classes} columnIndex={columnIndex} rowIndex={rowIndex}>
                   {valueAsString}
                 </Cell>
             );
->>>>>>> 019d307f
         }
     }
 
