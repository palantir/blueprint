/**
 * Copyright 2016 Palantir Technologies, Inc. All rights reserved.
 * Licensed under the BSD-3 License as modified (the “License”); you may obtain a copy
 * of the license at https://github.com/palantir/blueprint/blob/master/LICENSE
 * and https://github.com/palantir/blueprint/blob/master/PATENTS
 *
 * Demonstrates sample usage of the table component.
 */

import * as classNames from "classnames";
import * as React from "react";
import * as ReactDOM from "react-dom";

import {
    FocusStyleManager,
    Menu,
    MenuDivider,
    MenuItem,
    Switch,
} from "@blueprintjs/core";

import {
    Cell,
    Column,
    ColumnHeaderCell,
    EditableCell,
    EditableName,
    IStyledRegionGroup,
    RegionCardinality,
    Regions,
    RowHeaderCell,
    Table,
    TableLoadingOption,
    Utils,
} from "../src/index";

import { Nav } from "./nav";
ReactDOM.render(<Nav selected="perf" />, document.getElementById("nav"));

import { IFocusedCellCoordinates } from "../src/common/cell";
import { IRegion } from "../src/regions";
import { SparseGridMutableStore } from "./store";

enum FocusStyle {
    TAB,
    TAB_OR_CLICK,
};

interface IMutableTableState {
    enableCellEditing?: boolean;
    enableCellSelection?: boolean;
    enableColumnNameEditing?: boolean;
    enableColumnReordering?: boolean;
    enableColumnResizing?: boolean;
    enableColumnSelection?: boolean;
    enableContextMenu?: boolean;
    enableFullTableSelection?: boolean;
    enableMultiSelection?: boolean;
    enableRowReordering?: boolean;
    enableRowResizing?: boolean;
    enableRowSelection?: boolean;
    numCols?: number;
    numRows?: number;
    showCallbackLogs?: boolean;
    showCellsLoading?: boolean;
    showColumnHeadersLoading?: boolean;
    showColumnInteractionBar?: boolean;
    showColumnMenus?: boolean;
    showCustomRegions?: boolean;
    showFocusCell?: boolean;
    selectedFocusStyle?: FocusStyle;
    showGhostCells?: boolean;
    showInline?: boolean;
    showRowHeaders?: boolean;
    showRowHeadersLoading?: boolean;
    showZebraStriping?: boolean;
}

const COLUMN_COUNTS = [
    0,
    1,
    10,
    20,
    100,
    1000,
];

const ROW_COUNTS = [
    0,
    1,
    10,
    100,
    10000,
    1000000,
];

const COLUMN_COUNT_DEFAULT_INDEX = 2;
const ROW_COUNT_DEFAULT_INDEX = 3;

class MutableTable extends React.Component<{}, IMutableTableState> {
    private store = new SparseGridMutableStore<string>();

    public constructor(props: any, context?: any) {
        super(props, context);
        this.state = {
            enableCellEditing: true,
            enableCellSelection: true,
            enableColumnNameEditing: true,
            enableColumnReordering: true,
            enableColumnResizing: true,
            enableColumnSelection: true,
            enableContextMenu: true,
            enableFullTableSelection: true,
            enableMultiSelection: true,
            enableRowReordering: true,
            enableRowResizing: true,
            enableRowSelection: true,
            numCols: COLUMN_COUNTS[COLUMN_COUNT_DEFAULT_INDEX],
            numRows: ROW_COUNTS[ROW_COUNT_DEFAULT_INDEX],
            selectedFocusStyle: FocusStyle.TAB,
            showCallbackLogs: false,
            showCellsLoading: false,
            showColumnHeadersLoading: false,
            showColumnInteractionBar: true,
            showColumnMenus: true,
            showCustomRegions: false,
            showFocusCell: true,
            showGhostCells: true,
            showInline: false,
            showRowHeaders: true,
            showRowHeadersLoading: false,
        };
    }

    // React Lifecycle
    // ===============

    public render() {
        return (
            <div className="container">
                <Table
                    allowMultipleSelection={this.state.enableMultiSelection}
                    className={classNames("table", { "is-inline": this.state.showInline })}
                    enableFocus={this.state.showFocusCell}
                    fillBodyWithGhostCells={this.state.showGhostCells}
                    isColumnResizable={this.state.enableColumnResizing}
                    isColumnReorderable={this.state.enableColumnReordering}
                    isRowReorderable={this.state.enableRowReordering}
                    isRowResizable={this.state.enableRowResizing}
                    loadingOptions={this.getEnabledLoadingOptions()}
                    numRows={this.state.numRows}
                    renderBodyContextMenu={this.renderBodyContextMenu}
                    renderRowHeader={this.renderRowHeader}
                    selectionModes={this.getEnabledSelectionModes()}
                    isRowHeaderShown={this.state.showRowHeaders}
                    styledRegionGroups={this.getStyledRegionGroups()}

                    onSelection={this.onSelection}
                    onColumnsReordered={this.onColumnsReordered}
                    onColumnWidthChanged={this.onColumnWidthChanged}
                    onCopy={this.onCopy}
                    onFocus={this.onFocus}
                    onRowHeightChanged={this.onRowHeightChanged}
                    onRowsReordered={this.onRowsReordered}
                >
                    {this.renderColumns()}
                </Table>
                {this.renderSidebar()}
            </div>
        );
    }

    public componentDidMount() {
        this.syncFocusStyle();
    }

    public componentDidUpdate() {
        this.syncFocusStyle();
    }

    // Renderers
    // =========

    private renderColumns = () => {
        return Utils.times(this.state.numCols, (index) => {
            return <Column
                key={index}
                renderColumnHeader={this.renderColumnHeader}
                renderCell={this.renderCell}
            />;
        });
    }

    private renderColumnHeader = (columnIndex: number) => {
        const name = `Column ${Utils.toBase26Alpha(columnIndex)}`;
        return (<ColumnHeaderCell
            index={columnIndex}
            name={name}
            renderMenu={this.state.showColumnMenus ? this.renderColumnMenu : undefined}
            renderName={this.state.enableColumnNameEditing ? this.renderEditableColumnName : undefined}
            useInteractionBar={this.state.showColumnInteractionBar}
        />);
    }

    private renderEditableColumnName = (name: string) => {
        return (
            <EditableName
                name={name == null ? "" : name}
                onConfirm={this.handleEditableColumnCellConfirm}
            />
        );
    }

    private renderColumnMenu = (columnIndex: number) => {
        // tslint:disable:jsx-no-multiline-js jsx-no-lambda
        return (
            <Menu>
                <MenuItem
                    iconName="insert"
                    onClick={() => {
                        this.store.insertJ(columnIndex, 1);
                        this.setState({numCols : this.state.numCols + 1} as IMutableTableState);
                    }}
                    text="Insert column before"
                />
                <MenuItem
                    iconName="insert"
                    onClick={() => {
                        this.store.insertJ(columnIndex + 1, 1);
                        this.setState({numCols : this.state.numCols + 1} as IMutableTableState);
                    }}
                    text="Insert column after"
                />
                <MenuItem
                    iconName="remove"
                    onClick={() => {
                        this.store.deleteJ(columnIndex, 1);
                        this.setState({numCols : this.state.numCols - 1} as IMutableTableState);
                    }}
                    text="Remove column"
                />
                <MenuItem
                    iconName="new-text-box"
                    onClick={() => {
                        Utils.times(this.state.numRows, (i) => {
                            const str = Math.random().toString(36).substring(7);
                            this.store.set(i, columnIndex, str);
                        });
                        this.forceUpdate();
                    }}
                    text="Fill with random text"
                />
            </Menu>
        );
    }

    private renderRowHeader = (rowIndex: number) => {
        return <RowHeaderCell
            index={rowIndex}
            renderMenu={this.renderRowMenu}
            name={`${rowIndex + 1}`}
<<<<<<< HEAD
=======
            renderMenu={this.renderRowMenu}
>>>>>>> 360771db
        />;
    }

    private renderRowMenu = (rowIndex: number) => {
        return (<Menu>
            <MenuItem
                iconName="insert"
                onClick={() => {
                    this.store.insertI(rowIndex, 1);
                    this.setState({numRows : this.state.numRows + 1} as IMutableTableState);
                }}
                text="Insert row before"
            />
            <MenuItem
                iconName="insert"
                onClick={() => {
                    this.store.insertI(rowIndex + 1, 1);
                    this.setState({numRows : this.state.numRows + 1} as IMutableTableState);
                }}
                text="Insert row after"
            />
            <MenuItem
                iconName="remove"
                onClick={() => {
                    this.store.deleteI(rowIndex, 1);
                    this.setState({numRows : this.state.numRows - 1} as IMutableTableState);
                }}
                text="Remove row"
            />
        </Menu>);
        // tslint:enable:jsx-no-multiline-js jsx-no-lambda
    }

    private renderCell = (rowIndex: number, columnIndex: number) => {
        const value = this.store.get(rowIndex, columnIndex);
        const valueAsString = value == null ? "" : value;

        const isEvenRow = rowIndex % 2 === 0;
        const classes = classNames({ "tbl-zebra-stripe": this.state.showZebraStriping && isEvenRow });

        return this.state.enableCellEditing ? (
            <EditableCell
                className={classes}
                columnIndex={columnIndex}
                loading={this.state.showCellsLoading}
                onConfirm={this.handleEditableBodyCellConfirm}
                rowIndex={rowIndex}
                value={valueAsString}
            />
        ) : (
            <Cell className={classes} columnIndex={columnIndex} rowIndex={rowIndex}>
                {valueAsString}
            </Cell>
        );
    }

    private renderSidebar = () => {
        return (
            <div className="sidebar pt-elevation-0">
                <h4>Table</h4>
                <h6>Display</h6>
                {this.renderSwitch("Inline", "showInline")}
                {this.renderSwitch("Focus cell", "showFocusCell")}
                {this.renderSwitch("Ghost cells", "showGhostCells")}
                <h6>Interactions</h6>
                {this.renderSwitch("Body context menu", "enableContextMenu")}
                {this.renderSwitch("Callback logs", "showCallbackLogs")}
                {this.renderSwitch("Full-table selection", "enableFullTableSelection")}
                {this.renderSwitch("Multi-selection", "enableMultiSelection")}

                <h4>Columns</h4>
                <h6>Display</h6>
                {this.renderNumberSelectMenu("Number of columns", "numCols", COLUMN_COUNTS)}
                {this.renderSwitch("Loading state", "showColumnHeadersLoading")}
                {this.renderSwitch("Interaction bar", "showColumnInteractionBar")}
                {this.renderSwitch("Menus", "showColumnMenus")}
                <h6>Interactions</h6>
                {this.renderSwitch("Editing", "enableColumnNameEditing")}
                {this.renderSwitch("Reordering", "enableColumnReordering")}
                {this.renderSwitch("Resizing", "enableColumnResizing")}
                {this.renderSwitch("Selection", "enableColumnSelection")}

                <h4>Rows</h4>
                <h6>Display</h6>
                {this.renderNumberSelectMenu("Number of rows", "numRows", ROW_COUNTS)}
                {this.renderSwitch("Headers", "showRowHeaders")}
                {this.renderSwitch("Loading state", "showRowHeadersLoading")}
                {this.renderSwitch("Zebra striping", "showZebraStriping")}
                <h6>Interactions</h6>
                {this.renderSwitch("Reordering", "enableRowReordering")}
                {this.renderSwitch("Resizing", "enableRowResizing")}
                {this.renderSwitch("Selection", "enableRowSelection")}

                <h4>Cells</h4>
                <h6>Display</h6>
                {this.renderSwitch("Loading state", "showCellsLoading")}
                {this.renderSwitch("Custom regions", "showCustomRegions")}
                <h6>Interactions</h6>
                {this.renderSwitch("Editing", "enableCellEditing")}
                {this.renderSwitch("Selection", "enableCellSelection")}

                <h4>Page</h4>
                <h6>Display</h6>
                {this.renderFocusStyleSelectMenu()}
            </div>
        );
    }

    private renderSwitch = (label: string, stateKey: keyof IMutableTableState) => {
        return (
            <Switch
                checked={this.state[stateKey] as boolean}
                className="pt-align-right"
                label={label}
                onChange={this.updateBooleanState(stateKey)}
            />
        );
    }

    private renderFocusStyleSelectMenu = () => {
        const { selectedFocusStyle } = this.state;
        return (
            <label className="pt-label pt-inline tbl-select-label">
                {"Focus outlines"}
                <div className="pt-select">
                    <select onChange={this.updateFocusStyleState()} value={selectedFocusStyle}>
                        <option value={"tab"}>
                            On tab
                        </option>
                        <option value={"tabOrClick"}>
                            On tab or click
                        </option>
                    </select>
                </div>
            </label>
        );
    }

    private renderNumberSelectMenu = (label: string, stateKey: keyof IMutableTableState, values: number[]) => {
        const selectedValue = this.state[stateKey] as number;
        const options = values.map((value) => {
            return (
                <option key={value} value={value}>
                    {value}
                </option>
            );
        });
        return (
            <label className="pt-label pt-inline tbl-select-label">
                {label}
                <div className="pt-select">
                    <select onChange={this.updateNumberState(stateKey)} value={selectedValue}>
                        {options}
                    </select>
                </div>
            </label>
        );
    }

    // Callbacks
    // =========

    // allow console.log for these callbacks so devs can see exactly when they fire
    private onSelection = (selectedRegions: IRegion[]) => {
        this.maybeLogCallback(`[onSelection] selectedRegions =`, ...selectedRegions);
    }

    private onColumnsReordered = (oldIndex: number, newIndex: number, length: number) => {
        this.maybeLogCallback(`[onColumnsReordered] oldIndex = ${oldIndex} newIndex = ${newIndex} length = ${length}`);
    }

    private onRowsReordered = (oldIndex: number, newIndex: number, length: number) => {
        this.maybeLogCallback(`[onRowsReordered] oldIndex = ${oldIndex} newIndex = ${newIndex} length = ${length}`);
    }

    private onColumnWidthChanged = (index: number, size: number) => {
        this.maybeLogCallback(`[onColumnWidthChanged] index = ${index} size = ${size}`);
    }

    private onRowHeightChanged = (index: number, size: number) => {
        this.maybeLogCallback(`[onRowHeightChanged] index = ${index} size = ${size}`);
    }

    private onFocus = (focusedCell: IFocusedCellCoordinates) => {
        this.maybeLogCallback("[onFocus] focusedCell =", focusedCell);
    }

    private onCopy = (success: boolean) => {
        this.maybeLogCallback(`[onCopy] success = ${success}`);
    }

    private maybeLogCallback = (message?: any, ...optionalParams: any[]) => {
        if (this.state.showCallbackLogs) {
            // tslint:disable-next-line no-console
            console.log(message, ...optionalParams);
        }
    }

    private handleEditableBodyCellConfirm = (value: string, rowIndex?: number, columnIndex?: number) => {
        this.store.set(rowIndex, columnIndex, value);
    }

    private handleEditableColumnCellConfirm = (value: string, columnIndex?: number) => {
        // set column name
        this.store.set(-1, columnIndex, value);
    }

    // State updates
    // =============

    private syncFocusStyle = () => {
        const { selectedFocusStyle } = this.state;
        const isFocusStyleManagerActive = FocusStyleManager.isActive();

        if (selectedFocusStyle === FocusStyle.TAB_OR_CLICK && isFocusStyleManagerActive) {
            FocusStyleManager.alwaysShowFocus();
        } else if (selectedFocusStyle === FocusStyle.TAB && !isFocusStyleManagerActive) {
            FocusStyleManager.onlyShowFocusOnTabs();
        }
    }

    private updateBooleanState = (stateKey: keyof IMutableTableState) => {
        return handleBooleanChange((value: boolean) => {
            this.setState({ [stateKey]: value });
        });
    }

    private updateNumberState = (stateKey: keyof IMutableTableState) => {
        return handleNumberChange((value: number) => {
            this.setState({ [stateKey]: value });
        });
    }

    private updateFocusStyleState = () => {
        return handleStringChange((value: string) => {
            const selectedFocusStyle = value === "tab" ? FocusStyle.TAB : FocusStyle.TAB_OR_CLICK;
            this.setState({ selectedFocusStyle });
        });
    }

    private renderBodyContextMenu = () => {
        const menu = (
            <Menu>
                <MenuItem iconName="search-around" text="Item 1" />
                <MenuItem iconName="search" text="Item 2" />
                <MenuItem iconName="graph-remove" text="Item 3" />
                <MenuItem iconName="group-objects" text="Item 4" />
                <MenuDivider />
                <MenuItem disabled={true} text="Disabled item" />
            </Menu>
        );
        return this.state.enableContextMenu ? menu : undefined;
    }

    private getEnabledSelectionModes = () => {
        const selectionModes: RegionCardinality[] = [];
        if (this.state.enableFullTableSelection) {
            selectionModes.push(RegionCardinality.FULL_TABLE);
        }
        if (this.state.enableColumnSelection) {
            selectionModes.push(RegionCardinality.FULL_COLUMNS);
        }
        if (this.state.enableRowSelection) {
            selectionModes.push(RegionCardinality.FULL_ROWS);
        }
        if (this.state.enableCellSelection) {
            selectionModes.push(RegionCardinality.CELLS);
        }
        return selectionModes;
    }

    private getEnabledLoadingOptions = () => {
        const loadingOptions: TableLoadingOption[] = [];
        if (this.state.showColumnHeadersLoading) {
            loadingOptions.push(TableLoadingOption.COLUMN_HEADERS);
        }
        if (this.state.showRowHeadersLoading) {
            loadingOptions.push(TableLoadingOption.ROW_HEADERS);
        }
        if (this.state.showCellsLoading) {
            loadingOptions.push(TableLoadingOption.CELLS);
        }
        return loadingOptions;
    }

    private getStyledRegionGroups = () => {
        // show 3 styled regions as samples
        return !this.state.showCustomRegions ? [] : [
            {
                className: "tbl-styled-region-success",
                regions: [Regions.cell(0, 0, 3, 3)],
            },
            {
                className: "tbl-styled-region-warning",
                regions: [Regions.cell(2, 1, 8, 1)],
            },
            {
                className: "tbl-styled-region-danger",
                regions: [Regions.cell(5, 3, 7, 7)],
            },
        ] as IStyledRegionGroup[];
    }
}

ReactDOM.render(
    <MutableTable/>,
    document.querySelector("#page-content"),
);

// TODO: Pull these from @blueprintjs/docs

/** Event handler that exposes the target element's value as a boolean. */
function handleBooleanChange(handler: (checked: boolean) => void) {
    return (event: React.FormEvent<HTMLElement>) => handler((event.target as HTMLInputElement).checked);
}

// /** Event handler that exposes the target element's value as a string. */
function handleStringChange(handler: (value: string) => void) {
    return (event: React.FormEvent<HTMLElement>) => handler((event.target as HTMLInputElement).value);
}

// /** Event handler that exposes the target element's value as a number. */
function handleNumberChange(handler: (value: number) => void) {
    return handleStringChange((value) => handler(+value));
}<|MERGE_RESOLUTION|>--- conflicted
+++ resolved
@@ -257,12 +257,8 @@
     private renderRowHeader = (rowIndex: number) => {
         return <RowHeaderCell
             index={rowIndex}
+            name={`${rowIndex + 1}`}
             renderMenu={this.renderRowMenu}
-            name={`${rowIndex + 1}`}
-<<<<<<< HEAD
-=======
-            renderMenu={this.renderRowMenu}
->>>>>>> 360771db
         />;
     }
 
