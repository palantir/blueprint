/**
 * Copyright 2016 Palantir Technologies, Inc. All rights reserved.
 * Licensed under the BSD-3 License as modified (the “License”); you may obtain a copy
 * of the license at https://github.com/palantir/blueprint/blob/master/LICENSE
 * and https://github.com/palantir/blueprint/blob/master/PATENTS
 *
 * Demonstrates sample usage of the table component.
 */

import * as classNames from "classnames";
import * as React from "react";
import * as ReactDOM from "react-dom";

import {
    FocusStyleManager,
    Menu,
    MenuDivider,
    MenuItem,
    Switch,
} from "@blueprintjs/core";

import {
    Cell,
    Column,
    ColumnHeaderCell,
    EditableCell,
    EditableName,
    IStyledRegionGroup,
    RegionCardinality,
    Regions,
    RowHeaderCell,
    Table,
    TableLoadingOption,
    Utils,
} from "../src/index";

import { Nav } from "./nav";
ReactDOM.render(<Nav selected="perf" />, document.getElementById("nav"));

import { IFocusedCellCoordinates } from "../src/common/cell";
import { IRegion } from "../src/regions";
import { SparseGridMutableStore } from "./store";

enum FocusStyle {
    TAB,
    TAB_OR_CLICK,
};

interface IMutableTableState {
    enableCellEditing?: boolean;
    enableCellSelection?: boolean;
    enableColumnNameEditing?: boolean;
    enableColumnReordering?: boolean;
    enableColumnResizing?: boolean;
    enableColumnSelection?: boolean;
    enableContextMenu?: boolean;
    enableFullTableSelection?: boolean;
    enableMultiSelection?: boolean;
    enableRowReordering?: boolean;
    enableRowResizing?: boolean;
    enableRowSelection?: boolean;
    numCols?: number;
    numRows?: number;
    showCallbackLogs?: boolean;
    showCellsLoading?: boolean;
    showColumnHeadersLoading?: boolean;
    showColumnInteractionBar?: boolean;
    showColumnMenus?: boolean;
    showCustomRegions?: boolean;
    showFocusCell?: boolean;
    selectedFocusStyle?: FocusStyle;
    showGhostCells?: boolean;
    showInline?: boolean;
    showRowHeaders?: boolean;
    showRowHeadersLoading?: boolean;
    showZebraStriping?: boolean;
}

const COLUMN_COUNTS = [
    0,
    1,
    10,
    20,
    100,
    1000,
];

const ROW_COUNTS = [
    0,
    1,
    10,
    100,
    10000,
    1000000,
];

const COLUMN_COUNT_DEFAULT_INDEX = 2;
const ROW_COUNT_DEFAULT_INDEX = 3;

class MutableTable extends React.Component<{}, IMutableTableState> {
    private store = new SparseGridMutableStore<string>();

    public constructor(props: any, context?: any) {
        super(props, context);
        this.state = {
            enableCellEditing: true,
            enableCellSelection: true,
            enableColumnNameEditing: true,
            enableColumnReordering: true,
            enableColumnResizing: true,
            enableColumnSelection: true,
            enableContextMenu: true,
            enableFullTableSelection: true,
            enableMultiSelection: true,
            enableRowReordering: true,
            enableRowResizing: true,
            enableRowSelection: true,
            numCols: COLUMN_COUNTS[COLUMN_COUNT_DEFAULT_INDEX],
            numRows: ROW_COUNTS[ROW_COUNT_DEFAULT_INDEX],
            selectedFocusStyle: FocusStyle.TAB,
            showCallbackLogs: false,
            showCellsLoading: false,
            showColumnHeadersLoading: false,
            showColumnInteractionBar: true,
            showColumnMenus: true,
            showCustomRegions: false,
            showFocusCell: true,
            showGhostCells: true,
            showInline: false,
            showRowHeaders: true,
            showRowHeadersLoading: false,
        };
    }

    // React Lifecycle
    // ===============

    public render() {
        return (
            <div className="container">
                <Table
                    allowMultipleSelection={this.state.enableMultiSelection}
                    className={classNames("table", { "is-inline": this.state.showInline })}
                    enableFocus={this.state.showFocusCell}
                    fillBodyWithGhostCells={this.state.showGhostCells}
                    isColumnResizable={this.state.enableColumnResizing}
                    isColumnReorderable={this.state.enableColumnReordering}
                    isRowReorderable={this.state.enableRowReordering}
                    isRowResizable={this.state.enableRowResizing}
                    loadingOptions={this.getEnabledLoadingOptions()}
                    numRows={this.state.numRows}
                    renderBodyContextMenu={this.renderBodyContextMenu}
                    renderRowHeader={this.renderRowHeader}
                    selectionModes={this.getEnabledSelectionModes()}
                    isRowHeaderShown={this.state.showRowHeaders}
                    styledRegionGroups={this.getStyledRegionGroups()}

                    onSelection={this.onSelection}
                    onColumnsReordered={this.onColumnsReordered}
                    onColumnWidthChanged={this.onColumnWidthChanged}
                    onCopy={this.onCopy}
                    onFocus={this.onFocus}
                    onRowHeightChanged={this.onRowHeightChanged}
                    onRowsReordered={this.onRowsReordered}
                >
                    {this.renderColumns()}
                </Table>
                {this.renderSidebar()}
            </div>
        );
    }

    public componentDidMount() {
        this.syncFocusStyle();
    }

    public componentDidUpdate() {
        this.syncFocusStyle();
    }

    // Renderers
    // =========

<<<<<<< HEAD
    private renderColumns = () => {
=======
    private renderColumns() {
>>>>>>> 493299ac
        return Utils.times(this.state.numCols, (index) => {
            return <Column
                key={index}
                renderColumnHeader={this.renderColumnHeader}
                renderCell={this.renderCell}
            />;
        });
    }

    private renderColumnHeader = (columnIndex: number) => {
        const name = `Column ${Utils.toBase26Alpha(columnIndex)}`;
        return (<ColumnHeaderCell
            index={columnIndex}
            name={name}
            renderMenu={this.state.showColumnMenus ? this.renderColumnMenu : undefined}
            renderName={this.state.enableColumnNameEditing ? this.renderEditableColumnName : undefined}
            useInteractionBar={this.state.showColumnInteractionBar}
        />);
    }

    private renderEditableColumnName = (name: string) => {
        return (
            <EditableName
                name={name == null ? "" : name}
                onConfirm={this.handleEditableColumnCellConfirm}
            />
        );
    }

    private renderColumnMenu = (columnIndex: number) => {
        // tslint:disable:jsx-no-multiline-js jsx-no-lambda
        return (
            <Menu>
                <MenuItem
                    iconName="insert"
                    onClick={() => {
                        this.store.insertJ(columnIndex, 1);
                        this.setState({numCols : this.state.numCols + 1} as IMutableTableState);
                    }}
                    text="Insert column before"
                />
                <MenuItem
                    iconName="insert"
                    onClick={() => {
                        this.store.insertJ(columnIndex + 1, 1);
                        this.setState({numCols : this.state.numCols + 1} as IMutableTableState);
                    }}
                    text="Insert column after"
                />
                <MenuItem
                    iconName="remove"
                    onClick={() => {
                        this.store.deleteJ(columnIndex, 1);
                        this.setState({numCols : this.state.numCols - 1} as IMutableTableState);
                    }}
                    text="Remove column"
                />
                <MenuItem
                    iconName="new-text-box"
                    onClick={() => {
                        Utils.times(this.state.numRows, (i) => {
                            const str = Math.random().toString(36).substring(7);
                            this.store.set(i, columnIndex, str);
                        });
                        this.forceUpdate();
                    }}
                    text="Fill with random text"
                />
            </Menu>
        );
    }

    private renderRowHeader = (rowIndex: number) => {
        return <RowHeaderCell
            index={rowIndex}
            name={`${rowIndex + 1}`}
            renderMenu={this.renderRowMenu}
        />;
    }

    private renderRowMenu = (rowIndex: number) => {
        return (<Menu>
            <MenuItem
                iconName="insert"
                onClick={() => {
                    this.store.insertI(rowIndex, 1);
                    this.setState({numRows : this.state.numRows + 1} as IMutableTableState);
                }}
                text="Insert row before"
            />
            <MenuItem
                iconName="insert"
                onClick={() => {
                    this.store.insertI(rowIndex + 1, 1);
                    this.setState({numRows : this.state.numRows + 1} as IMutableTableState);
                }}
                text="Insert row after"
            />
            <MenuItem
                iconName="remove"
                onClick={() => {
                    this.store.deleteI(rowIndex, 1);
                    this.setState({numRows : this.state.numRows - 1} as IMutableTableState);
                }}
                text="Remove row"
            />
        </Menu>);
        // tslint:enable:jsx-no-multiline-js jsx-no-lambda
    }

    private renderCell = (rowIndex: number, columnIndex: number) => {
        const value = this.store.get(rowIndex, columnIndex);
        const valueAsString = value == null ? "" : value;

        const isEvenRow = rowIndex % 2 === 0;
        const classes = classNames({ "tbl-zebra-stripe": this.state.showZebraStriping && isEvenRow });

        return this.state.enableCellEditing ? (
            <EditableCell
                className={classes}
                columnIndex={columnIndex}
                loading={this.state.showCellsLoading}
                onConfirm={this.handleEditableBodyCellConfirm}
                rowIndex={rowIndex}
                value={valueAsString}
            />
        ) : (
            <Cell className={classes} columnIndex={columnIndex} rowIndex={rowIndex}>
                {valueAsString}
            </Cell>
        );
    }

    private renderSidebar = () => {
        return (
            <div className="sidebar pt-elevation-0">
                <h4>Table</h4>
                <h6>Display</h6>
                {this.renderSwitch("Inline", "showInline")}
                {this.renderSwitch("Focus cell", "showFocusCell")}
                {this.renderSwitch("Ghost cells", "showGhostCells")}
                <h6>Interactions</h6>
                {this.renderSwitch("Body context menu", "enableContextMenu")}
                {this.renderSwitch("Callback logs", "showCallbackLogs")}
                {this.renderSwitch("Full-table selection", "enableFullTableSelection")}
                {this.renderSwitch("Multi-selection", "enableMultiSelection")}

                <h4>Columns</h4>
                <h6>Display</h6>
                {this.renderNumberSelectMenu("Number of columns", "numCols", COLUMN_COUNTS)}
                {this.renderSwitch("Loading state", "showColumnHeadersLoading")}
                {this.renderSwitch("Interaction bar", "showColumnInteractionBar")}
                {this.renderSwitch("Menus", "showColumnMenus")}
                <h6>Interactions</h6>
                {this.renderSwitch("Editing", "enableColumnNameEditing")}
                {this.renderSwitch("Reordering", "enableColumnReordering")}
                {this.renderSwitch("Resizing", "enableColumnResizing")}
                {this.renderSwitch("Selection", "enableColumnSelection")}

                <h4>Rows</h4>
                <h6>Display</h6>
                {this.renderNumberSelectMenu("Number of rows", "numRows", ROW_COUNTS)}
                {this.renderSwitch("Headers", "showRowHeaders")}
                {this.renderSwitch("Loading state", "showRowHeadersLoading")}
                {this.renderSwitch("Zebra striping", "showZebraStriping")}
                <h6>Interactions</h6>
                {this.renderSwitch("Reordering", "enableRowReordering")}
                {this.renderSwitch("Resizing", "enableRowResizing")}
                {this.renderSwitch("Selection", "enableRowSelection")}

                <h4>Cells</h4>
                <h6>Display</h6>
                {this.renderSwitch("Loading state", "showCellsLoading")}
                {this.renderSwitch("Custom regions", "showCustomRegions")}
                <h6>Interactions</h6>
                {this.renderSwitch("Editing", "enableCellEditing")}
                {this.renderSwitch("Selection", "enableCellSelection")}

                <h4>Page</h4>
                <h6>Display</h6>
                {this.renderFocusStyleSelectMenu()}
            </div>
        );
    }

    private renderSwitch = (label: string, stateKey: keyof IMutableTableState) => {
        return (
            <Switch
                checked={this.state[stateKey] as boolean}
                className="pt-align-right"
                label={label}
                onChange={this.updateBooleanState(stateKey)}
            />
        );
    }

    private renderFocusStyleSelectMenu = () => {
        const { selectedFocusStyle } = this.state;
        return (
            <label className="pt-label pt-inline tbl-select-label">
                {"Focus outlines"}
                <div className="pt-select">
                    <select onChange={this.updateFocusStyleState()} value={selectedFocusStyle}>
                        <option value={"tab"}>
                            On tab
                        </option>
                        <option value={"tabOrClick"}>
                            On tab or click
                        </option>
                    </select>
                </div>
            </label>
        );
    }

    private renderNumberSelectMenu = (label: string, stateKey: keyof IMutableTableState, values: number[]) => {
        const selectedValue = this.state[stateKey] as number;
        const options = values.map((value) => {
            return (
                <option key={value} value={value}>
                    {value}
                </option>
            );
        });
        return (
            <label className="pt-label pt-inline tbl-select-label">
                {label}
                <div className="pt-select">
                    <select onChange={this.updateNumberState(stateKey)} value={selectedValue}>
                        {options}
                    </select>
                </div>
            </label>
        );
    }

    // Callbacks
    // =========

    // allow console.log for these callbacks so devs can see exactly when they fire
    private onSelection = (selectedRegions: IRegion[]) => {
        this.maybeLogCallback(`[onSelection] selectedRegions =`, ...selectedRegions);
    }

    private onColumnsReordered = (oldIndex: number, newIndex: number, length: number) => {
        this.maybeLogCallback(`[onColumnsReordered] oldIndex = ${oldIndex} newIndex = ${newIndex} length = ${length}`);
    }

    private onRowsReordered = (oldIndex: number, newIndex: number, length: number) => {
        this.maybeLogCallback(`[onRowsReordered] oldIndex = ${oldIndex} newIndex = ${newIndex} length = ${length}`);
    }

    private onColumnWidthChanged = (index: number, size: number) => {
        this.maybeLogCallback(`[onColumnWidthChanged] index = ${index} size = ${size}`);
    }

    private onRowHeightChanged = (index: number, size: number) => {
        this.maybeLogCallback(`[onRowHeightChanged] index = ${index} size = ${size}`);
    }

    private onFocus = (focusedCell: IFocusedCellCoordinates) => {
        this.maybeLogCallback("[onFocus] focusedCell =", focusedCell);
    }

    private onCopy = (success: boolean) => {
        this.maybeLogCallback(`[onCopy] success = ${success}`);
    }

    private maybeLogCallback = (message?: any, ...optionalParams: any[]) => {
        if (this.state.showCallbackLogs) {
            // tslint:disable-next-line no-console
            console.log(message, ...optionalParams);
        }
    }

    private handleEditableBodyCellConfirm = (value: string, rowIndex?: number, columnIndex?: number) => {
        this.store.set(rowIndex, columnIndex, value);
    }

    private handleEditableColumnCellConfirm = (value: string, columnIndex?: number) => {
        // set column name
        this.store.set(-1, columnIndex, value);
    }

    // State updates
    // =============

    private syncFocusStyle = () => {
        const { selectedFocusStyle } = this.state;
        const isFocusStyleManagerActive = FocusStyleManager.isActive();

        if (selectedFocusStyle === FocusStyle.TAB_OR_CLICK && isFocusStyleManagerActive) {
            FocusStyleManager.alwaysShowFocus();
        } else if (selectedFocusStyle === FocusStyle.TAB && !isFocusStyleManagerActive) {
            FocusStyleManager.onlyShowFocusOnTabs();
        }
    }

    private updateBooleanState = (stateKey: keyof IMutableTableState) => {
        return handleBooleanChange((value: boolean) => {
            this.setState({ [stateKey]: value });
        });
    }

    private updateNumberState = (stateKey: keyof IMutableTableState) => {
        return handleNumberChange((value: number) => {
            this.setState({ [stateKey]: value });
        });
    }

    private updateFocusStyleState = () => {
        return handleStringChange((value: string) => {
            const selectedFocusStyle = value === "tab" ? FocusStyle.TAB : FocusStyle.TAB_OR_CLICK;
            this.setState({ selectedFocusStyle });
        });
    }

    private renderBodyContextMenu = () => {
        const menu = (
            <Menu>
                <MenuItem iconName="search-around" text="Item 1" />
                <MenuItem iconName="search" text="Item 2" />
                <MenuItem iconName="graph-remove" text="Item 3" />
                <MenuItem iconName="group-objects" text="Item 4" />
                <MenuDivider />
                <MenuItem disabled={true} text="Disabled item" />
            </Menu>
        );
        return this.state.enableContextMenu ? menu : undefined;
    }

    private getEnabledSelectionModes = () => {
        const selectionModes: RegionCardinality[] = [];
        if (this.state.enableFullTableSelection) {
            selectionModes.push(RegionCardinality.FULL_TABLE);
        }
        if (this.state.enableColumnSelection) {
            selectionModes.push(RegionCardinality.FULL_COLUMNS);
        }
        if (this.state.enableRowSelection) {
            selectionModes.push(RegionCardinality.FULL_ROWS);
        }
        if (this.state.enableCellSelection) {
            selectionModes.push(RegionCardinality.CELLS);
        }
        return selectionModes;
    }

    private getEnabledLoadingOptions = () => {
        const loadingOptions: TableLoadingOption[] = [];
        if (this.state.showColumnHeadersLoading) {
            loadingOptions.push(TableLoadingOption.COLUMN_HEADERS);
        }
        if (this.state.showRowHeadersLoading) {
            loadingOptions.push(TableLoadingOption.ROW_HEADERS);
        }
        if (this.state.showCellsLoading) {
            loadingOptions.push(TableLoadingOption.CELLS);
        }
        return loadingOptions;
    }

    private getStyledRegionGroups = () => {
        // show 3 styled regions as samples
        return !this.state.showCustomRegions ? [] : [
            {
                className: "tbl-styled-region-success",
                regions: [Regions.cell(0, 0, 3, 3)],
            },
            {
                className: "tbl-styled-region-warning",
                regions: [Regions.cell(2, 1, 8, 1)],
            },
            {
                className: "tbl-styled-region-danger",
                regions: [Regions.cell(5, 3, 7, 7)],
            },
        ] as IStyledRegionGroup[];
    }
}

ReactDOM.render(
    <MutableTable/>,
    document.querySelector("#page-content"),
);

// TODO: Pull these from @blueprintjs/docs

/** Event handler that exposes the target element's value as a boolean. */
function handleBooleanChange(handler: (checked: boolean) => void) {
    return (event: React.FormEvent<HTMLElement>) => handler((event.target as HTMLInputElement).checked);
}

// /** Event handler that exposes the target element's value as a string. */
function handleStringChange(handler: (value: string) => void) {
    return (event: React.FormEvent<HTMLElement>) => handler((event.target as HTMLInputElement).value);
}

// /** Event handler that exposes the target element's value as a number. */
function handleNumberChange(handler: (value: number) => void) {
    return handleStringChange((value) => handler(+value));
}<|MERGE_RESOLUTION|>--- conflicted
+++ resolved
@@ -181,11 +181,7 @@
     // Renderers
     // =========
 
-<<<<<<< HEAD
-    private renderColumns = () => {
-=======
     private renderColumns() {
->>>>>>> 493299ac
         return Utils.times(this.state.numCols, (index) => {
             return <Column
                 key={index}
