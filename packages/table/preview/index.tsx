/**
 * Copyright 2016 Palantir Technologies, Inc. All rights reserved.
 * Licensed under the BSD-3 License as modified (the “License”); you may obtain a copy
 * of the license at https://github.com/palantir/blueprint/blob/master/LICENSE
 * and https://github.com/palantir/blueprint/blob/master/PATENTS
 *
 * Demonstrates sample usage of the table component.
 */

import * as classNames from "classnames";
import * as React from "react";
import * as ReactDOM from "react-dom";

import {
    Classes,
    FocusStyleManager,
    Menu,
    MenuDivider,
    MenuItem,
    Switch,
} from "@blueprintjs/core";

import {
    Cell,
    Column,
    ColumnHeaderCell,
    EditableCell,
    EditableName,
    IStyledRegionGroup,
    RegionCardinality,
    Regions,
    RowHeaderCell,
    Table,
    TableLoadingOption,
    TruncatedFormat,
    TruncatedPopoverMode,
    Utils,
} from "../src/index";

import { Nav } from "./nav";
ReactDOM.render(<Nav selected="perf" />, document.getElementById("nav"));

import { IFocusedCellCoordinates } from "../src/common/cell";
import { IRegion } from "../src/regions";
<<<<<<< HEAD
import { SparseGridMutableStore } from "./store";
import { IRowIndices, IColumnIndices } from "../src/common/grid";
=======
import { DenseGridMutableStore } from "./denseGridMutableStore";
>>>>>>> 482e7df7

enum FocusStyle {
    TAB,
    TAB_OR_CLICK,
};

type IMutableStateUpdateCallback =
    (stateKey: keyof IMutableTableState) => ((event: React.FormEvent<HTMLElement>) => void);

interface IMutableTableState {
    cellContent?: CellContent;
    cellTruncatedPopoverMode?: TruncatedPopoverMode;
    enableCellEditing?: boolean;
    enableCellSelection?: boolean;
    enableCellTruncation?: boolean;
    enableColumnNameEditing?: boolean;
    enableColumnReordering?: boolean;
    enableColumnResizing?: boolean;
    enableColumnSelection?: boolean;
    enableContextMenu?: boolean;
    enableFullTableSelection?: boolean;
    enableMultiSelection?: boolean;
    enableRowReordering?: boolean;
    enableRowResizing?: boolean;
    enableRowSelection?: boolean;
    numCols?: number;
    numRows?: number;
    selectedFocusStyle?: FocusStyle;
    showCallbackLogs?: boolean;
    showCellsLoading?: boolean;
    showColumnHeadersLoading?: boolean;
    showColumnInteractionBar?: boolean;
    showColumnMenus?: boolean;
    showCustomRegions?: boolean;
    showFocusCell?: boolean;
    showGhostCells?: boolean;
    showInline?: boolean;
    showRowHeaders?: boolean;
    showRowHeadersLoading?: boolean;
    showZebraStriping?: boolean;
}

const COLUMN_COUNTS = [
    0,
    1,
    5,
    20,
    100,
    1000,
];

const ROW_COUNTS = [
    0,
    1,
    5,
    20,
    100,
    1000,
    100000,
];

enum CellContent {
    EMPTY,
    CELL_NAMES,
    LONG_TEXT,
};

const CELL_CONTENTS = [
    CellContent.EMPTY,
    CellContent.CELL_NAMES,
    CellContent.LONG_TEXT,
];

const TRUNCATED_POPOVER_MODES = [
    TruncatedPopoverMode.ALWAYS,
    TruncatedPopoverMode.NEVER,
    TruncatedPopoverMode.WHEN_TRUNCATED,
] as TruncatedPopoverMode[];

const COLUMN_COUNT_DEFAULT_INDEX = 2;
const ROW_COUNT_DEFAULT_INDEX = 3;

const LONG_TEXT_MIN_LENGTH = 5;
const LONG_TEXT_MAX_LENGTH = 40;
const ALPHANUMERIC_CHARS = "0123456789abcdefghijklmnopqrstuvwxyzABCDEFGHIJKLMNOPQRSTUVWXYZ";

const CELL_CONTENT_GENERATORS = {
    [CellContent.CELL_NAMES]: (row: number, col: number) => Utils.toBase26Alpha(col) + (row + 1),
    [CellContent.EMPTY]: () => "",
    [CellContent.LONG_TEXT]: () => {
        const randomLength = getRandomInteger(LONG_TEXT_MIN_LENGTH, LONG_TEXT_MAX_LENGTH);
        return Utils.times(randomLength, () => {
            const randomIndex = getRandomInteger(0, ALPHANUMERIC_CHARS.length - 1);
            return ALPHANUMERIC_CHARS[randomIndex];
        }).join("");
    },
};

class MutableTable extends React.Component<{}, IMutableTableState> {
    private store = new DenseGridMutableStore<string>();

    public constructor(props: any, context?: any) {
        super(props, context);

        this.state = {
            cellContent: CellContent.CELL_NAMES,
            cellTruncatedPopoverMode: TruncatedPopoverMode.WHEN_TRUNCATED,
            enableCellEditing: true,
            enableCellSelection: true,
            enableCellTruncation: false,
            enableColumnNameEditing: false,
            enableColumnReordering: true,
            enableColumnResizing: true,
            enableColumnSelection: true,
            enableContextMenu: true,
            enableFullTableSelection: true,
            enableMultiSelection: true,
            enableRowReordering: true,
            enableRowResizing: true,
            enableRowSelection: true,
            numCols: COLUMN_COUNTS[COLUMN_COUNT_DEFAULT_INDEX],
            numRows: ROW_COUNTS[ROW_COUNT_DEFAULT_INDEX],
            selectedFocusStyle: FocusStyle.TAB,
            showCallbackLogs: false,
            showCellsLoading: false,
            showColumnHeadersLoading: false,
            showColumnInteractionBar: true,
            showColumnMenus: true,
            showCustomRegions: false,
            showFocusCell: true,
            showGhostCells: true,
            showInline: false,
            showRowHeaders: true,
            showRowHeadersLoading: false,
            showZebraStriping: false,
        };
    }

    // React Lifecycle
    // ===============

    public render() {
        return (
            <div className="container">
                <Table
                    allowMultipleSelection={this.state.enableMultiSelection}
                    className={classNames("table", { "is-inline": this.state.showInline })}
                    enableFocus={this.state.showFocusCell}
                    fillBodyWithGhostCells={this.state.showGhostCells}
                    isColumnResizable={this.state.enableColumnResizing}
                    isColumnReorderable={this.state.enableColumnReordering}
                    isRowReorderable={this.state.enableRowReordering}
                    isRowResizable={this.state.enableRowResizing}
                    loadingOptions={this.getEnabledLoadingOptions()}
                    numRows={this.state.numRows}
                    renderBodyContextMenu={this.renderBodyContextMenu}
                    renderRowHeader={this.renderRowHeader}
                    selectionModes={this.getEnabledSelectionModes()}
                    isRowHeaderShown={this.state.showRowHeaders}
                    styledRegionGroups={this.getStyledRegionGroups()}
                    onSelection={this.onSelection}
                    onColumnsReordered={this.onColumnsReordered}
                    onColumnWidthChanged={this.onColumnWidthChanged}
                    onCopy={this.onCopy}
                    onFocus={this.onFocus}
                    onVisibleCellsChange={this.onVisibleCellsChange}
                    onRowHeightChanged={this.onRowHeightChanged}
                    onRowsReordered={this.onRowsReordered}
                >
                    {this.renderColumns()}
                </Table>
                {this.renderSidebar()}
            </div>
        );
    }

    public componentWillMount() {
        this.resetCellContent();
    }

    public componentDidMount() {
        this.syncFocusStyle();
    }

    public componentWillUpdate(_nextProps: {}, nextState: IMutableTableState) {
        if (nextState.cellContent !== this.state.cellContent
            || nextState.numRows !== this.state.numRows
            || nextState.numCols !== this.state.numCols
        ) {
            this.resetCellContent(nextState);
        }
    }

    public componentDidUpdate() {
        this.syncFocusStyle();
        this.syncDependentBooleanStates();
    }

    // Generators
    // ==========

    private generateColumnKey = () => {
        return Math.random().toString(36).substring(7);
    }

    // Renderers
    // =========

    private renderColumns() {
        return Utils.times(this.state.numCols, (columnIndex) => {
            return <Column
                key={this.store.getColumnKey(columnIndex)}
                renderColumnHeader={this.renderColumnHeaderCell}
                renderCell={this.renderCell}
            />;
        });
    }

    private renderColumnHeaderCell = (columnIndex: number) => {
        return (<ColumnHeaderCell
            index={columnIndex}
            name={this.store.getColumnName(columnIndex)}
            renderMenu={this.state.showColumnMenus ? this.renderColumnMenu : undefined}
            renderName={this.state.enableColumnNameEditing ? this.renderEditableColumnName : undefined}
            useInteractionBar={this.state.showColumnInteractionBar}
        />);
    }

    private renderEditableColumnName = (name: string) => {
        return (
            <EditableName
                name={name == null ? "" : name}
                onConfirm={this.handleEditableColumnCellConfirm}
            />
        );
    }

    private renderColumnMenu = (columnIndex: number) => {
        // tslint:disable:jsx-no-multiline-js jsx-no-lambda
        const menu = <Menu>
            <MenuItem
                iconName="insert"
                onClick={() => {
                    this.store.addColumnBefore(columnIndex);
                    this.setState({numCols : this.state.numCols + 1} as IMutableTableState);
                }}
                text="Insert column before"
            />
            <MenuItem
                iconName="insert"
                onClick={() => {
                    this.store.addColumnAfter(columnIndex);
                    this.setState({numCols : this.state.numCols + 1} as IMutableTableState);
                }}
                text="Insert column after"
            />
            <MenuItem
                iconName="remove"
                onClick={() => {
                    this.store.removeColumn(columnIndex);
                    this.setState({numCols : this.state.numCols - 1} as IMutableTableState);
                }}
                text="Remove column"
            />
        </Menu>;

        return this.state.showColumnMenus ? menu : undefined;
    }

    private renderRowHeader = (rowIndex: number) => {
        return <RowHeaderCell
            index={rowIndex}
            name={`${rowIndex + 1}`}
            renderMenu={this.renderRowMenu}
        />;
    }

    private renderRowMenu = (rowIndex: number) => {
        return (<Menu>
            <MenuItem
                iconName="insert"
                onClick={() => {
                    this.store.addRowBefore(rowIndex);
                    this.setState({numRows : this.state.numRows + 1} as IMutableTableState);
                }}
                text="Insert row before"
            />
            <MenuItem
                iconName="insert"
                onClick={() => {
                    this.store.addRowAfter(rowIndex);
                    this.setState({numRows : this.state.numRows + 1} as IMutableTableState);
                }}
                text="Insert row after"
            />
            <MenuItem
                iconName="remove"
                onClick={() => {
                    this.store.removeRow(rowIndex);
                    this.setState({numRows : this.state.numRows - 1} as IMutableTableState);
                }}
                text="Remove row"
            />
        </Menu>);
        // tslint:enable:jsx-no-multiline-js jsx-no-lambda
    }

    private renderCell = (rowIndex: number, columnIndex: number) => {
        const value = this.store.get(rowIndex, columnIndex);
        const valueAsString = value == null ? "" : value;

        const isEvenRow = rowIndex % 2 === 0;
        const classes = classNames({ "tbl-zebra-stripe": this.state.showZebraStriping && isEvenRow });

        if (this.state.enableCellEditing) {
            return <EditableCell
                className={classes}
                columnIndex={columnIndex}
                loading={this.state.showCellsLoading}
                onConfirm={this.handleEditableBodyCellConfirm}
                rowIndex={rowIndex}
                value={valueAsString}
            />;
        } else if (this.state.enableCellTruncation) {
            return (
                <Cell className={classes}>
                    <TruncatedFormat
                        detectTruncation={true}
                        preformatted={false}
                        showPopover={this.state.cellTruncatedPopoverMode}
                        truncateLength={80}
                        truncationSuffix="..."
                    >
                        {valueAsString}
                    </TruncatedFormat>
                </Cell>
            );
        } else {
            return (
                <Cell className={classes} columnIndex={columnIndex} rowIndex={rowIndex}>
                    {valueAsString}
                </Cell>
            );
        }
    }

    private renderSidebar() {
        const cellContentMenu = this.renderSelectMenu(
            "Cell content",
            "cellContent",
            CELL_CONTENTS,
            this.toCellContentLabel,
            this.handleNumberStateChange,
        );
        const truncatedPopoverModeMenu = this.renderSelectMenu(
            "Popover",
            "cellTruncatedPopoverMode",
            TRUNCATED_POPOVER_MODES,
            this.toTruncatedPopoverModeLabel,
            this.handleNumberStateChange,
            "enableCellTruncation",
            true,
        );

        return (
            <div className="sidebar pt-elevation-0">
                <h4>Table</h4>
                <h6>Display</h6>
                {this.renderSwitch("Inline", "showInline")}
                {this.renderSwitch("Focus cell", "showFocusCell")}
                {this.renderSwitch("Ghost cells", "showGhostCells")}
                <h6>Interactions</h6>
                {this.renderSwitch("Body context menu", "enableContextMenu")}
                {this.renderSwitch("Callback logs", "showCallbackLogs")}
                {this.renderSwitch("Full-table selection", "enableFullTableSelection")}
                {this.renderSwitch("Multi-selection", "enableMultiSelection")}

                <h4>Columns</h4>
                <h6>Display</h6>
                {this.renderNumberSelectMenu("Number of columns", "numCols", COLUMN_COUNTS)}
                {this.renderSwitch("Loading state", "showColumnHeadersLoading")}
                {this.renderSwitch("Interaction bar", "showColumnInteractionBar")}
                {this.renderSwitch("Menus", "showColumnMenus")}
                <h6>Interactions</h6>
                {this.renderSwitch("Editing", "enableColumnNameEditing")}
                {this.renderSwitch("Reordering", "enableColumnReordering")}
                {this.renderSwitch("Resizing", "enableColumnResizing")}
                {this.renderSwitch("Selection", "enableColumnSelection")}

                <h4>Rows</h4>
                <h6>Display</h6>
                {this.renderNumberSelectMenu("Number of rows", "numRows", ROW_COUNTS)}
                {this.renderSwitch("Headers", "showRowHeaders")}
                {this.renderSwitch("Loading state", "showRowHeadersLoading")}
                {this.renderSwitch("Zebra striping", "showZebraStriping")}
                <h6>Interactions</h6>
                {this.renderSwitch("Reordering", "enableRowReordering")}
                {this.renderSwitch("Resizing", "enableRowResizing")}
                {this.renderSwitch("Selection", "enableRowSelection")}

                <h4>Cells</h4>
                <h6>Display</h6>
                {cellContentMenu}
                {this.renderSwitch("Loading state", "showCellsLoading")}
                {this.renderSwitch("Custom regions", "showCustomRegions")}
                <h6>Interactions</h6>
                {this.renderSwitch("Editing", "enableCellEditing")}
                {this.renderSwitch("Selection", "enableCellSelection")}
                {this.renderSwitch("Truncation", "enableCellTruncation", "enableCellEditing", false)}

                <div className="sidebar-indented-group">
                    {truncatedPopoverModeMenu}
                </div>

                <h4>Page</h4>
                <h6>Display</h6>
                {this.renderFocusStyleSelectMenu()}
            </div>
        );
    }

    private renderSwitch(
        label: string,
        stateKey: keyof IMutableTableState,
        prereqStateKey?: keyof IMutableTableState,
        prereqStateKeyValue?: any,
    ) {
        const isDisabled = !this.isPrereqStateKeySatisfied(prereqStateKey, prereqStateKeyValue);

        const child = <Switch
            checked={this.state[stateKey] as boolean}
            className={Classes.ALIGN_RIGHT}
            disabled={isDisabled}
            label={label}
            onChange={this.handleBooleanStateChange(stateKey)}
        />;

        if (isDisabled) {
            return this.wrapDisabledControlWithTooltip(child, prereqStateKey, prereqStateKeyValue);
        } else {
            return child;
        }
    }

    private renderFocusStyleSelectMenu() {
        const { selectedFocusStyle } = this.state;
        return (
            <label className={classNames(Classes.LABEL, Classes.INLINE, "tbl-select-label")}>
                {"Focus outlines"}
                <div className={Classes.SELECT}>
                    <select onChange={this.updateFocusStyleState()} value={selectedFocusStyle}>
                        <option value={"tab"}>
                            On tab
                        </option>
                        <option value={"tabOrClick"}>
                            On tab or click
                        </option>
                    </select>
                </div>
            </label>
        );
    }

    private renderNumberSelectMenu(label: string, stateKey: keyof IMutableTableState, values: number[]) {
        return this.renderSelectMenu(
            label,
            stateKey,
            values,
            this.toValueLabel,
            this.handleNumberStateChange,
        );
    }

    private renderSelectMenu<T>(
        label: string,
        stateKey: keyof IMutableTableState,
        values: T[],
        generateValueLabel: (value: any) => string,
        handleChange: IMutableStateUpdateCallback,
        prereqStateKey?: keyof IMutableTableState,
        prereqStateKeyValue?: any,
    ) {
        const isDisabled = !this.isPrereqStateKeySatisfied(prereqStateKey, prereqStateKeyValue);

        // need to explicitly cast generic type T to string
        const selectedValue = this.state[stateKey].toString();
        const options = values.map((value) => {
            return (
                <option key={value.toString()} value={value.toString()}>
                    {generateValueLabel(value)}
                </option>
            );
        });

        const labelClasses = classNames(Classes.LABEL, Classes.INLINE, "tbl-select-label", {
            [Classes.DISABLED]: isDisabled,
        });

        const child = (
            <label className={labelClasses}>
                {label}
                <div className={Classes.SELECT}>
                    <select onChange={handleChange(stateKey)} value={selectedValue} disabled={isDisabled}>
                        {options}
                    </select>
                </div>
            </label>
        );

        if (isDisabled) {
            return this.wrapDisabledControlWithTooltip(child, prereqStateKey, prereqStateKeyValue);
        } else {
            return child;
        }
    }

    // Disabled control helpers
    // ========================

    private isPrereqStateKeySatisfied(key?: keyof IMutableTableState, value?: any) {
        return key == null || this.state[key] === value;
    }

    private wrapDisabledControlWithTooltip(
        element: JSX.Element,
        prereqStateKey: keyof IMutableTableState,
        prereqStateKeyValue: any,
    ) {
        // Blueprint Tooltip affects the layout, so just show a native title on hover
        return (
            <div title={`Requires ${prereqStateKey}=${prereqStateKeyValue}`}>
                {element}
            </div>
        );
    }

    // Select menu - label generators
    // ==============================

    private toCellContentLabel(cellContent: CellContent) {
        switch (cellContent) {
            case CellContent.CELL_NAMES:
                return "Cell names";
            case CellContent.EMPTY:
                return "Empty";
            case CellContent.LONG_TEXT:
                return "Long text";
            default:
                return "";
        }
    }

    private toTruncatedPopoverModeLabel(truncatedPopoverMode: TruncatedPopoverMode) {
        switch (truncatedPopoverMode) {
            case TruncatedPopoverMode.ALWAYS:
                return "Always";
            case TruncatedPopoverMode.NEVER:
                return "Never";
            case TruncatedPopoverMode.WHEN_TRUNCATED:
                return "When truncated";
            default:
                return "";
        }
    }

    private toValueLabel(value: any) {
        return value.toString();
    }

    // Callbacks
    // =========

    private onSelection = (selectedRegions: IRegion[]) => {
        this.maybeLogCallback(`[onSelection] selectedRegions =`, ...selectedRegions);
    }

    private onColumnsReordered = (oldIndex: number, newIndex: number, length: number) => {
        this.maybeLogCallback(`[onColumnsReordered] oldIndex = ${oldIndex} newIndex = ${newIndex} length = ${length}`);
        this.store.reorderColumns(oldIndex, newIndex, length);
    }

    private onRowsReordered = (oldIndex: number, newIndex: number, length: number) => {
        this.maybeLogCallback(`[onRowsReordered] oldIndex = ${oldIndex} newIndex = ${newIndex} length = ${length}`);
        this.store.reorderRows(oldIndex, newIndex, length);
    }

    private onColumnWidthChanged = (index: number, size: number) => {
        this.maybeLogCallback(`[onColumnWidthChanged] index = ${index} size = ${size}`);
    }

    private onRowHeightChanged = (index: number, size: number) => {
        this.maybeLogCallback(`[onRowHeightChanged] index = ${index} size = ${size}`);
    }

    private onFocus = (focusedCell: IFocusedCellCoordinates) => {
        this.maybeLogCallback("[onFocus] focusedCell =", focusedCell);
    }

    private onCopy = (success: boolean) => {
        this.maybeLogCallback(`[onCopy] success = ${success}`);
    }

    private onVisibleCellsChange = (rowIndices: IRowIndices, columnIndices: IColumnIndices) => {
        const { rowIndexStart, rowIndexEnd } = rowIndices;
        const { columnIndexStart, columnIndexEnd } = columnIndices;
        this.maybeLogCallback(`[onVisibleCellsChange] rowIndexStart=${rowIndexStart} rowIndexEnd=${rowIndexEnd}` +
            `columnIndexStart=${columnIndexStart} columnIndexEnd=${columnIndexEnd} `);
    }

    private maybeLogCallback = (message?: any, ...optionalParams: any[]) => {
        if (this.state.showCallbackLogs) {
            // allow console.log for these callbacks so devs can see exactly when they fire
            // tslint:disable-next-line no-console
            console.log(message, ...optionalParams);
        }
    }

    private handleEditableBodyCellConfirm = (value: string, rowIndex?: number, columnIndex?: number) => {
        this.store.set(rowIndex, columnIndex, value);
    }

    private handleEditableColumnCellConfirm = (value: string, columnIndex?: number) => {
        this.store.setColumnName(columnIndex, value);
    }

    // State updates
    // =============

    private resetCellContent = (nextState = this.state) => {
        const orderedColumnKeys = Utils.times(nextState.numCols, this.generateColumnKey);
        this.store.setOrderedColumnKeys(orderedColumnKeys);

        const generator = CELL_CONTENT_GENERATORS[nextState.cellContent];
        Utils.times(nextState.numCols, (columnIndex) => {
            this.store.setColumnName(columnIndex, `Column ${Utils.toBase26Alpha(columnIndex)}`);
            Utils.times(nextState.numRows, (rowIndex) => {
                this.store.set(rowIndex, columnIndex, generator(rowIndex, columnIndex));
            });
        });
    }

    private syncFocusStyle() {
        const { selectedFocusStyle } = this.state;
        const isFocusStyleManagerActive = FocusStyleManager.isActive();

        if (selectedFocusStyle === FocusStyle.TAB_OR_CLICK && isFocusStyleManagerActive) {
            FocusStyleManager.alwaysShowFocus();
        } else if (selectedFocusStyle === FocusStyle.TAB && !isFocusStyleManagerActive) {
            FocusStyleManager.onlyShowFocusOnTabs();
        }
    }

    private syncDependentBooleanStates = () => {
        if (this.state.enableCellEditing && this.state.enableCellTruncation) {
            this.setState({ enableCellTruncation: false });
        }
    }

    private handleBooleanStateChange = (stateKey: keyof IMutableTableState) => {
        return handleBooleanChange((value) => this.setState({ [stateKey]: value }));
    }

    private handleNumberStateChange = (stateKey: keyof IMutableTableState) => {
        return handleNumberChange((value) => this.setState({ [stateKey]: value }));
    }

    private updateFocusStyleState = () => {
        return handleStringChange((value: string) => {
            const selectedFocusStyle = value === "tab" ? FocusStyle.TAB : FocusStyle.TAB_OR_CLICK;
            this.setState({ selectedFocusStyle });
        });
    }

    private renderBodyContextMenu = () => {
        const menu = (
            <Menu>
                <MenuItem iconName="search-around" text="Item 1" />
                <MenuItem iconName="search" text="Item 2" />
                <MenuItem iconName="graph-remove" text="Item 3" />
                <MenuItem iconName="group-objects" text="Item 4" />
                <MenuDivider />
                <MenuItem disabled={true} text="Disabled item" />
            </Menu>
        );
        return this.state.enableContextMenu ? menu : undefined;
    }

    private getEnabledSelectionModes() {
        const selectionModes: RegionCardinality[] = [];
        if (this.state.enableFullTableSelection) {
            selectionModes.push(RegionCardinality.FULL_TABLE);
        }
        if (this.state.enableColumnSelection) {
            selectionModes.push(RegionCardinality.FULL_COLUMNS);
        }
        if (this.state.enableRowSelection) {
            selectionModes.push(RegionCardinality.FULL_ROWS);
        }
        if (this.state.enableCellSelection) {
            selectionModes.push(RegionCardinality.CELLS);
        }
        return selectionModes;
    }

    private getEnabledLoadingOptions() {
        const loadingOptions: TableLoadingOption[] = [];
        if (this.state.showColumnHeadersLoading) {
            loadingOptions.push(TableLoadingOption.COLUMN_HEADERS);
        }
        if (this.state.showRowHeadersLoading) {
            loadingOptions.push(TableLoadingOption.ROW_HEADERS);
        }
        if (this.state.showCellsLoading) {
            loadingOptions.push(TableLoadingOption.CELLS);
        }
        return loadingOptions;
    }

    private getStyledRegionGroups() {
        // show 3 styled regions as samples
        return !this.state.showCustomRegions ? [] : [
            {
                className: "tbl-styled-region-success",
                regions: [Regions.cell(0, 0, 3, 3)],
            },
            {
                className: "tbl-styled-region-warning",
                regions: [Regions.cell(2, 1, 8, 1)],
            },
            {
                className: "tbl-styled-region-danger",
                regions: [Regions.cell(5, 3, 7, 7)],
            },
        ] as IStyledRegionGroup[];
    }
}

ReactDOM.render(
    <MutableTable/>,
    document.querySelector("#page-content"),
);

// TODO: Pull these from @blueprintjs/docs

/** Event handler that exposes the target element's value as a boolean. */
function handleBooleanChange(handler: (checked: boolean) => void) {
    return (event: React.FormEvent<HTMLElement>) => handler((event.target as HTMLInputElement).checked);
}

/** Event handler that exposes the target element's value as a string. */
function handleStringChange(handler: (value: string) => void) {
    return (event: React.FormEvent<HTMLElement>) => handler((event.target as HTMLInputElement).value);
}

/** Event handler that exposes the target element's value as a number. */
function handleNumberChange(handler: (value: number) => void) {
    return handleStringChange((value) => handler(+value));
}

function getRandomInteger(min: number, max: number) {
    // min and max are inclusive
    return Math.floor(min + (Math.random() * (max - min + 1)));
}<|MERGE_RESOLUTION|>--- conflicted
+++ resolved
@@ -42,12 +42,8 @@
 
 import { IFocusedCellCoordinates } from "../src/common/cell";
 import { IRegion } from "../src/regions";
-<<<<<<< HEAD
-import { SparseGridMutableStore } from "./store";
-import { IRowIndices, IColumnIndices } from "../src/common/grid";
-=======
 import { DenseGridMutableStore } from "./denseGridMutableStore";
->>>>>>> 482e7df7
+import { IColumnIndices, IRowIndices } from "../src/common/grid";
 
 enum FocusStyle {
     TAB,
