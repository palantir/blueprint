--- conflicted
+++ resolved
@@ -22,36 +22,15 @@
 /* eslint-disable deprecation/deprecation, @blueprintjs/no-deprecated-components */
 
 import { assert } from "chai";
-<<<<<<< HEAD
-import { mount as untypedMount, MountRendererProps, ReactWrapper } from "enzyme";
-import moment from "moment-timezone";
-import React from "react";
-import sinon from "sinon";
-
-import { Classes, Button, ButtonProps, InputGroupProps, InputGroup, Popover, PopoverProps } from "@blueprintjs/core";
-import { Select } from "@blueprintjs/select";
-
-import { TimezonePickerProps, TimezonePickerState, TimezoneDisplayFormat, TimezonePicker } from "../src";
-=======
 import { mount, ShallowRendererProps, ShallowWrapper, shallow as untypedShallow } from "enzyme";
 import * as moment from "moment-timezone";
-import * as React from "react";
+import React from "react";
 import * as sinon from "sinon";
 
-import {
-    Button,
-    ButtonProps,
-    InputGroup,
-    InputGroupProps2,
-    IPopoverProps,
-    MenuItem,
-    Popover,
-    Position,
-} from "@blueprintjs/core";
+import { Button, ButtonProps, InputGroup, InputGroupProps, MenuItem, Popover, PopoverProps } from "@blueprintjs/core";
 import { QueryList, Select } from "@blueprintjs/select";
 
-import { ITimezonePickerState, TimezoneDisplayFormat, TimezonePicker, TimezonePickerProps } from "../src";
->>>>>>> 14b01e25
+import { TimezoneDisplayFormat, TimezonePicker, TimezonePickerProps, TimezonePickerState } from "../src";
 import {
     getInitialTimezoneItems,
     getLocalTimezoneItem,
@@ -59,27 +38,16 @@
     TimezoneItem,
 } from "../src/components/timezone-picker/timezoneItems";
 
-<<<<<<< HEAD
-type TimezonePickerWrapper = ReactWrapper<TimezonePickerProps, TimezonePickerState>;
-=======
-type TimezonePickerShallowWrapper = ShallowWrapper<TimezonePickerProps, ITimezonePickerState>;
->>>>>>> 14b01e25
+type TimezonePickerShallowWrapper = ShallowWrapper<TimezonePickerProps, TimezonePickerState>;
 
 /**
  * mount / shallow do not infer types correctly
  * see https://github.com/DefinitelyTyped/DefinitelyTyped/issues/26979#issuecomment-465304376
  */
-<<<<<<< HEAD
-
-// tslint:disable-next-line no-unnecessary-callback-wrapper
-const mount = (el: React.ReactElement<TimezonePickerProps>, options?: MountRendererProps): TimezonePickerWrapper =>
-    untypedMount<TimezonePicker>(el, options);
-=======
 const shallow = (
     el: React.ReactElement<TimezonePickerProps>,
     options?: ShallowRendererProps,
 ): TimezonePickerShallowWrapper => untypedShallow<TimezonePicker>(el, options);
->>>>>>> 14b01e25
 
 /* eslint-disable deprecation/deprecation */
 
@@ -112,13 +80,13 @@
     });
 
     it("if query is empty, shows initial items", () => {
-        const timezonePicker = mount(<TimezonePicker {...DEFAULT_PROPS} />);
+        const timezonePicker = shallow(<TimezonePicker {...DEFAULT_PROPS} />);
         const items = findSelect(timezonePicker).prop("items");
         assert.deepEqual(items, getInitialTimezoneItems(new Date(), true));
     });
 
     it("if query is not empty, shows all items", () => {
-        const timezonePicker = mount(<TimezonePicker {...DEFAULT_PROPS} />);
+        const timezonePicker = shallow(<TimezonePicker {...DEFAULT_PROPS} />);
         timezonePicker.setState({ query: "not empty" });
         timezonePicker.update();
         const items = timezonePicker.find(Select).prop("items");
@@ -128,14 +96,14 @@
     it("if inputProps.value is non-empty, all items are shown", () => {
         const date = new Date();
         const query = "test query";
-        const timezonePicker = mount(<TimezonePicker {...DEFAULT_PROPS} date={date} inputProps={{ value: query }} />);
+        const timezonePicker = shallow(<TimezonePicker {...DEFAULT_PROPS} date={date} inputProps={{ value: query }} />);
         assert.strictEqual(timezonePicker.state("query"), query);
         const items = findSelect(timezonePicker).prop("items");
         assert.deepEqual(items, getTimezoneItems(date));
     });
 
     it("if inputProps.value is non-empty and it changes to a different non-empty value, the same items are shown", () => {
-        const timezonePicker = mount(<TimezonePicker {...DEFAULT_PROPS} />);
+        const timezonePicker = shallow(<TimezonePicker {...DEFAULT_PROPS} />);
 
         const query1 = "test query 1";
         findInputGroup(timezonePicker)
@@ -155,7 +123,7 @@
     });
 
     it("if showLocalTimezone=true, the local timezone is rendered at the top of the item list", () => {
-        const timezonePicker = mount(<TimezonePicker {...DEFAULT_PROPS} showLocalTimezone={true} />);
+        const timezonePicker = shallow(<TimezonePicker {...DEFAULT_PROPS} showLocalTimezone={true} />);
         const items = findSelect(timezonePicker).prop("items");
         assert.isTrue(items.length > 0);
         const firstItem = items[0];
@@ -164,7 +132,7 @@
 
     it("if showLocalTimezone=false, the local timezone is not rendered at the top of the item list", () => {
         const date = new Date();
-        const timezonePicker = mount(<TimezonePicker {...DEFAULT_PROPS} date={date} showLocalTimezone={false} />);
+        const timezonePicker = shallow(<TimezonePicker {...DEFAULT_PROPS} date={date} showLocalTimezone={false} />);
         const items = findSelect(timezonePicker).prop("items");
         assert.isTrue(items.length > 0);
         const expectedFirstItem = getInitialTimezoneItems(date, false)[0];
@@ -174,7 +142,7 @@
     it("if inputProps.value is non-empty, the local timezone is not shown in the item list", () => {
         const date = new Date();
         const query = "test query";
-        const timezonePicker = mount(<TimezonePicker {...DEFAULT_PROPS} date={date} inputProps={{ value: query }} />);
+        const timezonePicker = shallow(<TimezonePicker {...DEFAULT_PROPS} date={date} inputProps={{ value: query }} />);
         const items = findSelect(timezonePicker).prop("items");
         const localTimezoneItem = getLocalTimezoneItem(date);
         const itemsWithLocalTimezone = items.filter(item => item.timezone === localTimezoneItem.timezone);
@@ -187,8 +155,12 @@
         const dateJun = new Date("2014-06-01T12:00:00Z");
         const dateDec = new Date("2014-12-01T12:00:00Z");
         const timezone = "America/Los_Angeles";
-        const timezonePickerJun = mount(<TimezonePicker {...DEFAULT_PROPS} date={dateJun} showLocalTimezone={false} />);
-        const timezonePickerDec = mount(<TimezonePicker {...DEFAULT_PROPS} date={dateDec} showLocalTimezone={false} />);
+        const timezonePickerJun = shallow(
+            <TimezonePicker {...DEFAULT_PROPS} date={dateJun} showLocalTimezone={false} />,
+        );
+        const timezonePickerDec = shallow(
+            <TimezonePicker {...DEFAULT_PROPS} date={dateDec} showLocalTimezone={false} />,
+        );
         const selectJun = findSelect(timezonePickerJun);
         const selectDec = findSelect(timezonePickerDec);
         const itemsJun = selectJun.prop("items");
@@ -199,14 +171,14 @@
     });
 
     it("invokes the on change prop when a timezone is selected", () => {
-        const timezonePicker = mount(<TimezonePicker {...DEFAULT_PROPS} />);
-        timezonePicker.find(`.${Classes.MENU_ITEM}`).at(1).simulate("click");
+        const timezonePicker = shallow(<TimezonePicker {...DEFAULT_PROPS} />);
+        clickFirstMenuItem(timezonePicker);
         assert.isTrue(onChange.calledOnce);
     });
 
     it("if value is non-empty, the selected timezone will stay in sync with that value", () => {
         const value = "Europe/Bratislava";
-        const timezonePicker = mount(
+        const timezonePicker = shallow(
             <TimezonePicker
                 {...DEFAULT_PROPS}
                 value={value}
@@ -214,7 +186,7 @@
                 valueDisplayFormat={TimezoneDisplayFormat.NAME}
             />,
         );
-        timezonePicker.find(`.${Classes.MENU_ITEM}`).at(1).simulate("click");
+        clickFirstMenuItem(timezonePicker);
         assert.isTrue(onChange.calledOnce);
         assert.strictEqual(timezonePicker.find(Button).prop("text"), value);
     });
@@ -225,7 +197,7 @@
             placement: "right",
             usePortal: false,
         };
-        const timezonePicker = mount(<TimezonePicker {...DEFAULT_PROPS} popoverProps={popoverProps} />);
+        const timezonePicker = shallow(<TimezonePicker {...DEFAULT_PROPS} popoverProps={popoverProps} />);
         const popover = findPopover(timezonePicker);
         for (const key of Object.keys(popoverProps)) {
             assert.deepEqual(popover.prop(key), popoverProps[key as keyof PopoverProps]);
@@ -233,23 +205,15 @@
     });
 
     it("input can be controlled with input props", () => {
-<<<<<<< HEAD
         const inputProps: InputGroupProps = {
-=======
-        const inputProps: InputGroupProps2 = {
->>>>>>> 14b01e25
             disabled: true,
             leftIcon: "airplane",
             placeholder: "test placeholder",
         };
-        const timezonePicker = mount(<TimezonePicker {...DEFAULT_PROPS} inputProps={inputProps} />);
+        const timezonePicker = shallow(<TimezonePicker {...DEFAULT_PROPS} inputProps={inputProps} />);
         const inputGroup = findInputGroup(timezonePicker);
         for (const key of Object.keys(inputProps)) {
-<<<<<<< HEAD
             assert.deepEqual(inputGroup.prop(key), inputProps[key as keyof InputGroupProps]);
-=======
-            assert.deepEqual(inputGroup.prop(key), inputProps[key as keyof InputGroupProps2]);
->>>>>>> 14b01e25
         }
     });
 
@@ -258,7 +222,7 @@
             disabled: true,
             rightIcon: "airplane",
         };
-        const timezonePicker = mount(<TimezonePicker {...DEFAULT_PROPS} buttonProps={buttonProps} />);
+        const timezonePicker = shallow(<TimezonePicker {...DEFAULT_PROPS} buttonProps={buttonProps} />);
         const button = timezonePicker.find(Button);
         for (const key of Object.keys(buttonProps)) {
             assert.deepEqual(button.prop(key), buttonProps[key as keyof ButtonProps]);
@@ -266,7 +230,7 @@
     });
 
     it("renders a custom target via <children>", () => {
-        const timezonePicker = mount(
+        const timezonePicker = shallow(
             <TimezonePicker {...DEFAULT_PROPS}>
                 <span className="foo">Hello world</span>
             </TimezonePicker>,
@@ -277,10 +241,6 @@
         assert.lengthOf(span, 1, "expected custom target with class '.foo'");
     });
 
-<<<<<<< HEAD
-    function findSelect(timezonePicker: TimezonePickerWrapper) {
-        return timezonePicker.find(Select.ofType<TimezoneItem>());
-=======
     function findSelect(timezonePicker: TimezonePickerShallowWrapper) {
         return timezonePicker.find(Select.ofType<TimezoneItem>());
     }
@@ -291,14 +251,13 @@
 
     function findPopover(timezonePicker: TimezonePickerShallowWrapper) {
         return findQueryList(timezonePicker).shallow().find(Popover);
->>>>>>> 14b01e25
-    }
-
-    function findPopover(timezonePicker: TimezonePickerWrapper) {
-        return timezonePicker.find(Popover);
-    }
-
-    function findInputGroup(timezonePicker: TimezonePickerWrapper) {
-        return timezonePicker.find(InputGroup);
+    }
+
+    function findInputGroup(timezonePicker: TimezonePickerShallowWrapper) {
+        return findQueryList(timezonePicker).shallow().find(InputGroup);
+    }
+
+    function clickFirstMenuItem(timezonePicker: TimezonePickerShallowWrapper): void {
+        findQueryList(timezonePicker).shallow().find(MenuItem).first().simulate("click");
     }
 });