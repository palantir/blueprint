{
    "name": "@blueprintjs/eslint-plugin",
<<<<<<< HEAD
    "version": "0.4.0-alpha.0",
=======
    "version": "1.0.0",
>>>>>>> 0ef7029d
    "description": "ESLint rules for use with @blueprintjs packages",
    "main": "lib/index.js",
    "scripts": {
        "clean": "rm -rf lib/*",
        "compile": "tsc -p src/",
        "lint": "run-p lint:es",
        "lint:es": "es-lint",
        "lint-fix": "es-lint --fix",
        "test": "ts-node --script-mode --pretty test/index.ts",
        "test:jest-ci": "jest --ci --runInBand"
    },
    "dependencies": {
        "@typescript-eslint/experimental-utils": "^4.9.1",
        "eslint": "^7.15.0"
    },
    "devDependencies": {
        "@blueprintjs/node-build-scripts": "^2.0.0",
        "@types/dedent": "^0.7.0",
        "dedent": "^0.7.0",
        "ts-node": "^9.1.1",
        "typescript": "^4.6.2"
    },
    "repository": {
        "type": "git",
        "url": "git@github.com:palantir/blueprint.git",
        "directory": "packages/eslint-plugin"
    },
    "author": "Palantir Technologies",
    "license": "Apache-2.0"
}<|MERGE_RESOLUTION|>--- conflicted
+++ resolved
@@ -1,10 +1,6 @@
 {
     "name": "@blueprintjs/eslint-plugin",
-<<<<<<< HEAD
-    "version": "0.4.0-alpha.0",
-=======
     "version": "1.0.0",
->>>>>>> 0ef7029d
     "description": "ESLint rules for use with @blueprintjs packages",
     "main": "lib/index.js",
     "scripts": {
